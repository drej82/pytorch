#include <ATen/Context.h>
#include <ATen/cuda/CUDAContext.h>
#include <ATen/Dispatch.h>
#include <ATen/NativeFunctions.h>
#include <ATen/cuda/PinnedMemoryAllocator.h>
#include <ATen/cuda/CUDASolver.h>
#include <ATen/cuda/CUDABlas.h>
#include <ATen/cuda/CUDAEvent.h>
#include <c10/cuda/CUDAStream.h>

#include <ATen/native/LinearAlgebraUtils.h>
#include <ATen/native/cuda/MiscUtils.h>
#include <ATen/native/cuda/BatchLinearAlgebraLib.h>

namespace at {
namespace native {

// Some cuBLAS and cuSOLVER batched routines require input to be a device array of pointers to device individual matrices
// 'input' must be a contiguous tensor
template <typename scalar_t>
static Tensor get_device_pointers(const Tensor& input) {
  auto input_data = input.data_ptr<scalar_t>();
  int64_t input_mat_stride = matrixStride(input);

  // cublas/cusolver interface requires 'int'
  int batch_size = cuda_int_cast(batchCount(input), "batch_size");

  // if batch_size==0, then start=0 and end=0
  // if input_mat_stride==0, then step=sizeof(scalar_t)
  return at::arange(
      /*start=*/reinterpret_cast<int64_t>(input_data),
      /*end=*/reinterpret_cast<int64_t>(input_data + batch_size * input_mat_stride),
      /*step=*/static_cast<int64_t>(std::max<int64_t>(input_mat_stride, 1) * sizeof(scalar_t)),
      input.options().dtype(at::kLong));
}

template <typename scalar_t>
void apply_geqrf_batched(const Tensor& input, const Tensor& tau) {
// AMD ROCm backend is implemented via rewriting all CUDA calls to HIP
// rocBLAS does not implement BLAS-like extensions of cuBLAS, they're in rocSOLVER
// rocSOLVER is currently not used in ATen, therefore we raise an error in this case
#ifndef CUDART_VERSION
  TORCH_CHECK(false, "geqrf: Batched version is supported only with cuBLAS backend.")
#else
  auto batch_size = cuda_int_cast(batchCount(input), "batch_size");
  auto m = cuda_int_cast(input.size(-2), "m");
  auto n = cuda_int_cast(input.size(-1), "n");
  auto lda = std::max<int>(1, m);

  // cuBLAS batched geqrf requires input to be the device array of pointers to device single matrices
  Tensor input_ptr_array = get_device_pointers<scalar_t>(input);
  Tensor tau_ptr_array = get_device_pointers<scalar_t>(tau.unsqueeze(-1));
  auto input_ptr_array_data = reinterpret_cast<scalar_t**>(input_ptr_array.data_ptr());
  auto tau_ptr_array_data = reinterpret_cast<scalar_t**>(tau_ptr_array.data_ptr());

  int info;
  auto handle = at::cuda::getCurrentCUDABlasHandle();
  at::cuda::blas::geqrfBatched(handle, m, n, input_ptr_array_data, lda, tau_ptr_array_data, &info, batch_size);

  // info only indicates wrong arguments to geqrfBatched call
  // info is a host variable, we can check it without device synchronization
  TORCH_INTERNAL_ASSERT(info == 0);
#endif
}

void geqrf_batched_cublas(const Tensor& input, const Tensor& tau) {
  AT_DISPATCH_FLOATING_AND_COMPLEX_TYPES(input.scalar_type(), "geqrf_batched_cuda", [&]{
    apply_geqrf_batched<scalar_t>(input, tau);
  });
}

template <typename scalar_t>
static void apply_triangular_solve(Tensor& A, Tensor& B, bool upper, bool transpose, bool conjugate_transpose, bool unitriangular) {
  cublasFillMode_t uplo = upper ? CUBLAS_FILL_MODE_UPPER : CUBLAS_FILL_MODE_LOWER;
  cublasOperation_t trans = transpose ? CUBLAS_OP_T : CUBLAS_OP_N;
  trans = conjugate_transpose ? CUBLAS_OP_C : trans;
  cublasDiagType_t diag = unitriangular ? CUBLAS_DIAG_UNIT : CUBLAS_DIAG_NON_UNIT;
  cublasSideMode_t side = CUBLAS_SIDE_LEFT;

  auto A_data = A.data_ptr<scalar_t>();
  auto B_data = B.data_ptr<scalar_t>();
  auto A_mat_stride = matrixStride(A);
  auto B_mat_stride = matrixStride(B);
  auto batch_size = batchCount(A);
  auto m = cuda_int_cast(A.size(-2), "m");
  auto n = cuda_int_cast(A.size(-1), "n");
  auto nrhs = cuda_int_cast(B.size(-1), "nrhs");
  auto lda = std::max<int>(1, m);

  auto alpha = scalar_t{1};

  for (decltype(batch_size) i = 0; i < batch_size; i++) {
    scalar_t* A_working_ptr = &A_data[i * A_mat_stride];
    scalar_t* B_working_ptr = &B_data[i * B_mat_stride];
    auto handle = at::cuda::getCurrentCUDABlasHandle();
    at::cuda::blas::trsm(handle, side, uplo, trans, diag, n, nrhs, &alpha, A_working_ptr, lda, B_working_ptr, lda);
  }
}

void triangular_solve_cublas(Tensor& A, Tensor& B, Tensor& infos, bool upper, bool transpose, bool conjugate_transpose, bool unitriangular) {
  (void)infos; // unused
  AT_DISPATCH_FLOATING_AND_COMPLEX_TYPES(A.scalar_type(), "triangular_solve_cuda", [&]{
    apply_triangular_solve<scalar_t>(A, B, upper, transpose, conjugate_transpose, unitriangular);
  });
}

template <typename scalar_t>
static void apply_triangular_solve_batched(Tensor& A, Tensor& B, bool upper, bool transpose, bool conjugate_transpose, bool unitriangular) {
  cublasFillMode_t uplo = upper ? CUBLAS_FILL_MODE_UPPER : CUBLAS_FILL_MODE_LOWER;
  cublasOperation_t trans = transpose ? CUBLAS_OP_T : CUBLAS_OP_N;
  trans = conjugate_transpose ? CUBLAS_OP_C : trans;
  cublasDiagType_t diag = unitriangular ? CUBLAS_DIAG_UNIT : CUBLAS_DIAG_NON_UNIT;
  cublasSideMode_t side = CUBLAS_SIDE_LEFT;

  auto A_data = A.data_ptr<scalar_t>();
  auto B_data = B.data_ptr<scalar_t>();
  auto A_mat_stride = matrixStride(A);
  auto B_mat_stride = matrixStride(B);
  auto batch_size = cuda_int_cast(batchCount(A), "batch_size");
  auto m = cuda_int_cast(A.size(-2), "m");
  auto n = cuda_int_cast(A.size(-1), "n");
  auto nrhs = cuda_int_cast(B.size(-1), "nrhs");
  auto lda = std::max<int>(1, m);

  auto alpha = scalar_t{1};

  // cuBLAS batched trsm requires input to be the device array of pointers to device single matrices
  Tensor A_ptr_array = get_device_pointers<scalar_t>(A);
  Tensor B_ptr_array = get_device_pointers<scalar_t>(B);
  auto A_ptr_array_data = reinterpret_cast<scalar_t**>(A_ptr_array.data_ptr());
  auto B_ptr_array_data = reinterpret_cast<scalar_t**>(B_ptr_array.data_ptr());

  auto handle = at::cuda::getCurrentCUDABlasHandle();
  at::cuda::blas::trsmBatched(handle, side, uplo, trans, diag, n, nrhs, &alpha, A_ptr_array_data, lda, B_ptr_array_data, lda, batch_size);
}

void triangular_solve_batched_cublas(Tensor& A, Tensor& B, Tensor& infos, bool upper, bool transpose, bool conjugate_transpose, bool unitriangular) {
  (void)infos; // unused
  AT_DISPATCH_FLOATING_AND_COMPLEX_TYPES(A.scalar_type(), "triangular_solve_cuda", [&]{
    apply_triangular_solve_batched<scalar_t>(A, B, upper, transpose, conjugate_transpose, unitriangular);
  });
}

template <typename scalar_t>
inline void apply_gels_batched(const Tensor& A, Tensor& B, Tensor& infos) {
// AMD ROCm backend is implemented via rewriting all CUDA calls to HIP
// rocBLAS does not implement BLAS-like extensions of cuBLAS, they're in rocSOLVER
// rocSOLVER is currently not used in ATen, therefore we raise an error in this case
#ifndef CUDART_VERSION
  TORCH_CHECK(false, "torch.linalg.lstsq: Batched version is supported only with cuBLAS backend.")
#else
  auto trans = CUBLAS_OP_N;
  auto m = cuda_int_cast(A.size(-2), "m");
  auto n = cuda_int_cast(A.size(-1), "n");

  auto nrhs = cuda_int_cast(B.size(-1), "nrhs");
  // cuBLAS from cuda10 and older doesn't work with nrhs == 0 (cuda11 works)
  // so we need to put this early return
  if (nrhs == 0) {
    return;
  }

  auto batch_size = cuda_int_cast(batchCount(B), "batch_size");
  auto lda = std::max<int>(1, m);
  auto ldb = std::max<int>(1, m);

  // cuBLAS's requirement
  TORCH_CHECK(
    m >= n,
    "torch.linalg.lstsq: only overdetermined systems (input.size(-2) >= input.size(-1)) are allowed on CUDA with cuBLAS backend.");

  // cuBLAS documentation says:
  // Matrices Aarray[i] should not overlap; otherwise, undefined behavior is expected.
  // explicitly broadcast the batch dimensions of A
  IntArrayRef A_batch_sizes(A.sizes().data(), A.dim() - 2);
  IntArrayRef B_batch_sizes(B.sizes().data(), B.dim() - 2);
  std::vector<int64_t> expand_batch_portion = at::infer_size(A_batch_sizes, B_batch_sizes);
  expand_batch_portion.insert(expand_batch_portion.end(), {A.size(-2), A.size(-1)});
  Tensor A_expanded = A.expand({expand_batch_portion});
  Tensor A_broadcasted = cloneBatchedColumnMajor(A_expanded);

  // cuBLAS batched gels requires input to be the device array of pointers to device single matrices
  Tensor A_ptr_array = get_device_pointers<scalar_t>(A_broadcasted);
  Tensor B_ptr_array = get_device_pointers<scalar_t>(B);
  auto A_ptr_array_data = reinterpret_cast<scalar_t**>(A_ptr_array.data_ptr());
  auto B_ptr_array_data = reinterpret_cast<scalar_t**>(B_ptr_array.data_ptr());

  auto infos_data = infos.data_ptr<int>();
  auto handle = at::cuda::getCurrentCUDABlasHandle();
  int info;

  at::cuda::blas::gelsBatched<scalar_t>(
    handle, trans, m, n, nrhs,
    A_ptr_array_data, lda,
    B_ptr_array_data, ldb,
    &info,
    infos_data,
    batch_size);

  // negative info indicates that an argument to gelsBatched call is invalid
  TORCH_INTERNAL_ASSERT(info == 0);
#endif
}

// This is a type dispatching helper function for 'apply_gels_batched'
void gels_batched_cublas(const Tensor& a, Tensor& b, Tensor& infos) {
  AT_DISPATCH_FLOATING_AND_COMPLEX_TYPES(a.scalar_type(), "gels_batched_cublas", [&]{
    apply_gels_batched<scalar_t>(a, b, infos);
  });
}

#ifdef USE_CUSOLVER

inline static Tensor column_major_identity_matrix_like(const Tensor& self) {
  auto size = self.sizes();
  auto size_slice = IntArrayRef(size.data(), size.size()-1);
  return at::ones(size_slice, self.options()).diag_embed().transpose(-2, -1);
}

template <typename scalar_t>
inline static void _apply_single_inverse_helper(scalar_t* self_ptr, scalar_t* self_inv_ptr, int* ipiv_ptr, int* info_getrf_ptr, int* info_getrs_ptr, int n, int lda) {
  // self_inv_ptr should already be an identity matrix

  auto handle = at::cuda::getCurrentCUDASolverDnHandle();
  at::cuda::solver::getrf<scalar_t>(handle, n, n, self_ptr, lda, ipiv_ptr, info_getrf_ptr);
  at::cuda::solver::getrs<scalar_t>(handle, n, n, self_ptr, lda, ipiv_ptr, self_inv_ptr, lda, info_getrs_ptr);
}

template <typename scalar_t>
static void apply_batched_inverse_lib(Tensor& self, Tensor& self_inv, Tensor& infos_getrf, Tensor& infos_getrs) {
  const int batch_size = cuda_int_cast(batchCount(self), "batchCount");
  const int n = cuda_int_cast(self.size(-2), "self.size(-2)");
  const int lda = std::max<int>(1, n);

  auto self_data = self.data_ptr<scalar_t>();
  auto self_mat_stride = matrixStride(self);
  auto self_inv_data = self_inv.data_ptr<scalar_t>();
  auto self_inv_mat_stride = matrixStride(self_inv);

  auto infos_getrf_data = infos_getrf.data_ptr<int>();
  auto infos_getrs_data = infos_getrs.data_ptr<int>();

  auto& allocator = *::c10::cuda::CUDACachingAllocator::get();

  // Heuristic: For small batch size or large matrix size, we use for-loop to iterate over the batches instead of
  //            calling the batched cublas routine.
  if (batch_size <= 8 || /* batch_size > 8 && */ n >= 512) {
    for (int64_t i = 0; i < batch_size; i++) {
      auto dataPtr = allocator.allocate(sizeof(int) * lda);
      int* pivot = reinterpret_cast<int*>(dataPtr.get());

      int* infos_getrf_working_ptr = &infos_getrf_data[i];
      int* infos_getrs_working_ptr = &infos_getrs_data[i];

      _apply_single_inverse_helper<scalar_t>(
        &self_data[i * self_mat_stride], &self_inv_data[i * self_inv_mat_stride], pivot, infos_getrf_working_ptr, infos_getrs_working_ptr, n, lda);
    }
  } else {
    // cublas batched kernels require input be "device array of device pointers"
    Tensor self_array = at::arange(
      reinterpret_cast<int64_t>(self_data),
      reinterpret_cast<int64_t>(&self_data[(batch_size-1) * self_mat_stride]) + 1,
      static_cast<int64_t>(self_mat_stride * sizeof(scalar_t)), self.options().dtype(at::kLong));
    Tensor self_inv_array = at::arange(
      reinterpret_cast<int64_t>(self_inv_data),
      reinterpret_cast<int64_t>(&self_inv_data[(batch_size-1) * self_inv_mat_stride]) + 1,
      static_cast<int64_t>(self_inv_mat_stride * sizeof(scalar_t)), self.options().dtype(at::kLong));

    auto dataPtr = allocator.allocate(sizeof(int)*batch_size*lda);
    int* ipiv_array = reinterpret_cast<int*>(dataPtr.get());

    at::cuda::blas::getrfBatched<scalar_t>(n, reinterpret_cast<scalar_t**>(self_array.data_ptr()), lda,
      ipiv_array, infos_getrf_data, batch_size);

    at::cuda::blas::getriBatched<scalar_t>(n, reinterpret_cast<scalar_t**>(self_array.data_ptr()), lda,
      ipiv_array, reinterpret_cast<scalar_t**>(self_inv_array.data_ptr()), lda, infos_getrs_data, batch_size);
  }
}

template <typename scalar_t>
static void apply_single_inverse_lib(const Tensor& self, Tensor& self_inv, Tensor& infos_getrf, Tensor& infos_getrs) {
  int n = cuda_int_cast(self.size(-2), "self.size(-2)");
  int lda = std::max<int>(1, n);

  Tensor ipiv = at::empty({lda}, self.options().dtype(at::kInt));

  _apply_single_inverse_helper<scalar_t>(
    self.data_ptr<scalar_t>(), self_inv.data_ptr<scalar_t>(), ipiv.data_ptr<int>(), infos_getrf.data_ptr<int>(), infos_getrs.data_ptr<int>(), n, lda);
}

// This is a type dispatching helper function for 'apply_batched_inverse_lib' and 'apply_single_inverse_lib'
Tensor& _linalg_inv_out_helper_cuda_lib(Tensor& result, Tensor& infos_getrf, Tensor& infos_getrs) {
  // assuming result is in column major order and contains the matrices to invert
  Tensor input_working_copy = cloneBatchedColumnMajor(result);

  // for getrf + getrs (cusolver path)
  // result should be filled with identity matrices
  result.zero_();
  result.diagonal(/*offset=*/0, /*dim1=*/-2, /*dim2=*/-1).fill_(1);

  const int batch_size = cuda_int_cast(batchCount(result), "batchCount");

  if (result.dim() > 2) {
    AT_DISPATCH_FLOATING_AND_COMPLEX_TYPES(result.scalar_type(), "linalg_inv_out_cuda", [&]{
      apply_batched_inverse_lib<scalar_t>(
        input_working_copy, result, infos_getrf, infos_getrs);
    });
  } else {
    AT_DISPATCH_FLOATING_AND_COMPLEX_TYPES(result.scalar_type(), "linalg_inv_out_cuda", [&]{
      apply_single_inverse_lib<scalar_t>(input_working_copy, result, infos_getrf, infos_getrs);
    });
  }

  return result;
}

// entrance of calculations of `inverse` using cusolver getrf + getrs, cublas getrfBatched + getriBatched
Tensor _inverse_helper_cuda_lib(const Tensor& self) {
  Tensor self_working_copy = cloneBatchedColumnMajor(self);
  Tensor self_inv_working_copy = column_major_identity_matrix_like(self_working_copy);
  const int batch_size = cuda_int_cast(batchCount(self), "batchCount");

  if (self.dim() > 2 && batch_size > 1) {
    Tensor infos_getrf = at::zeros({std::max<int64_t>(1, batchCount(self))}, self.options().dtype(kInt));
    Tensor infos_getrs = at::zeros({std::max<int64_t>(1, batchCount(self))}, self.options().dtype(kInt));
    AT_DISPATCH_FLOATING_AND_COMPLEX_TYPES(self.scalar_type(), "inverse_cuda", [&]{
      apply_batched_inverse_lib<scalar_t>(
        self_working_copy, self_inv_working_copy, infos_getrf, infos_getrs);
    });
    batchCheckErrors(infos_getrf, "inverse_cuda");
    batchCheckErrors(infos_getrs, "inverse_cuda");
  } else {
    Tensor infos_getrf = at::zeros({1}, self.options().dtype(kInt));
    Tensor infos_getrs = at::zeros({1}, self.options().dtype(kInt));
    AT_DISPATCH_FLOATING_AND_COMPLEX_TYPES(self.scalar_type(), "inverse_cuda", [&]{
      apply_single_inverse_lib<scalar_t>(self_working_copy, self_inv_working_copy, infos_getrf, infos_getrs);
    });
    batchCheckErrors(infos_getrf, "inverse_cuda");
    batchCheckErrors(infos_getrs, "inverse_cuda");
  }

  return self_inv_working_copy;
}

// call cusolver gesvdj function to calculate svd
template<typename scalar_t>
inline static void _apply_svd_lib_gesvdj(const Tensor& self, Tensor& U, Tensor& S, Tensor& VT, Tensor& infos, bool compute_uv, bool some) {
  using value_t = typename c10::scalar_value_type<scalar_t>::type;
  auto self_data = self.data_ptr<scalar_t>();
  auto U_data = U.data_ptr<scalar_t>();
  auto S_data = S.data_ptr<value_t>();
  auto VT_data = VT.data_ptr<scalar_t>();
  auto self_stride = matrixStride(self);
  auto U_stride = matrixStride(U);
  auto S_stride = S.size(-1);
  auto VT_stride = matrixStride(VT);

  int batchsize = cuda_int_cast(batchCount(self), "batch size");
  int m = cuda_int_cast(self.size(-2), "m");
  int n = cuda_int_cast(self.size(-1), "n");
  int lda = std::max<int>(1, m);
  int ldvt = std::max<int>(1, n);

  for(int i = 0; i < batchsize; i++){
    // gesvdj_params controls the numerical accuracy of cusolver gesvdj iterations on GPU
    gesvdjInfo_t gesvdj_params;
    TORCH_CUSOLVER_CHECK(cusolverDnCreateGesvdjInfo(&gesvdj_params));
    // TORCH_CUSOLVER_CHECK(cusolverDnXgesvdjSetTolerance(gesvdj_params, 1.0e-7));
    // TORCH_CUSOLVER_CHECK(cusolverDnXgesvdjSetMaxSweeps(gesvdj_params, 15));

    auto handle = at::cuda::getCurrentCUDASolverDnHandle();
    auto jobz = compute_uv ? CUSOLVER_EIG_MODE_VECTOR : CUSOLVER_EIG_MODE_NOVECTOR;
    at::cuda::solver::gesvdj<scalar_t>(
      handle, jobz, /*econ=*/ some ? 1 : 0, m, n,
      self_data + i * self_stride,
      lda,
      S_data + i * S_stride,
      U_data + i * U_stride,
      lda,
      VT_data + i * VT_stride,
      ldvt,
      infos.data_ptr<int>() + i,
      gesvdj_params
    );

    TORCH_CUSOLVER_CHECK(cusolverDnDestroyGesvdjInfo(gesvdj_params));
  }
}

// wrapper around _apply_svd_lib_gesvdj that handles dtype dispatch,
// creates a working copy of the input, and creates V^H from the V returned by gesvdj
inline static void apply_svd_lib_gesvdj(const Tensor& self, Tensor& U, Tensor& S, Tensor& VT, Tensor& infos, bool compute_uv, bool some) {
  const int64_t m = self.size(-2);
  const int64_t n = self.size(-1);
  Tensor self_working_copy = cloneBatchedColumnMajor(self);
  VT = VT.transpose(-2, -1);  // gesvdj returns V instead of V^H

  AT_DISPATCH_FLOATING_AND_COMPLEX_TYPES(self.scalar_type(), "svd_cuda_gesvdj", [&] {
    _apply_svd_lib_gesvdj<scalar_t>(self_working_copy, U, S, VT, infos, compute_uv, some);
  });
}

// call cusolver gesvdj batched function to calculate svd
template<typename scalar_t>
inline static void _apply_svd_lib_gesvdjBatched(const Tensor& self, Tensor& U, Tensor& S, Tensor& VT, Tensor& infos, bool compute_uv) {
  using value_t = typename c10::scalar_value_type<scalar_t>::type;
  auto self_data = self.data_ptr<scalar_t>();
  auto U_data = U.data_ptr<scalar_t>();
  auto S_data = S.data_ptr<value_t>();
  auto VT_data = VT.data_ptr<scalar_t>();
  auto self_stride = matrixStride(self);
  auto U_stride = matrixStride(U);
  auto S_stride = S.size(-1);
  auto VT_stride = matrixStride(VT);

  int batchsize = cuda_int_cast(batchCount(self), "batch size");
  int m = cuda_int_cast(self.size(-2), "m");
  int n = cuda_int_cast(self.size(-1), "n");
  int lda = std::max<int>(1, m);
  int ldvt = std::max<int>(1, n);

  TORCH_INTERNAL_ASSERT(m <= 32 && n <= 32, "gesvdjBatched requires both matrix dimensions not greater than 32, but got "
                        "m = ", m, " n = ", n);

  // gesvdj_params controls the numerical accuracy of cusolver gesvdj iterations on GPU
  gesvdjInfo_t gesvdj_params;
  TORCH_CUSOLVER_CHECK(cusolverDnCreateGesvdjInfo(&gesvdj_params));
  // TORCH_CUSOLVER_CHECK(cusolverDnXgesvdjSetTolerance(gesvdj_params, 1.0e-7));
  // TORCH_CUSOLVER_CHECK(cusolverDnXgesvdjSetMaxSweeps(gesvdj_params, 15));
  TORCH_CUSOLVER_CHECK(cusolverDnXgesvdjSetSortEig(gesvdj_params, 1));

  auto handle = at::cuda::getCurrentCUDASolverDnHandle();
  auto jobz = compute_uv ? CUSOLVER_EIG_MODE_VECTOR : CUSOLVER_EIG_MODE_NOVECTOR;
  at::cuda::solver::gesvdjBatched<scalar_t>(
    handle, jobz, m, n, self_data, lda, S_data, U_data, lda, VT_data, ldvt,
    infos.data_ptr<int>(), gesvdj_params, batchsize
  );

  TORCH_CUSOLVER_CHECK(cusolverDnDestroyGesvdjInfo(gesvdj_params));
}

// wrapper around _apply_svd_lib_gesvdjBatched that handles dtype dispatch,
// creates a working copy of the input, and creates V^H from the V returned by gesvdj
inline static void apply_svd_lib_gesvdjBatched(const Tensor& self, Tensor& U, Tensor& S, Tensor& VT, Tensor& infos, bool compute_uv) {
  const int64_t m = self.size(-2);
  const int64_t n = self.size(-1);
  Tensor self_working_copy = cloneBatchedColumnMajor(self);
  VT = VT.transpose(-2, -1);  // gesvdj returns V instead of V^H

  AT_DISPATCH_FLOATING_AND_COMPLEX_TYPES(self.scalar_type(), "svd_cuda_gesvdjBatched", [&] {
    _apply_svd_lib_gesvdjBatched<scalar_t>(self_working_copy, U, S, VT, infos, compute_uv);
  });
}

// entrance of calculations of `svd` using cusolver gesvdj and gesvdjBatched
std::tuple<Tensor, Tensor, Tensor> _svd_helper_cuda_lib(const Tensor& self, bool some, bool compute_uv) {
  const int64_t batch_size = batchCount(self);
  at::Tensor infos = at::zeros({batch_size}, self.options().dtype(at::kInt));
  const int64_t m = self.size(-2);
  const int64_t n = self.size(-1);
  const int64_t k = std::min(m, n);

  Tensor U_working_copy, S_working_copy, VT_working_copy;
  std::tie(U_working_copy, S_working_copy, VT_working_copy) = \
    _create_U_S_VT(self, some, compute_uv, /* svd_use_cusolver = */ true);
  // U, S, V working copies are already column majored now

  // heuristic for using `gesvdjBatched` over `gesvdj`
  if (m <= 32 && n <= 32 && batch_size > 1 && (!some || m == n)) {
    apply_svd_lib_gesvdjBatched(self, U_working_copy, S_working_copy, VT_working_copy, infos, compute_uv);
  } else {
    apply_svd_lib_gesvdj(self, U_working_copy, S_working_copy, VT_working_copy, infos, compute_uv, some);
  }

  // A device-host sync will be performed.
  batchCheckErrors(infos, "svd_cuda");

  if (!compute_uv) {
    VT_working_copy.zero_();
    U_working_copy.zero_();
  }

  if (some) {
    VT_working_copy = VT_working_copy.narrow(-2, 0, k);
  }

  // so far we have computed VT, but torch.svd returns V instead. Adjust accordingly.
  VT_working_copy.transpose_(-2, -1);
  return std::make_tuple(U_working_copy, S_working_copy, VT_working_copy);
}


// Implementation of Cholesky decomposition using looped cusolverDn<T>potrf or cusolverDnXpotrf (64-bit)
template<typename scalar_t>
inline static void apply_cholesky_cusolver_potrf_looped(const Tensor& self_working_copy, bool upper, const Tensor& infos) {
  auto handle = at::cuda::getCurrentCUDASolverDnHandle();
  const auto uplo = upper ? CUBLAS_FILL_MODE_UPPER : CUBLAS_FILL_MODE_LOWER;
  const int64_t n = self_working_copy.size(-1);
  const int64_t lda = std::max<int64_t>(1, n);
  const int64_t batch_size = batchCount(self_working_copy);
  const int64_t matrix_stride = matrixStride(self_working_copy);

  scalar_t* self_working_copy_ptr = self_working_copy.data_ptr<scalar_t>();
  int* infos_ptr = infos.data_ptr<int>();

#ifdef USE_CUSOLVER_64_BIT
  size_t worksize_device;
  size_t worksize_host;
  cusolverDnParams_t params;
  cudaDataType datatype = at::cuda::solver::get_cusolver_datatype<scalar_t>();
  TORCH_CUSOLVER_CHECK(cusolverDnCreateParams(&params));
  at::cuda::solver::xpotrf_buffersize(handle, params, uplo, n, datatype, nullptr, lda, datatype, &worksize_device, &worksize_host);

  // allocate workspace storage
  auto& device_allocator = *at::cuda::getCUDADeviceAllocator();
  auto workdata_device = device_allocator.allocate(worksize_device * batch_size);
  void* workdata_device_ptr = workdata_device.get();

  auto& host_allocator = *at::getCPUAllocator();
  auto workdata_host = host_allocator.allocate(worksize_host * batch_size);
  void* workdata_host_ptr = workdata_host.get();

  for (int64_t i = 0; i < batch_size; i++) {
    at::cuda::solver::xpotrf(
      handle, params, uplo, n, datatype,
      self_working_copy_ptr + i * matrix_stride,
      lda, datatype,
      (char*)workdata_device_ptr + i * worksize_device, worksize_device,
      (char*)workdata_host_ptr + i * worksize_host, worksize_host,
      infos_ptr + i
    );
  }

  TORCH_CUSOLVER_CHECK(cusolverDnDestroyParams(params));
#else // USE_CUSOLVER_64_BIT
  int n_32 = cuda_int_cast(n, "n");
  int lda_32 = cuda_int_cast(lda, "lda");
  int lwork;
  at::cuda::solver::potrf_buffersize<scalar_t>(
    handle, uplo, n_32, nullptr, lda_32, &lwork);

   // allocate workspace storage
  auto& allocator = *at::cuda::getCUDADeviceAllocator();
  auto work_data = allocator.allocate(sizeof(scalar_t)*lwork * batch_size);
  scalar_t* work_data_ptr = static_cast<scalar_t*>(work_data.get());

  for (int64_t i = 0; i < batch_size; i++) {
    at::cuda::solver::potrf<scalar_t>(
      handle, uplo, n_32,
      self_working_copy_ptr + i * matrix_stride,
      lda_32,
      work_data_ptr + i * lwork,
      lwork,
      infos_ptr + i
    );
  }
#endif // USE_CUSOLVER_64_BIT
}

// Implementation of Cholesky decomposition using batched cusolverDn<T>potrfBatched
// Warning: cusolverDn<T>potrfBatched doesn't work quite well when matrix size or batch size is zero.
// If you write your own C++ extension and use this function, make sure you do a zero numel check for the input.
template<typename scalar_t>
inline static void apply_cholesky_cusolver_potrfBatched(const Tensor& self_working_copy, bool upper, const Tensor& infos) {
  auto handle = at::cuda::getCurrentCUDASolverDnHandle();
  const auto uplo = upper ? CUBLAS_FILL_MODE_UPPER : CUBLAS_FILL_MODE_LOWER;
  const int n = cuda_int_cast(self_working_copy.size(-1), "n");
  const int lda = std::max<int>(1, n);

  const int batch_size = cuda_int_cast(batchCount(self_working_copy), "batch_size");

  // cusolver batched kernels require input be "device array of device pointers"
  Tensor self_working_copy_array = get_device_pointers<scalar_t>(self_working_copy);

  at::cuda::solver::potrfBatched<scalar_t>(
    handle, uplo, n,
    reinterpret_cast<scalar_t**>(self_working_copy_array.data_ptr()),
    lda, infos.data_ptr<int>(), batch_size);
}

void cholesky_helper_cusolver(const Tensor& input, bool upper, const Tensor& info) {
  if (input.numel() == 0) {
    return;
  }

  if (use_cusolver_potrf_batched_ && batchCount(input) > 1) {
    AT_DISPATCH_FLOATING_AND_COMPLEX_TYPES(input.scalar_type(), "cholesky_cusolver", [&] {
      apply_cholesky_cusolver_potrfBatched<scalar_t>(input, upper, info);
    });
  } else {
    AT_DISPATCH_FLOATING_AND_COMPLEX_TYPES(input.scalar_type(), "cholesky_cusolver", [&] {
      apply_cholesky_cusolver_potrf_looped<scalar_t>(input, upper, info);
    });
  }
}


template<typename scalar_t>
inline static void apply_cholesky_cusolver_potrs(Tensor& self_working_copy, const Tensor& A_column_major_copy, bool upper, Tensor& infos) {
  auto handle = at::cuda::getCurrentCUDASolverDnHandle();
  const auto uplo = upper ? CUBLAS_FILL_MODE_UPPER : CUBLAS_FILL_MODE_LOWER;
  const int64_t n = self_working_copy.size(-2);
  const int64_t nrhs = self_working_copy.size(-1);
  const int64_t lda = std::max<int64_t>(1, n);
  const int64_t batch_size = batchCount(self_working_copy);
  const int64_t self_matrix_stride = matrixStride(self_working_copy);
  scalar_t* self_working_copy_ptr = self_working_copy.data_ptr<scalar_t>();

  const scalar_t* A_ptr = A_column_major_copy.data_ptr<scalar_t>();
  const int64_t A_matrix_stride = matrixStride(A_column_major_copy);
  const int64_t ldb = std::max<int64_t>(1, A_column_major_copy.size(-1));

  int* infos_ptr = infos.data_ptr<int>();

#ifdef USE_CUSOLVER_64_BIT
  cusolverDnParams_t params;
  cudaDataType datatype = at::cuda::solver::get_cusolver_datatype<scalar_t>();
  TORCH_CUSOLVER_CHECK(cusolverDnCreateParams(&params));

  for (int64_t i = 0; i < batch_size; i++) {
    at::cuda::solver::xpotrs(
      handle, params, uplo, n, nrhs, datatype,
      A_ptr + i * A_matrix_stride,
      lda, datatype,
      self_working_copy_ptr + i * self_matrix_stride,
      ldb,
      infos_ptr
    );
  }

  TORCH_CUSOLVER_CHECK(cusolverDnDestroyParams(params));
#else // USE_CUSOLVER_64_BIT
  int n_32 = cuda_int_cast(n, "n");
  int nrhs_32 = cuda_int_cast(nrhs, "nrhs");
  int lda_32 = cuda_int_cast(lda, "lda");
  int ldb_32 = cuda_int_cast(ldb, "ldb");

  for (int64_t i = 0; i < batch_size; i++) {
    at::cuda::solver::potrs<scalar_t>(
      handle, uplo, n_32, nrhs_32,
      A_ptr + i * A_matrix_stride,
      lda_32,
      self_working_copy_ptr + i * self_matrix_stride,
      ldb_32,
      infos_ptr
    );
  }
#endif // USE_CUSOLVER_64_BIT
}


// This code path is only dispatched to if MAGMA is not linked in the pytorch build.
// cusolverDn<t>potrsBatched only supports nrhs == 1
template<typename scalar_t>
inline static void apply_cholesky_cusolver_potrsBatched(Tensor& self_working_copy, const Tensor& A_column_major_copy, bool upper, Tensor& infos) {
  auto handle = at::cuda::getCurrentCUDASolverDnHandle();
  const auto uplo = upper ? CUBLAS_FILL_MODE_UPPER : CUBLAS_FILL_MODE_LOWER;
  const int64_t n = self_working_copy.size(-2);
  const int64_t nrhs = self_working_copy.size(-1);
  const int64_t lda = std::max<int64_t>(1, n);
  const int64_t batch_size = batchCount(self_working_copy);
  const int64_t self_matrix_stride = matrixStride(self_working_copy);
  scalar_t* self_working_copy_ptr = self_working_copy.data_ptr<scalar_t>();

  const scalar_t* A_ptr = A_column_major_copy.data_ptr<scalar_t>();
  const int64_t A_matrix_stride = matrixStride(A_column_major_copy);
  const int64_t ldb = std::max<int64_t>(1, A_column_major_copy.size(-1));

  int* infos_ptr = infos.data_ptr<int>();

  auto self_ptr_array = get_device_pointers<scalar_t>(self_working_copy);
  auto A_ptr_array = get_device_pointers<scalar_t>(A_column_major_copy);

  at::cuda::solver::potrsBatched(
    handle, uplo,
    cuda_int_cast(n, "n"),
    cuda_int_cast(nrhs, "nrhs"),
    reinterpret_cast<scalar_t**>(A_ptr_array.data_ptr()),
    cuda_int_cast(lda, "lda"),
    reinterpret_cast<scalar_t**>(self_ptr_array.data_ptr()),
    cuda_int_cast(ldb, "ldb"),
    infos_ptr,
    cuda_int_cast(batch_size, "batch_size")
  );
}

Tensor _cholesky_solve_helper_cuda_cusolver(const Tensor& self, const Tensor& A, bool upper) {
  const int64_t batch_size = batchCount(self);
  at::Tensor infos = at::zeros({1}, self.options().dtype(at::kInt));
  at::Tensor self_working_copy = cloneBatchedColumnMajor(self);
  at::Tensor A_column_major_copy = cloneBatchedColumnMajor(A);

  const int64_t nrhs = self_working_copy.size(-1);

  // cusolverDn<t>potrsBatched only supports nrhs == 1
  if (batch_size > 1 && nrhs == 1) {
    AT_DISPATCH_FLOATING_AND_COMPLEX_TYPES(self.scalar_type(), "cholesky_cuda_potrs_batched", [&] {
      apply_cholesky_cusolver_potrsBatched<scalar_t>(self_working_copy, A_column_major_copy, upper, infos);
    });
  } else {
    AT_DISPATCH_FLOATING_AND_COMPLEX_TYPES(self.scalar_type(), "cholesky_cuda_potrs", [&] {
      apply_cholesky_cusolver_potrs<scalar_t>(self_working_copy, A_column_major_copy, upper, infos);
    });
  }

  // info from potrs and potrsBatched only report if the i-th parameter is wrong, not about the matrix singularity, etc.
  // So we don't need to check it all the time.
  TORCH_INTERNAL_ASSERT_DEBUG_ONLY(infos.item().toInt() == 0);

  return self_working_copy;
}


void _cholesky_inverse_cusolver_potrs_based(Tensor& result, Tensor& infos, bool upper) {
  at::Tensor input_working_copy = cloneBatchedColumnMajor(result);
  at::Tensor infos_gpu = at::zeros({1}, result.options().dtype(at::kInt));
  result.fill_(0);
  result.diagonal(/*offset=*/0, /*dim1=*/-2, /*dim2=*/-1).fill_(1);
  AT_DISPATCH_FLOATING_AND_COMPLEX_TYPES(result.scalar_type(), "cholesky_cuda_potri", [&] {
    apply_cholesky_cusolver_potrs<scalar_t>(result, input_working_copy, upper, infos_gpu);
  });

  // Debug only: info of cusolver potrs only check if the i-th parameter is wrong
  // Function argument `infos` is a CPU tensor, the following copy will cause a device-host sync.
  // infos.copy_(infos_gpu);
}

Tensor& cholesky_inverse_kernel_impl_cusolver(Tensor &result, Tensor& infos, bool upper) {
  _cholesky_inverse_cusolver_potrs_based(result, infos, upper);
  return result;
}


/*
  The geqrf function computes the QR decomposition of a m x n matrix A.

  Args:
  * `A` - [in] Tensor with matrices for QR decomposition,
          [out] Tensor containing R in the upper triangle of A
          and elementary reflectors below the main diagonal of A
  * `tau` - Tensor containing the magnitudes of the elementary reflectors
  * `m` - The number of rows of `input` to consider
  * `n` - The number of columns of `input` to consider (actual sizes of `input` could be larger)

  For further details, please see the cuSOLVER documentation for GEQRF.
*/
template <typename scalar_t>
static void apply_geqrf(const Tensor& A, const Tensor& tau) {
  int64_t m = A.size(-2);
  int64_t n = A.size(-1);
  int64_t lda = std::max<int64_t>(1, m);
  int64_t batch_size = batchCount(A);

  auto A_stride = matrixStride(A);
  auto tau_stride = tau.size(-1);

  auto A_data = A.data_ptr<scalar_t>();
  auto tau_data = tau.data_ptr<scalar_t>();

  auto infos = at::zeros({1}, A.options().dtype(at::kInt));
  auto infos_data = infos.data_ptr<int>();

  // get the optimal work size and allocate workspace tensor
#ifdef USE_CUSOLVER_64_BIT
  size_t worksize_device; // workspaceInBytesOnDevice
  size_t worksize_host; // workspaceInBytesOnHost
  cusolverDnParams_t params = NULL; // use default algorithm (currently it's the only option)
  at::cuda::solver::xgeqrf_bufferSize<scalar_t>(
      at::cuda::getCurrentCUDASolverDnHandle(),
      params,
      m,
      n,
      A_data,
      lda,
      tau_data,
      &worksize_device,
      &worksize_host);
#else
  int lwork;
  int m_32 = cuda_int_cast(m, "m");
  int n_32 = cuda_int_cast(n, "n");
  int lda_32 = cuda_int_cast(lda, "lda");
  at::cuda::solver::geqrf_bufferSize<scalar_t>(
      at::cuda::getCurrentCUDASolverDnHandle(), m_32, n_32, A_data, lda_32, &lwork);
#endif // USE_CUSOLVER_64_BIT

  for (decltype(batch_size) i = 0; i < batch_size; i++) {
    scalar_t* A_working_ptr = &A_data[i * A_stride];
    scalar_t* tau_working_ptr = &tau_data[i * tau_stride];
    auto handle = at::cuda::getCurrentCUDASolverDnHandle();

#ifdef USE_CUSOLVER_64_BIT
    // allocate workspace storage on device and host
    auto& device_allocator = *at::cuda::getCUDADeviceAllocator();
    auto work_device_data = device_allocator.allocate(worksize_device);
    auto& host_allocator = *at::getCPUAllocator();
    auto work_host_data = host_allocator.allocate(worksize_host);
    at::cuda::solver::xgeqrf<scalar_t>(
        handle,
        params,
        m,
        n,
        A_working_ptr,
        lda,
        tau_working_ptr,
        static_cast<scalar_t*>(work_device_data.get()),
        worksize_device,
        static_cast<scalar_t*>(work_host_data.get()),
        worksize_host,
        infos_data);
#else
    // allocate workspace storage on device
    auto& allocator = *at::cuda::getCUDADeviceAllocator();
    auto work_data = allocator.allocate(sizeof(scalar_t) * std::max<int>(1, lwork));
    at::cuda::solver::geqrf<scalar_t>(
        handle,
        m_32,
        n_32,
        A_working_ptr,
        lda_32,
        tau_working_ptr,
        static_cast<scalar_t*>(work_data.get()),
        lwork,
        infos_data);
#endif // USE_CUSOLVER_64_BIT
  }

  // info from geqrf only reports if the i-th parameter is wrong, not about the matrix singularity
  // so we don't need to check it all the time
  TORCH_INTERNAL_ASSERT_DEBUG_ONLY(infos.item().toInt() == 0);
}

// This is a type dispatching helper function for 'apply_geqrf'
void geqrf_cusolver(const Tensor& input, const Tensor& tau) {
  AT_DISPATCH_FLOATING_AND_COMPLEX_TYPES(input.scalar_type(), "geqrf_cuda", [&]{
    apply_geqrf<scalar_t>(input, tau);
  });
}

/*
  The ormqr function multiplies Q with another matrix from a sequence of
  elementary reflectors, such as is produced by the geqrf function.

  Args:
  * `input`     - Tensor with elementary reflectors below the diagonal,
                  encoding the matrix Q.
  * `tau`       - Tensor containing the magnitudes of the elementary
                  reflectors.
  * `other`     - [in] Tensor containing the matrix to be multiplied.
                  [out] result of the matrix multiplication with Q.
  * `left`      - bool, determining whether `other` is left- or right-multiplied with Q.
  * `transpose` - bool, determining whether to transpose (or conjugate transpose) Q before multiplying.

  For further details, please see the cuSOLVER documentation for ORMQR and UNMQR.
*/
template <typename scalar_t>
static void apply_ormqr(const Tensor& input, const Tensor& tau, const Tensor& other, bool left, bool transpose) {
  using value_t = typename c10::scalar_value_type<scalar_t>::type;

  auto side = left ? CUBLAS_SIDE_LEFT : CUBLAS_SIDE_RIGHT;
  auto trans = transpose ? (input.is_complex() ? CUBLAS_OP_C : CUBLAS_OP_T) : CUBLAS_OP_N;

  auto input_data = input.data_ptr<scalar_t>();
  auto tau_data = tau.data_ptr<scalar_t>();
  auto other_data = other.data_ptr<scalar_t>();

  auto input_matrix_stride = matrixStride(input);
  auto other_matrix_stride = matrixStride(other);
  auto tau_stride = tau.size(-1);
  auto batch_size = batchCount(input);
  auto m = cuda_int_cast(other.size(-2), "m");
  auto n = cuda_int_cast(other.size(-1), "n");
  auto k = cuda_int_cast(tau.size(-1), "k");
  auto lda = std::max<int>(1, left ? m : n);
  auto ldc = std::max<int>(1, m);

  // get the optimal work size and allocate workspace tensor
  int lwork;
  at::cuda::solver::ormqr_bufferSize<scalar_t>(
    at::cuda::getCurrentCUDASolverDnHandle(), side, trans, m, n, k, input_data, lda, tau_data, other_data, ldc, &lwork);

  auto info = at::zeros({1}, input.options().dtype(at::kInt));
  auto info_data = info.data_ptr<int>();

  for (auto i = decltype(batch_size){0}; i < batch_size; i++) {
    scalar_t* input_working_ptr = &input_data[i * input_matrix_stride];
    scalar_t* other_working_ptr = &other_data[i * other_matrix_stride];
    scalar_t* tau_working_ptr = &tau_data[i * tau_stride];
    auto handle = at::cuda::getCurrentCUDASolverDnHandle();

    // allocate workspace storage
    auto& allocator = *at::cuda::getCUDADeviceAllocator();
    auto work_data = allocator.allocate(sizeof(scalar_t)*lwork);

    at::cuda::solver::ormqr<scalar_t>(
      handle, side, trans, m, n, k,
      input_working_ptr,
      lda,
      tau_working_ptr,
      other_working_ptr,
      ldc,
      static_cast<scalar_t*>(work_data.get()),
      lwork,
      info_data
    );

    // info from ormqr only reports if the i-th parameter is wrong
    // so we don't need to check it all the time
    TORCH_INTERNAL_ASSERT_DEBUG_ONLY(info.item().toInt() == 0);
  }
}

// This is a type dispatching helper function for 'apply_ormqr'
void ormqr_cusolver(const Tensor& input, const Tensor& tau, const Tensor& other, bool left, bool transpose) {
  AT_DISPATCH_FLOATING_AND_COMPLEX_TYPES(input.scalar_type(), "orgmr_cuda", [&]{
    apply_ormqr<scalar_t>(input, tau, other, left, transpose);
  });
}

/*
  The orgqr function allows reconstruction of an orthogonal (or unitary) matrix Q,
  from a sequence of elementary reflectors, such as produced by the geqrf function.

  Args:
  * `self` - Tensor with the directions of the elementary reflectors below the diagonal,
              it will be overwritten with the result
  * `tau` - Tensor containing the magnitudes of the elementary reflectors

  For further details, please see the cuSOLVER documentation for ORGQR and UNGQR.
*/
template <typename scalar_t>
inline static void apply_orgqr(Tensor& self, const Tensor& tau) {
  using value_t = typename c10::scalar_value_type<scalar_t>::type;
  auto self_data = self.data_ptr<scalar_t>();
  auto tau_data = tau.data_ptr<scalar_t>();
  auto self_matrix_stride = matrixStride(self);
  auto batchsize = cuda_int_cast(batchCount(self), "batch size");
  auto m = cuda_int_cast(self.size(-2), "m");
  auto n = cuda_int_cast(self.size(-1), "n");
  auto k = cuda_int_cast(tau.size(-1), "k");
  auto tau_stride = std::max<int>(1, k);
  auto lda = std::max<int>(1, m);

  // LAPACK's requirement
  TORCH_INTERNAL_ASSERT(m >= n);
  TORCH_INTERNAL_ASSERT(n >= k);

  // cuSOLVER doesn't compute anything for this case, which is wrong
  // the result should be a matrix with 1 on the diagonal
  if (k == 0) {
    self.fill_(0);
    self.diagonal(/*offset=*/0, /*dim1=*/-2, /*dim2=*/-1).fill_(1);
    return;
  }

  // get the optimal work size and allocate workspace tensor
  int lwork;
  at::cuda::solver::orgqr_buffersize<scalar_t>(
    at::cuda::getCurrentCUDASolverDnHandle(), m, n, k, self_data, lda, tau_data, &lwork);

  auto info = at::zeros({1}, self.options().dtype(at::kInt));
  auto info_data = info.data_ptr<int>();

  for (auto i = decltype(batchsize){0}; i < batchsize; i++) {
    scalar_t* self_working_ptr = &self_data[i * self_matrix_stride];
    scalar_t* tau_working_ptr = &tau_data[i * tau_stride];
    auto handle = at::cuda::getCurrentCUDASolverDnHandle();

    // allocate workspace storage
    auto& allocator = *at::cuda::getCUDADeviceAllocator();
    auto work_data = allocator.allocate(sizeof(scalar_t)*lwork);

    at::cuda::solver::orgqr<scalar_t>(
      handle, m, n, k,
      self_working_ptr,
      lda,
      tau_working_ptr,
      static_cast<scalar_t*>(work_data.get()),
      lwork,
      info_data
    );

    // info from orgqr only reports if the i-th parameter is wrong
    // so we don't need to check it all the time
    TORCH_INTERNAL_ASSERT_DEBUG_ONLY(info.item().toInt() == 0);
  }
}

// This is a type dispatching helper function for 'apply_orgqr'
Tensor& orgqr_helper_cusolver(Tensor& result, const Tensor& tau) {
  AT_DISPATCH_FLOATING_AND_COMPLEX_TYPES(result.scalar_type(), "orgqr_cuda", [&]{
    apply_orgqr<scalar_t>(result, tau);
  });
  return result;
}

template <typename scalar_t>
static void apply_syevd(Tensor& values, Tensor& vectors, Tensor& infos, bool upper, bool compute_eigenvectors) {
  using value_t = typename c10::scalar_value_type<scalar_t>::type;

  cublasFillMode_t uplo = upper ? CUBLAS_FILL_MODE_UPPER : CUBLAS_FILL_MODE_LOWER;
  cusolverEigMode_t jobz = compute_eigenvectors ? CUSOLVER_EIG_MODE_VECTOR : CUSOLVER_EIG_MODE_NOVECTOR;

  int64_t n = vectors.size(-1);
  int64_t lda = std::max<int64_t>(1, n);
  int64_t batch_size = batchCount(vectors);

  auto vectors_stride = matrixStride(vectors);
  auto values_stride = values.size(-1);

  auto vectors_data = vectors.data_ptr<scalar_t>();
  auto values_data = values.data_ptr<value_t>();
  auto infos_data = infos.data_ptr<int>();

  // get the optimal work size and allocate workspace tensor
#ifdef USE_CUSOLVER_64_BIT
  size_t worksize_device; // workspaceInBytesOnDevice
  size_t worksize_host; // workspaceInBytesOnHost
  cusolverDnParams_t params = NULL; // use default algorithm (currently it's the only option)
  at::cuda::solver::xsyevd_bufferSize<scalar_t>(
      at::cuda::getCurrentCUDASolverDnHandle(),
      params,
      jobz,
      uplo,
      n,
      vectors_data,
      lda,
      values_data,
      &worksize_device,
      &worksize_host);
#else
  int lwork;
  int n_32 = cuda_int_cast(n, "n");
  int lda_32 = cuda_int_cast(lda, "lda");
  at::cuda::solver::syevd_bufferSize<scalar_t>(
      at::cuda::getCurrentCUDASolverDnHandle(), jobz, uplo, n_32, vectors_data, lda_32, values_data, &lwork);
#endif // USE_CUSOLVER_64_BIT

  for (decltype(batch_size) i = 0; i < batch_size; i++) {
    scalar_t* vectors_working_ptr = &vectors_data[i * vectors_stride];
    value_t* values_working_ptr = &values_data[i * values_stride];
    int* info_working_ptr = &infos_data[i];
    auto handle = at::cuda::getCurrentCUDASolverDnHandle();

#ifdef USE_CUSOLVER_64_BIT
    // allocate workspace storage on device and host
    auto& device_allocator = *at::cuda::getCUDADeviceAllocator();
    auto work_device_data = device_allocator.allocate(worksize_device);
    auto& host_allocator = *at::getCPUAllocator();
    auto work_host_data = host_allocator.allocate(worksize_host);
    at::cuda::solver::xsyevd<scalar_t>(
        handle,
        params,
        jobz,
        uplo,
        n,
        vectors_working_ptr,
        lda,
        values_working_ptr,
        static_cast<scalar_t*>(work_device_data.get()),
        worksize_device,
        static_cast<scalar_t*>(work_host_data.get()),
        worksize_host,
        info_working_ptr);
#else
    // allocate workspace storage on device
    auto& allocator = *at::cuda::getCUDADeviceAllocator();
    auto work_data = allocator.allocate(sizeof(scalar_t) * lwork);
    at::cuda::solver::syevd<scalar_t>(
        handle,
        jobz,
        uplo,
        n_32,
        vectors_working_ptr,
        lda_32,
        values_working_ptr,
        static_cast<scalar_t*>(work_data.get()),
        lwork,
        info_working_ptr);
#endif // USE_CUSOLVER_64_BIT
  }
}

template <typename scalar_t>
static void apply_syevj(Tensor& values, Tensor& vectors, Tensor& infos, bool upper, bool compute_eigenvectors) {
  using value_t = typename c10::scalar_value_type<scalar_t>::type;

  cublasFillMode_t uplo = upper ? CUBLAS_FILL_MODE_UPPER : CUBLAS_FILL_MODE_LOWER;
  cusolverEigMode_t jobz = compute_eigenvectors ? CUSOLVER_EIG_MODE_VECTOR : CUSOLVER_EIG_MODE_NOVECTOR;

  int n = cuda_int_cast(vectors.size(-1), "n");
  int lda = std::max<int>(1, n);
  auto batch_size = batchCount(vectors);

  auto vectors_stride = matrixStride(vectors);
  auto values_stride = values.size(-1);

  auto vectors_data = vectors.data_ptr<scalar_t>();
  auto values_data = values.data_ptr<value_t>();
  auto infos_data = infos.data_ptr<int>();

  // syevj_params controls the numerical accuracy of syevj
  // by default the tolerance is set to machine accuracy
  // the maximum number of iteration of Jacobi method by default is 100
  // cuSOLVER documentations says: "15 sweeps are good enough to converge to machine accuracy"
  // LAPACK has SVD routine based on similar Jacobi algorithm (gesvj) and there a maximum of 30 iterations is set
  // Let's use the default values for now
  syevjInfo_t syevj_params;
  TORCH_CUSOLVER_CHECK(cusolverDnCreateSyevjInfo(&syevj_params));

  // get the optimal work size and allocate workspace tensor
  int lwork;
  at::cuda::solver::syevj_bufferSize<scalar_t>(
      at::cuda::getCurrentCUDASolverDnHandle(), jobz, uplo, n, vectors_data, lda, values_data, &lwork, syevj_params);

  for (decltype(batch_size) i = 0; i < batch_size; i++) {
    scalar_t* vectors_working_ptr = &vectors_data[i * vectors_stride];
    value_t* values_working_ptr = &values_data[i * values_stride];
    int* info_working_ptr = &infos_data[i];
    auto handle = at::cuda::getCurrentCUDASolverDnHandle();

    // allocate workspace storage on device
    auto& allocator = *at::cuda::getCUDADeviceAllocator();
    auto work_data = allocator.allocate(sizeof(scalar_t) * lwork);
    at::cuda::solver::syevj<scalar_t>(
        handle,
        jobz,
        uplo,
        n,
        vectors_working_ptr,
        lda,
        values_working_ptr,
        static_cast<scalar_t*>(work_data.get()),
        lwork,
        info_working_ptr,
        syevj_params);
  }
  TORCH_CUSOLVER_CHECK(cusolverDnDestroySyevjInfo(syevj_params));
}

template <typename scalar_t>
static void apply_syevj_batched(Tensor& values, Tensor& vectors, Tensor& infos, bool upper, bool compute_eigenvectors) {
  using value_t = typename c10::scalar_value_type<scalar_t>::type;

  cublasFillMode_t uplo = upper ? CUBLAS_FILL_MODE_UPPER : CUBLAS_FILL_MODE_LOWER;
  cusolverEigMode_t jobz = compute_eigenvectors ? CUSOLVER_EIG_MODE_VECTOR : CUSOLVER_EIG_MODE_NOVECTOR;

  int n = cuda_int_cast(vectors.size(-1), "n");
  int lda = std::max<int>(1, n);
  int batch_size = cuda_int_cast(batchCount(vectors), "batch_size");

  auto vectors_data = vectors.data_ptr<scalar_t>();
  auto values_data = values.data_ptr<value_t>();
  auto infos_data = infos.data_ptr<int>();

  // syevj_params controls the numerical accuracy of syevj
  // by default the tolerance is set to machine accuracy
  // the maximum number of iteration of Jacobi method by default is 100
  // cuSOLVER documentations says: "15 sweeps are good enough to converge to machine accuracy"
  // LAPACK has SVD routine based on similar Jacobi algorithm (gesvj) and there a maximum of 30 iterations is set
  // Let's use the default values for now
  syevjInfo_t syevj_params;
  TORCH_CUSOLVER_CHECK(cusolverDnCreateSyevjInfo(&syevj_params));
  TORCH_CUSOLVER_CHECK(cusolverDnXsyevjSetSortEig(syevj_params, 1));

  auto handle = at::cuda::getCurrentCUDASolverDnHandle();

  // get the optimal work size and allocate workspace tensor
  int lwork;
  at::cuda::solver::syevjBatched_bufferSize<scalar_t>(
      handle,
      jobz,
      uplo,
      n,
      vectors_data,
      lda,
      values_data,
      &lwork,
      syevj_params,
      batch_size);

  // allocate workspace storage on device
  auto& allocator = *at::cuda::getCUDADeviceAllocator();
  auto work_data = allocator.allocate(sizeof(scalar_t) * lwork);
  at::cuda::solver::syevjBatched<scalar_t>(
      handle,
      jobz,
      uplo,
      n,
      vectors_data,
      lda,
      values_data,
      static_cast<scalar_t*>(work_data.get()),
      lwork,
      infos_data,
      syevj_params,
      batch_size);
  TORCH_CUSOLVER_CHECK(cusolverDnDestroySyevjInfo(syevj_params));
}

static void linalg_eigh_cusolver_syevd(Tensor& eigenvalues, Tensor& eigenvectors, Tensor& infos, bool upper, bool compute_eigenvectors) {
  AT_DISPATCH_FLOATING_AND_COMPLEX_TYPES(eigenvectors.scalar_type(), "linalg_eigh_cuda", [&] {
    apply_syevd<scalar_t>(eigenvalues, eigenvectors, infos, upper, compute_eigenvectors);
  });
}

static void linalg_eigh_cusolver_syevj(Tensor& eigenvalues, Tensor& eigenvectors, Tensor& infos, bool upper, bool compute_eigenvectors) {
  AT_DISPATCH_FLOATING_AND_COMPLEX_TYPES(eigenvectors.scalar_type(), "linalg_eigh_cuda", [&] {
    apply_syevj<scalar_t>(eigenvalues, eigenvectors, infos, upper, compute_eigenvectors);
  });
}

void linalg_eigh_cusolver(Tensor& eigenvalues, Tensor& eigenvectors, Tensor& infos, bool upper, bool compute_eigenvectors) {
  // TODO: syevj_batched should be added here, but at least for CUDA 11.2 it contains a bug leading to incorrect results
  // See https://github.com/pytorch/pytorch/pull/53040#issuecomment-793626268 and https://github.com/cupy/cupy/issues/4847

  // syevj is better than syevd for float32 dtype and matrix sizes 32x32 - 512x512
  // See https://github.com/pytorch/pytorch/pull/53040#issuecomment-788264724
  if (eigenvectors.scalar_type() == at::kFloat && eigenvectors.size(-1) >= 32 && eigenvectors.size(-1) <= 512) {
    return linalg_eigh_cusolver_syevj(eigenvalues, eigenvectors, infos, upper, compute_eigenvectors);
  } else {
    return linalg_eigh_cusolver_syevd(eigenvalues, eigenvectors, infos, upper, compute_eigenvectors);
  }
}

// The 'apply_' word is used for templated by dtype functions that call an API routine
// underneath. Since the cusolver API has a slightly different structure we do not prepend
// apply_ to this function.
void lu_cusolver_looped(const Tensor& self, const Tensor& pivots, const Tensor& infos, bool get_pivots) {
<<<<<<< HEAD

  AT_DISPATCH_FLOATING_AND_COMPLEX_TYPES(
=======
  AT_DISPATCH_FLOATING_TYPES(
>>>>>>> 80560a05
    self.scalar_type(),
    "lu_cusolver",
    [&self,
     &pivots,
     &infos,
     &get_pivots]() {
    int m = cuda_int_cast(self.size(-2), "m");
    int n = cuda_int_cast(self.size(-1), "n");
    int lda = std::max<int>(1, m);
    int64_t self_stride = matrixStride(self);
    int64_t batch_size = batchCount(self);
    scalar_t* self_data = self.data_ptr<scalar_t>();
    int* infos_data = infos.data_ptr<int>();

    for (auto batch = decltype(batch_size){0}; batch < batch_size; ++batch) {
      auto handle = at::cuda::getCurrentCUDASolverDnHandle();
      if (get_pivots) {
        auto pivots_data = pivots.data_ptr<int>();
        auto pivots_stride = pivots.size(-1);
        at::cuda::solver::getrf<scalar_t>(
          handle, m, n,
          self_data + batch * self_stride,
          lda,
          pivots_data + batch * pivots_stride,
          infos_data + batch
        );
      }
      else {
        at::cuda::solver::getrf<scalar_t>(
          handle, m, n,
          self_data + batch * self_stride,
          lda,
          nullptr,
          infos_data + batch
        );
      }
    }
  });

  // Necessary because cuSOLVER uses nan for outputs that correspond to 0 in MAGMA for non-pivoted LU.
<<<<<<< HEAD
  if (!get_pivots) {
    if (self.is_complex()) {
      auto real = at::real(self);
      auto imag = at::imag(self);
      // TODO: Make nan_to_num_ work with complex numbers so this if-condition is unneccesary.
      at::nan_to_num_(real, 0, std::numeric_limits<double>::infinity(),
        -std::numeric_limits<double>::infinity());
      at::nan_to_num_(imag, 0, std::numeric_limits<double>::infinity(),
        -std::numeric_limits<double>::infinity());
    }
    else {
      at::nan_to_num_(const_cast<Tensor&>(self), 0, std::numeric_limits<double>::infinity(),
        -std::numeric_limits<double>::infinity());
    }
=======
  // See https://github.com/pytorch/pytorch/issues/53879 for more details.
  if (!get_pivots) {
    at::nan_to_num_(const_cast<Tensor&>(self), 0, std::numeric_limits<double>::infinity(),
      -std::numeric_limits<double>::infinity());
>>>>>>> 80560a05

    // Fill the pivots tensor with indices using 1-based (Fortran) indexing
    auto m = self.size(-2);
    auto n = self.size(-1);
    auto k = std::min(m, n);
    Tensor pivots_tmp = at::arange(1, k + 1, self.options().dtype(at::kInt)).expand_as(pivots);
    pivots.copy_(pivots_tmp);
  }
}
#endif  // USE_CUSOLVER

}} // namespace at::native<|MERGE_RESOLUTION|>--- conflicted
+++ resolved
@@ -1227,12 +1227,7 @@
 // underneath. Since the cusolver API has a slightly different structure we do not prepend
 // apply_ to this function.
 void lu_cusolver_looped(const Tensor& self, const Tensor& pivots, const Tensor& infos, bool get_pivots) {
-<<<<<<< HEAD
-
-  AT_DISPATCH_FLOATING_AND_COMPLEX_TYPES(
-=======
   AT_DISPATCH_FLOATING_TYPES(
->>>>>>> 80560a05
     self.scalar_type(),
     "lu_cusolver",
     [&self,
@@ -1273,27 +1268,10 @@
   });
 
   // Necessary because cuSOLVER uses nan for outputs that correspond to 0 in MAGMA for non-pivoted LU.
-<<<<<<< HEAD
-  if (!get_pivots) {
-    if (self.is_complex()) {
-      auto real = at::real(self);
-      auto imag = at::imag(self);
-      // TODO: Make nan_to_num_ work with complex numbers so this if-condition is unneccesary.
-      at::nan_to_num_(real, 0, std::numeric_limits<double>::infinity(),
-        -std::numeric_limits<double>::infinity());
-      at::nan_to_num_(imag, 0, std::numeric_limits<double>::infinity(),
-        -std::numeric_limits<double>::infinity());
-    }
-    else {
-      at::nan_to_num_(const_cast<Tensor&>(self), 0, std::numeric_limits<double>::infinity(),
-        -std::numeric_limits<double>::infinity());
-    }
-=======
   // See https://github.com/pytorch/pytorch/issues/53879 for more details.
   if (!get_pivots) {
     at::nan_to_num_(const_cast<Tensor&>(self), 0, std::numeric_limits<double>::infinity(),
       -std::numeric_limits<double>::infinity());
->>>>>>> 80560a05
 
     // Fill the pivots tensor with indices using 1-based (Fortran) indexing
     auto m = self.size(-2);
