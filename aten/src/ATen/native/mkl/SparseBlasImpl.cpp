#include <ATen/Dispatch.h>
#include <ATen/SparseCsrTensorImpl.h>
#include <ATen/Tensor.h>
#include <ATen/mkl/Sparse.h>
#include <ATen/native/LinearAlgebraUtils.h>
#include <ATen/native/mkl/SparseBlasImpl.h>

#include <c10/core/ScalarType.h>
#include <c10/util/MaybeOwned.h>

#if AT_USE_MKL_SPARSE()
#include <ATen/mkl/SparseBlas.h>
#include <ATen/mkl/SparseDescriptors.h>
#include <ATen/mkl/Utils.h>
#endif

namespace at {
namespace native {
namespace sparse {
namespace impl {
namespace mkl {

namespace {

c10::MaybeOwned<Tensor> prepare_dense_matrix_for_mkl(
    const Tensor& tensor) {
  if (tensor.is_non_overlapping_and_dense() ||
      is_blas_compatible_row_major_order(tensor) ||
      is_blas_compatible_column_major_order(tensor)) {
    return at::native::expect_resolved_conj(tensor);
  } else {
    return c10::MaybeOwned<Tensor>::owned(
        tensor.clone(at::MemoryFormat::Contiguous));
  }
}

/*
  Get row-major or column-major matrix.

  Args:
  * `tensor` - 2D strided Tensor.
  * `row_major` - controls the memory layout.
*/
c10::MaybeOwned<Tensor> prepare_dense_matrix_for_mkl(
    const Tensor& tensor,
    bool row_major) {
  if (is_blas_compatible_row_major_order(tensor) && row_major) {
    return at::native::expect_resolved_conj(tensor);
  } else {
    if (row_major) {
      return c10::MaybeOwned<Tensor>::owned(
          tensor.clone(at::MemoryFormat::Contiguous));
    } else {
      return c10::MaybeOwned<Tensor>::owned(cloneBatchedColumnMajor(tensor));
    }
  }
}

c10::MaybeOwned<Tensor> inline prepare_dense_vector_for_mkl(
    const Tensor& tensor) {
  if (tensor.is_non_overlapping_and_dense()) {
    return c10::MaybeOwned<Tensor>::borrowed(tensor);
  } else {
    return c10::MaybeOwned<Tensor>::owned(
        tensor.clone(at::MemoryFormat::Contiguous));
  }
}

void inline indices_to_mkl_compatible_inplace(const Tensor& input) {
#ifdef MKL_ILP64
  // ILP64 is a 64-bit API version of MKL
  // Indices tensor must have ScalarType::Long type
  static_cast<SparseCsrTensorImpl*>(input.unsafeGetTensorImpl())
      ->set_member_tensors(
          input.crow_indices().to(kLong),
          input.col_indices().to(kLong),
          input.values(),
          input.sizes());
#else
  // LP64 is a 32-bit API version of MKL
  // Indices tensor must have ScalarType::Int type
  static_cast<SparseCsrTensorImpl*>(input.unsafeGetTensorImpl())
      ->set_member_tensors(
          input.crow_indices().to(kInt),
          input.col_indices().to(kInt),
          input.values(),
          input.sizes());
#endif
}

void inline col_indices_and_values_resize_(const Tensor& input, int64_t nnz) {
  static_cast<SparseCsrTensorImpl*>(input.unsafeGetTensorImpl())
      ->set_member_tensors(
          input.crow_indices(),
          input.col_indices().resize_({nnz}),
          input.values().resize_({nnz}),
          input.sizes());
}

/*
  Resizes `input` tensor and fills it with the data from MKL.
*/
#if AT_USE_MKL_SPARSE()
template <typename scalar_t>
void mkl_result_copy_(const Tensor& input, sparse_matrix_t mkl_desc) {
  sparse_index_base_t indexing = SPARSE_INDEX_BASE_ZERO;
  MKL_INT rows, cols;
  MKL_INT *rows_start = nullptr, *rows_end = nullptr, *columns = nullptr;
  scalar_t* values = nullptr;
  at::mkl::sparse::export_csr(
      mkl_desc,
      &indexing,
      &rows,
      &cols,
      &rows_start,
      &rows_end,
      &columns,
      &values);

  // Resize input using nnz information from MKL
  MKL_INT nnz = rows_end[rows - 1];
  col_indices_and_values_resize_(input, nnz);

  auto crow_indices = input.crow_indices();
  auto col_indices = input.col_indices();
  auto input_values = input.values();

  // NB: When nnz is zero it is possible that input_values.data_ptr<scalar_t> is
  // a nullptr, if input was created via empty. As such we need to check that
  // nnz is not zero to avoid passing nullptr to std::memcpy. We will apply
  // the same precautions to crow_indices.data_ptr<MKL_INT>.
  //
  // Otherwise ASAN will complain.

  if (nnz > 0) {
    // MKL Sparse Inspector-Executor doesn't have a way to provide external
    // buffers So we have to copy the memory allocated by MKL
    std::memcpy(
        input_values.data_ptr<scalar_t>(), values, nnz * sizeof(scalar_t));
    std::memcpy(
        col_indices.data_ptr<MKL_INT>(), columns, nnz * sizeof(MKL_INT));
  }
  if (rows > 0) {
    std::memcpy(
        crow_indices.data_ptr<MKL_INT>(), rows_start, rows * sizeof(MKL_INT));
  }
  crow_indices.data_ptr<MKL_INT>()[rows] = nnz;
}
#endif

/*
  Computes a sparse matrix-dense matrix product defined as
  C <- alpha*(A*B) + beta*C

  Args:
  * `A` - Sparse Tensor storing m x k matrix.
  * `B` - Dense Tensor storing k x n matrix.
  * `C` - [in] Dense Tensor storing matrix of size m x n.
          [out] result of the operation.
*/
void addmm_dense_result(
    const Tensor& A,
    const Tensor& B,
    const Scalar& beta,
    const Scalar& alpha,
    const Tensor& C) {
#if !AT_USE_MKL_SPARSE()
  TORCH_CHECK(
      false,
      "Calling addmm on a sparse CPU tensor requires Linux platform. ",
      "Please use PyTorch built with MKL on Linux.");
#else
  c10::MaybeOwned<Tensor> C_ = prepare_dense_matrix_for_mkl(C);
  IntArrayRef C_strides = C_->strides();
  auto ndim = C_->dim();
  bool is_C_row_major = (C_strides[ndim - 1] == 1);

  // MKL requires same storage layout of matrices
  c10::MaybeOwned<Tensor> B_ = prepare_dense_matrix_for_mkl(B, is_C_row_major);
  IntArrayRef B_strides = B_->strides();
  bool is_B_row_major = (B_strides[ndim - 1] == 1);

  TORCH_INTERNAL_ASSERT_DEBUG_ONLY(!(is_C_row_major ^ is_B_row_major));

  auto order =
      is_C_row_major ? SPARSE_LAYOUT_ROW_MAJOR : SPARSE_LAYOUT_COLUMN_MAJOR;
  auto ldc = is_C_row_major ? C_strides[ndim - 2] : C_strides[ndim - 1];
  auto ldb = is_B_row_major ? B_strides[ndim - 2] : B_strides[ndim - 1];
  auto columns_C = mkl_int_cast(C.size(-1), "columns_C");

  matrix_descr descrA;
  descrA.type = SPARSE_MATRIX_TYPE_GENERAL;

  AT_DISPATCH_FLOATING_AND_COMPLEX_TYPES(
      C.scalar_type(), "addmm_out_sparse_csr_impl_mkl", [&] {
        auto beta_ = beta.to<scalar_t>();
        auto alpha_ = alpha.to<scalar_t>();

        auto mkl_sparse_mat =
            at::mkl::sparse::MklSparseCsrDescriptor<scalar_t>(A);
        at::mkl::sparse::mm<scalar_t>(
            SPARSE_OPERATION_NON_TRANSPOSE,
            alpha_,
            mkl_sparse_mat.descriptor(),
            descrA,
            order,
            B_->data_ptr<scalar_t>(),
            columns_C,
            ldb,
            beta_,
            C_->data_ptr<scalar_t>(),
            ldc);
      });

  if (!C.is_same(*C_)) {
    C.copy_(*C_);
  }
#endif
}

/*
  Computes a sparse matrix-sparse matrix product with dense result defined as
  C <- alpha*(A*B) + beta*C

  Args:
  * `A` - Sparse Tensor storing m x k matrix.
  * `B` - Sparse Tensor storing k x n matrix.
  * `C` - [in] Dense Tensor storing matrix of size m x n.
          [out] result of the operation.
*/
void addmm_sparse_input_dense_result(
    const Tensor& A,
    const Tensor& B,
    const Scalar& beta,
    const Scalar& alpha,
    const Tensor& C) {
#if !AT_USE_MKL_SPARSE()
  TORCH_CHECK(
      false,
      "Calling addmm on a sparse CPU tensor requires Linux platform. ",
      "Please use PyTorch built with MKL on Linux.");
#else
  // MKL function computes C <- A*B
  // So we need a temporary matrix to store the result
  // and then add it to C
  auto C_ = at::empty(C.sizes(), C.options());
  auto order = SPARSE_LAYOUT_ROW_MAJOR;
  auto ldc = C_.stride(-2);

  AT_DISPATCH_FLOATING_AND_COMPLEX_TYPES(
      C.scalar_type(), "addmm_sparse_input_dense_result", [&] {
        auto mkl_A = at::mkl::sparse::MklSparseCsrDescriptor<scalar_t>(A);
        auto mkl_B = at::mkl::sparse::MklSparseCsrDescriptor<scalar_t>(B);
        at::mkl::sparse::spmmd<scalar_t>(
            SPARSE_OPERATION_NON_TRANSPOSE,
            mkl_A.descriptor(),
            mkl_B.descriptor(),
            order,
            C_.data_ptr<scalar_t>(),
            ldc);
      });

  // If beta is zero NaN and Inf should not be propagated to the result
  if (beta.toComplexDouble() == 0.) {
    C.zero_();
  } else {
    C.mul_(beta);
  }
  C.add_(C_, alpha);
#endif
}

/*
  Computes a sparse matrix-sparse matrix product defined as
  C <- alpha*(A*B) + beta*C

  Args:
  * `mat1` - Sparse CSR Tensor storing m x k matrix A.
  * `mat2` - Sparse CSR Tensor storing k x n matrix B.
  * `result` - [in] Sparse CSR Tensor storing matrix C of size m x n.
               [out] result of the operation.
*/
void addmm_sparse_result(
    const Tensor& mat1,
    const Tensor& mat2,
    const Scalar& beta,
    const Scalar& alpha,
    const Tensor& result) {
#if !AT_USE_MKL_SPARSE()
  TORCH_CHECK(
      false,
      "Calling add on a sparse CPU tensor requires Linux platform. ",
      "Please use PyTorch built with MKL on Linux.");
#else
  // Compute beta*result because MKL doesn't do it
  // If beta is zero NaN and Inf should not be propagated to the result
  if (beta.toComplexDouble() == 0.) {
    result.values().zero_();
  } else {
    result.values().mul_(beta);
  }

  // MKL doesn't work with empty matrices
  if (mat1._nnz() == 0 || mat2._nnz() == 0) {
    return;
  }

  // MKL doesn't have an interface to compute alpha*(A*B) + beta*C at once
  Tensor mat1_mat2 = at::empty(result.sizes(), result.options());
  indices_to_mkl_compatible_inplace(mat1_mat2);

  AT_DISPATCH_FLOATING_AND_COMPLEX_TYPES(
      result.scalar_type(), "addmm_out_sparse_csr_impl_mkl_sparse", [&] {
        auto mkl_sparse_mat1 =
            at::mkl::sparse::MklSparseCsrDescriptor<scalar_t>(mat1);
        auto mkl_sparse_mat2 =
            at::mkl::sparse::MklSparseCsrDescriptor<scalar_t>(mat2);
        auto mkl_result = at::mkl::sparse::MklSparseCsrDescriptor<scalar_t>();
        auto result_desc = mkl_result.descriptor();

        TORCH_MKLSPARSE_CHECK(mkl_sparse_spmm(
            SPARSE_OPERATION_NON_TRANSPOSE,
            mkl_sparse_mat1.descriptor(),
            mkl_sparse_mat2.descriptor(),
            &result_desc));

        // copy the data from MKL, otherwise computed result will be destroyed
        // together with `mkl_result`
        mkl_result_copy_<scalar_t>(mat1_mat2, result_desc);
      });

  result.add_(mat1_mat2, alpha);
#endif
}

} // anonymous namespace

/*
  Computes a matrix-matrix product defined as
  C <- alpha*(A*B) + beta*C

  Args:
  * `mat1` - Tensor storing m x k matrix A.
  * `mat2` - Tensor storing k x n matrix B.
  * `result` - [in] Tensor storing matrix C of size m x n.
               [out] result of the operation.
*/
void addmm_out_sparse_csr(
    const Tensor& mat1,
    const Tensor& mat2,
    const Scalar& beta,
    const Scalar& alpha,
    const Tensor& result) {
  TORCH_INTERNAL_ASSERT_DEBUG_ONLY(mat1.dim() == 2 && mat2.dim() == 2 && result.dim() == 2);
  if ((mat1.layout() == kSparseCsr || mat1.layout() == kSparseBsr) &&
      mat2.layout() == kStrided && result.layout() == kStrided) {
    return addmm_dense_result(mat1, mat2, beta, alpha, result);
  }
  if (mat1.layout() == kStrided && mat2.is_sparse_csr() &&
      result.layout() == kStrided) {
    // TODO: Use MKL's transposition flags instead of this costly conversion to
    // CSR
    return addmm_dense_result(
        mat2.transpose(0, 1).to_sparse_csr(),
        mat1.transpose(0, 1),
        beta,
        alpha,
        result.transpose(0, 1));
  }
<<<<<<< HEAD
  if (mat1.is_sparse_csr() && mat2.is_sparse_csr() && result.layout() == kStrided) {
    return addmm_sparse_input_dense_result(mat1, mat2, beta, alpha, result);
=======
  if (mat1.layout() == kSparseCsc) {
    if (mat2.layout() == kStrided) {
      if (result.layout() == kStrided) {
        // TODO: avoid csc->csr conversion with native csc support
        return addmm_dense_result(
            mat1.to_sparse_csr(), mat2, beta, alpha, result);
      }
    }
    if (mat2.layout() == kSparseCsr) {
      if (result.layout() == kSparseCsr) {
        // TODO: avoid csc->csr conversion with native csc support
        return addmm_sparse_result(
            mat1.to_sparse_csr(), mat2, beta, alpha, result);
      }
    }
    if (mat2.layout() == kSparseCsc) {
      if (result.layout() == kStrided) {
        return addmm_sparse_input_dense_result(
            mat2.transpose(-2, -1),
            mat1.transpose(-2, -1),
            beta,
            alpha,
            result.transpose(-2, -1));
      }
      if (result.layout() == kSparseCsr) {
        // TODO avoid csc->csr
        return addmm_sparse_result(
            mat1.to_sparse_csr(), mat2.to_sparse_csr(), beta, alpha, result);
      }
      if (result.layout() == kSparseCsc) {
        return addmm_sparse_result(
            mat2.transpose(-2, -1),
            mat1.transpose(-2, -1),
            beta,
            alpha,
            result.transpose(-2, -1));
      }
    }
>>>>>>> b04b2fa9
  }
  if (mat1.is_sparse_csr() && mat2.is_sparse_csr() && result.is_sparse_csr()) {
    return addmm_sparse_result(mat1, mat2, beta, alpha, result);
  }
  TORCH_CHECK(false, "addmm: computation on CPU is not implemented for ",
              result.layout(), " + ", mat1.layout(), " @ ", mat2.layout());
}

/*
  Computes a sparse matrix-dense vector product defined as
  y <- alpha*op(A)*x + beta*y

  Args:
  * `mat` - Tensor storing sparse m x n matrix A.
  * `vec` - Tensor storing dense vector x of size n.
  * `result` - [in] Tensor storing dense vector y of size m.
               [out] result of the operation.
*/
void addmv_out_sparse_csr(
    const Tensor& mat,
    const Tensor& vec,
    const Scalar& beta,
    const Scalar& alpha,
    const Tensor& result) {
#if !AT_USE_MKL_SPARSE()
  TORCH_CHECK(
      false,
      "Calling addmv on a sparse CPU tensor requires Linux platform. ",
      "Please use PyTorch built with MKL on Linux.");
#else
  c10::MaybeOwned<Tensor> result_ = prepare_dense_vector_for_mkl(result);
  c10::MaybeOwned<Tensor> vec_ = prepare_dense_vector_for_mkl(vec);

  sparse_operation_t opA = SPARSE_OPERATION_NON_TRANSPOSE;
  matrix_descr descrA;
  descrA.type = SPARSE_MATRIX_TYPE_GENERAL;

  AT_DISPATCH_FLOATING_AND_COMPLEX_TYPES(
      result.scalar_type(), "addmv_out_sparse_csr_impl_mkl", [&] {
        auto beta_ = beta.to<scalar_t>();
        auto alpha_ = alpha.to<scalar_t>();

        auto mkl_sparse_mat =
            at::mkl::sparse::MklSparseCsrDescriptor<scalar_t>(mat);

        at::mkl::sparse::mv<scalar_t>(
            opA,
            alpha_,
            mkl_sparse_mat.descriptor(),
            descrA,
            vec_->data_ptr<scalar_t>(),
            beta_,
            result_->data_ptr<scalar_t>());
      });

  if (!result.is_same(*result_)) {
    result.copy_(*result_);
  }
#endif
}

void add_out_sparse_csr(
    const Tensor& mat1,
    const Tensor& mat2,
    const Scalar& alpha,
    const Tensor& result) {
#if !AT_USE_MKL_SPARSE()
  TORCH_CHECK(
      false,
      "Calling add on a sparse CPU tensor requires Linux platform. ",
      "Please use PyTorch built with MKL on Linux.");
#else

  // MKL doesn't work with empty matrices
  if (mat2._nnz() == 0) {
    col_indices_and_values_resize_(result, mat1._nnz());
    result.copy_(mat1);
    return;
  } else if (mat1._nnz() == 0) {
    col_indices_and_values_resize_(result, mat2._nnz());
    result.copy_(mat2);
    result.values().mul_(alpha);
    return;
  }

  // Modify `result` tensor in-place to swap indices tensors with 32-bit (or
  // 64-bit) variants
  indices_to_mkl_compatible_inplace(result);
  sparse_operation_t opA = SPARSE_OPERATION_NON_TRANSPOSE;

  AT_DISPATCH_FLOATING_AND_COMPLEX_TYPES(
      result.scalar_type(), "add_out_sparse_csr_impl_mkl", [&] {
        auto alpha_ = alpha.to<scalar_t>();

        auto mkl_mat1 = at::mkl::sparse::MklSparseCsrDescriptor<scalar_t>(mat1);
        auto mkl_mat2 = at::mkl::sparse::MklSparseCsrDescriptor<scalar_t>(mat2);
        auto mkl_result = at::mkl::sparse::MklSparseCsrDescriptor<scalar_t>();

        // Note that the order the order of mat1 and mat2 arguments is swapped
        // because MKL computes alpha*mat1 + mat2 while PyTorch needs mat1 +
        // alpha*mat2
        auto result_desc = mkl_result.descriptor();
        at::mkl::sparse::add<scalar_t>(
            opA,
            mkl_mat2.descriptor(),
            alpha_,
            mkl_mat1.descriptor(),
            &result_desc);

        // now copy data from `result_desc` to `result`
        mkl_result_copy_<scalar_t>(result, result_desc);
      });
#endif
}

void triangular_solve_out_sparse_csr(
    const Tensor& A,
    const Tensor& B,
    const Tensor& X,
    bool upper,
    bool transpose,
    bool unitriangular) {
#if !AT_USE_MKL_SPARSE()
  TORCH_CHECK(
      false,
      "Calling triangular_solve on a sparse CPU tensor requires Linux platform. ",
      "Please use PyTorch built with MKL on Linux.");
#else
  if (B.numel() == 0 || X.numel() == 0 || A._nnz() == 0) {
    // If A has no nnz, then A is singular and we can't solve.
    X.fill_(NAN);
    return;
  }

  c10::MaybeOwned<Tensor> X_ = prepare_dense_matrix_for_mkl(X);
  IntArrayRef X_strides = X_->strides();
  auto ndim = X_->dim();
  bool is_X_row_major = (ndim > 1) ? (X_strides[ndim - 1] == 1) : true;

  // MKL requires same storage layout of matrices
  c10::MaybeOwned<Tensor> B_ = prepare_dense_matrix_for_mkl(B, is_X_row_major);

  sparse_operation_t opA = transpose ? SPARSE_OPERATION_TRANSPOSE : SPARSE_OPERATION_NON_TRANSPOSE;
  matrix_descr descrA;
  descrA.type = SPARSE_MATRIX_TYPE_TRIANGULAR;
  descrA.mode = upper ? SPARSE_FILL_MODE_UPPER : SPARSE_FILL_MODE_LOWER;
  descrA.diag = unitriangular ? SPARSE_DIAG_UNIT : SPARSE_DIAG_NON_UNIT;

  AT_DISPATCH_FLOATING_AND_COMPLEX_TYPES(
      X.scalar_type(), "triangular_solve_out_sparse_csr_impl_mkl", [&] {
        auto mkl_sparse_mat =
            at::mkl::sparse::MklSparseCsrDescriptor<scalar_t>(A);
        scalar_t alpha = 1;

        if (B.size(-1) == 1) {
          at::mkl::sparse::trsv<scalar_t>(
              opA,
              alpha,
              mkl_sparse_mat.descriptor(),
              descrA,
              B_->data_ptr<scalar_t>(),
              X_->data_ptr<scalar_t>());
        } else {
          IntArrayRef B_strides = B_->strides();
          bool is_B_row_major = (B_strides[ndim - 1] == 1);
          TORCH_INTERNAL_ASSERT_DEBUG_ONLY(!(is_X_row_major ^ is_B_row_major));

          auto order = is_X_row_major ? SPARSE_LAYOUT_ROW_MAJOR : SPARSE_LAYOUT_COLUMN_MAJOR;
          auto nrhs = mkl_int_cast(B.size(-1), "nrhs");
          auto ldx = is_X_row_major ? X_strides[ndim - 2] : X_strides[ndim - 1];
          auto ldb = is_B_row_major ? B_strides[ndim - 2] : B_strides[ndim - 1];
          at::mkl::sparse::trsm<scalar_t>(
              opA,
              alpha,
              mkl_sparse_mat.descriptor(),
              descrA,
              order,
              B_->data_ptr<scalar_t>(),
              nrhs,
              ldb,
              X_->data_ptr<scalar_t>(),
              ldx);
        }
      });

  if (!X.is_same(*X_)) {
    X.copy_(*X_);
  }
#endif
}

} // namespace mkl
} // namespace impl
} // namespace sparse
} // namespace native
} // namespace at<|MERGE_RESOLUTION|>--- conflicted
+++ resolved
@@ -351,26 +351,78 @@
     const Scalar& beta,
     const Scalar& alpha,
     const Tensor& result) {
-  TORCH_INTERNAL_ASSERT_DEBUG_ONLY(mat1.dim() == 2 && mat2.dim() == 2 && result.dim() == 2);
-  if ((mat1.layout() == kSparseCsr || mat1.layout() == kSparseBsr) &&
-      mat2.layout() == kStrided && result.layout() == kStrided) {
-    return addmm_dense_result(mat1, mat2, beta, alpha, result);
-  }
-  if (mat1.layout() == kStrided && mat2.is_sparse_csr() &&
-      result.layout() == kStrided) {
-    // TODO: Use MKL's transposition flags instead of this costly conversion to
-    // CSR
-    return addmm_dense_result(
-        mat2.transpose(0, 1).to_sparse_csr(),
-        mat1.transpose(0, 1),
-        beta,
-        alpha,
-        result.transpose(0, 1));
-  }
-<<<<<<< HEAD
-  if (mat1.is_sparse_csr() && mat2.is_sparse_csr() && result.layout() == kStrided) {
-    return addmm_sparse_input_dense_result(mat1, mat2, beta, alpha, result);
-=======
+  TORCH_INTERNAL_ASSERT_DEBUG_ONLY(
+      mat1.dim() == 2 && mat2.dim() == 2 && result.dim() == 2);
+  TORCH_INTERNAL_ASSERT(
+      !((mat1.layout() == kStrided) && (mat2.layout() == kStrided) &&
+        (result.layout() == kStrided)),
+      "Expected at least one sparse input");
+
+  // Layout checks are nested mat1, mat2, result
+  // Conditions are ordered strided, csr, csc, bsr, bsc.
+  // Valid combinations terminate in a return
+  // Invalid combinations are omitted and will fall though to the TORCH check
+  // generating an informative error message
+  if (mat1.layout() == kStrided) {
+    if (mat2.layout() == kSparseCsr) {
+      if (result.layout() == kStrided) {
+        // TODO: Add native CSC support via cuSPARSE if supported.
+        return addmm_dense_result(
+            mat2.transpose(0, 1).to_sparse_csr(),
+            mat1.transpose(0, 1),
+            beta,
+            alpha,
+            result.transpose(0, 1));
+      }
+    }
+    if (mat2.layout() == kSparseCsc) {
+      if (result.layout() == kStrided) {
+        return addmm_dense_result(
+            mat2.transpose(-2, -1),
+            mat1.transpose(-2, -1),
+            beta,
+            alpha,
+            result.transpose(-2, -1));
+      }
+    }
+    if (mat2.layout() == kSparseBsc) {
+      if (result.layout() == kStrided) {
+        return addmm_dense_result(
+            mat2.transpose(-2, -1),
+            mat1.transpose(-2, -1),
+            beta,
+            alpha,
+            result.transpose(-2, -1));
+      }
+    }
+  }
+  if (mat1.layout() == kSparseCsr) {
+    if (mat2.layout() == kStrided) {
+      if (result.layout() == kStrided) {
+        return addmm_dense_result(mat1, mat2, beta, alpha, result);
+      }
+    }
+    if (mat2.layout() == kSparseCsr) {
+      if (result.layout() == kStrided) {
+        return addmm_sparse_input_dense_result(mat1, mat2, beta, alpha, result);
+      }
+      if (result.layout() == kSparseCsr) {
+        return addmm_sparse_result(mat1, mat2, beta, alpha, result);
+      }
+    }
+    if (mat2.layout() == kSparseCsc) {
+      if (result.layout() == kStrided) {
+        // TODO: CSR @ CSC kernel would be very fast due to format alignment
+        return addmm_sparse_input_dense_result(
+            mat1, mat2.to_sparse_csr(), beta, alpha, result);
+      }
+      if (result.layout() == kSparseCsr) {
+        // TODO: CSR @ CSC kernel would be very fast due to format alignment
+        return addmm_sparse_result(
+            mat1, mat2.to_sparse_csr(), beta, alpha, result);
+      }
+    }
+  }
   if (mat1.layout() == kSparseCsc) {
     if (mat2.layout() == kStrided) {
       if (result.layout() == kStrided) {
@@ -409,13 +461,22 @@
             result.transpose(-2, -1));
       }
     }
->>>>>>> b04b2fa9
-  }
-  if (mat1.is_sparse_csr() && mat2.is_sparse_csr() && result.is_sparse_csr()) {
-    return addmm_sparse_result(mat1, mat2, beta, alpha, result);
-  }
-  TORCH_CHECK(false, "addmm: computation on CPU is not implemented for ",
-              result.layout(), " + ", mat1.layout(), " @ ", mat2.layout());
+  }
+  if (mat1.layout() == kSparseBsr) {
+    if (mat2.layout() == kStrided) {
+      if (result.layout() == kStrided) {
+        return addmm_dense_result(mat1, mat2, beta, alpha, result);
+      }
+    }
+  }
+  TORCH_CHECK(
+      false,
+      "addmm: computation on CPU is not implemented for ",
+      result.layout(),
+      " + ",
+      mat1.layout(),
+      " @ ",
+      mat2.layout());
 }
 
 /*
