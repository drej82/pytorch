from tools.codegen.utils import S, T, context
from tools.codegen.model import (NativeFunction, NativeFunctionsGroup, ExternalBackendFunction,
                                 ExternalBackendFunctionsGroup)
import tools.codegen.local as local

import functools
from typing import TypeVar, Union, Iterator, Callable
import contextlib

# Helper functions for defining generators on things in the model

F = TypeVar(
    'F',
    NativeFunction,
    NativeFunctionsGroup,
    ExternalBackendFunction,
    ExternalBackendFunctionsGroup,
    Union[NativeFunction, NativeFunctionsGroup],
    Union[ExternalBackendFunctionsGroup, ExternalBackendFunction],
    Union[NativeFunction, NativeFunctionsGroup, ExternalBackendFunction, ExternalBackendFunctionsGroup]
)

@contextlib.contextmanager
def native_function_manager(g: Union[
        NativeFunctionsGroup, NativeFunction, ExternalBackendFunction, ExternalBackendFunctionsGroup]) -> Iterator[None]:
    if isinstance(g, ExternalBackendFunctionsGroup):
        f = g.primary.native_function
    elif isinstance(g, ExternalBackendFunction):
        f = g.native_function
    elif isinstance(g, NativeFunctionsGroup):
        # By default, we associate all errors with structured native functions
        # with the out variant.  In some cases, it might be better to have
        # a more specific place to hang things; if so, use
        # native_function_manager again on the inside
        f = g.out
    else:
        f = g
    with context(f'in native_functions.yaml line {f.loc}:\n  {f.func}'):
<<<<<<< HEAD
        with local.parametrize():
=======
        with local.parametrize(use_const_ref_for_mutable_tensors=f.use_const_ref_for_mutable_tensors):
>>>>>>> bdb42189
            yield

# Given a function that operates on NativeFunction, wrap it into a new function
# that sets some appropriate context managers for that native function.
# YOU MUST WRAP FUNCTIONS IN THIS for calls to api modules to be sound
# (you will get an error if we try to access the local variables without having
# set them).
def with_native_function(func: Callable[[F], T]) -> Callable[[F], T]:
    @functools.wraps(func)
    def wrapper(f: F) -> T:
        with native_function_manager(f):
            return func(f)
    return wrapper

def method_with_native_function(func: Callable[[S, F], T]) -> Callable[[S, F], T]:
    @functools.wraps(func)
    def wrapper(slf: S, f: F) -> T:
        with native_function_manager(f):
            return func(slf, f)
    return wrapper<|MERGE_RESOLUTION|>--- conflicted
+++ resolved
@@ -36,11 +36,7 @@
     else:
         f = g
     with context(f'in native_functions.yaml line {f.loc}:\n  {f.func}'):
-<<<<<<< HEAD
-        with local.parametrize():
-=======
         with local.parametrize(use_const_ref_for_mutable_tensors=f.use_const_ref_for_mutable_tensors):
->>>>>>> bdb42189
             yield
 
 # Given a function that operates on NativeFunction, wrap it into a new function
