# -*- coding: utf-8 -*-
# Owner(s): ["module: linear algebra"]

import torch
import numpy as np

import unittest
import itertools
import warnings
import math
from math import inf, nan, isnan
import random
from random import randrange
from itertools import product
from functools import reduce, partial, wraps

from torch.testing._internal.common_utils import \
    (TestCase, run_tests, TEST_SCIPY, IS_MACOS, IS_WINDOWS, slowTest,
     TEST_WITH_ASAN, TEST_WITH_ROCM, IS_FBCODE, IS_REMOTE_GPU, iter_indices,
     make_fullrank_matrices_with_distinct_singular_values)
from torch.testing._internal.common_device_type import \
    (instantiate_device_type_tests, dtypes, has_cusolver,
     onlyCPU, skipCUDAIf, skipCUDAIfNoMagma, skipCPUIfNoLapack, precisionOverride,
     skipCUDAIfNoMagmaAndNoCusolver, skipCUDAIfRocm, onlyNativeDeviceTypes, dtypesIfCUDA,
     onlyCUDA, skipCUDAVersionIn, skipMeta, skipCUDAIfNoCusolver, dtypesIfMPS)
from torch.testing import make_tensor
from torch.testing._internal.common_dtype import (
    all_types, all_types_and_complex_and, floating_and_complex_types, integral_types,
    floating_and_complex_types_and, floating_types_and, complex_types,
)
from torch.testing._internal.common_cuda import SM53OrLater, tf32_on_and_off, CUDA11OrLater, CUDA9, _get_magma_version, \
    _get_torch_cuda_version
from torch.distributions.binomial import Binomial

# Protects against includes accidentally setting the default dtype
# NOTE: jit_metaprogramming_utils sets the default dtype to double!
torch.set_default_dtype(torch.float32)
assert torch.get_default_dtype() is torch.float32

if TEST_SCIPY:
    import scipy

def setLinalgBackendsToDefaultFinally(fn):
    @wraps(fn)
    def _fn(*args, **kwargs):
        try:
            fn(*args, **kwargs)
        finally:
            # Set linalg backend back to default to make sure potential failures in one test
            #   doesn't affect other linalg tests
            torch.backends.cuda.preferred_linalg_library('default')
    return _fn


class TestLinalg(TestCase):
    def setUp(self):
        super(self.__class__, self).setUp()
        torch.backends.cuda.matmul.allow_tf32 = False

    def tearDown(self):
        torch.backends.cuda.matmul.allow_tf32 = True
        super(self.__class__, self).tearDown()

    exact_dtype = True

    @dtypes(torch.float, torch.cfloat)
    @precisionOverride({torch.float: 1e-06, torch.cfloat: 1e-06})
    @tf32_on_and_off(5e-3)
    def test_inner(self, device, dtype):
        def check(a_sizes_, b_sizes_):
            for a_sizes, b_sizes in ((a_sizes_, b_sizes_), (b_sizes_, a_sizes_)):
                a = torch.randn(a_sizes, dtype=dtype, device=device)
                b = torch.randn(b_sizes, dtype=dtype, device=device)
                res = torch.inner(a, b)
                ref = np.inner(a.cpu().numpy(), b.cpu().numpy())
                self.assertEqual(res.cpu(), torch.from_numpy(np.array(ref)))
                out = torch.zeros_like(res)
                torch.inner(a, b, out=out)
                self.assertEqual(res, out)

        check([], [])                       # scalar x scalar
        check([], [0])                      # scalar x empty
        check([], [3])                      # scalar x 1D
        check([], [2, 3, 4])                # scalar x 3D

        check([0], [0])                     # empty x empty
        check([0], [2, 0])                  # empty x 2D

        check([2], [2])                     # 1D x 1D
        check([2], [3, 1, 2])               # 1D x 3D
        check([2], [3, 0, 2])               # 1D x 3D empty

        check([1, 2], [3, 2])               # 2D x 2D
        check([1, 2], [3, 4, 2])            # 2D x 3D
        check([2, 1, 3, 2], [1, 3, 2, 2])   # 4D x 4D

        # Test error message
        with self.assertRaisesRegex(RuntimeError,
                                    r"inner\(\) the last dimension must match on both "
                                    r"input tensors but got shapes \[2, 3\] and \[2, 2\]"):
            torch.randn(2, 3, device=device, dtype=dtype).inner(torch.randn(2, 2, device=device, dtype=dtype))

    # Tests torch.outer, and its alias, torch.ger, vs. NumPy
    @precisionOverride({torch.bfloat16: 1e-1})
    @dtypes(*all_types_and_complex_and(torch.half, torch.bfloat16, torch.bool))
    def test_outer(self, device, dtype):
        def run_test_case(a, b):
            if dtype == torch.bfloat16:
                a_np = a.to(torch.double).cpu().numpy()
                b_np = b.to(torch.double).cpu().numpy()
                exact_dtype = False
            else:
                a_np = a.cpu().numpy()
                b_np = b.cpu().numpy()
                exact_dtype = True
            expected = np.outer(a_np, b_np)

            self.assertEqual(torch.outer(a, b), expected, exact_dtype=False)
            self.assertEqual(torch.Tensor.outer(a, b), expected, exact_dtype=False)

            self.assertEqual(torch.ger(a, b), expected, exact_dtype=False)
            self.assertEqual(torch.Tensor.ger(a, b), expected, exact_dtype=False)

            # test out variant
            out = torch.empty(a.size(0), b.size(0), device=device, dtype=dtype)
            torch.outer(a, b, out=out)
            self.assertEqual(out, expected, exact_dtype=False)

            out = torch.empty(a.size(0), b.size(0), device=device, dtype=dtype)
            torch.ger(a, b, out=out)
            self.assertEqual(out, expected, exact_dtype=False)

        a = torch.randn(50).to(device=device, dtype=dtype)
        b = torch.randn(50).to(device=device, dtype=dtype)
        run_test_case(a, b)

        # test 0 strided tensor
        zero_strided = torch.randn(1).to(device=device, dtype=dtype).expand(50)
        run_test_case(zero_strided, b)
        run_test_case(a, zero_strided)

    def test_solve_removed_error(self, device):
        a = make_tensor(5, 5, device=device, dtype=torch.float32)
        b = make_tensor(5, 1, device=device, dtype=torch.float32)
        with self.assertRaisesRegex(RuntimeError, "This function was deprecated since version 1.9 and is now removed"):
            torch.solve(b, a)
        with self.assertRaisesRegex(RuntimeError, "This function was deprecated since version 1.9 and is now removed"):
            b.solve(a)

    def test_eig_removed_error(self, device):
        a = make_tensor(5, 5, device=device, dtype=torch.float32)
        with self.assertRaisesRegex(RuntimeError, "This function was deprecated since version 1.9 and is now removed"):
            torch.eig(a)
        with self.assertRaisesRegex(RuntimeError, "This function was deprecated since version 1.9 and is now removed"):
            a.eig()

    @skipCUDAIfNoMagma
    @skipCPUIfNoLapack
    @dtypes(torch.float, torch.double, torch.cfloat, torch.cdouble)
    def test_linalg_lstsq(self, device, dtype):
        from torch.testing._internal.common_utils import random_well_conditioned_matrix
        if self.device_type == 'cpu':
            drivers = ('gels', 'gelsy', 'gelsd', 'gelss', None)
        else:
            drivers = ('gels', None)

        def check_solution_correctness(a, b, sol):
            sol2 = a.pinverse() @ b
            self.assertEqual(sol, sol2, atol=1e-5, rtol=1e-5)

        def check_correctness_ref(a, b, res, ref, driver="default"):
            def apply_if_not_empty(t, f):
                if t.numel():
                    return f(t)
                else:
                    return t

            def select_if_not_empty(t, i):
                selected = apply_if_not_empty(t, lambda x: x.select(0, i))
                return selected

            m = a.size(-2)
            n = a.size(-1)
            nrhs = b.size(-1)
            batch_size = int(np.prod(a.shape[:-2]))
            if batch_size == 0:
                batch_size = 1
            a_3d = a.view(batch_size, m, n)
            b_3d = b.view(batch_size, m, nrhs)

            solution_3d = res.solution.view(batch_size, n, nrhs)
            residuals_2d = apply_if_not_empty(res.residuals, lambda t: t.view(-1, nrhs))
            rank_1d = apply_if_not_empty(res.rank, lambda t: t.view(-1))
            singular_values_2d = res.singular_values.view(batch_size, res.singular_values.shape[-1])

            if a.numel() > 0:
                for i in range(batch_size):
                    sol, residuals, rank, singular_values = ref(
                        a_3d.select(0, i).numpy(),
                        b_3d.select(0, i).numpy()
                    )
                    # Singular values are None when lapack_driver='gelsy' in SciPy
                    if singular_values is None:
                        singular_values = []
                    self.assertEqual(sol, solution_3d.select(0, i), atol=1e-5, rtol=1e-5)
                    self.assertEqual(rank, select_if_not_empty(rank_1d, i), atol=1e-5, rtol=1e-5)
                    self.assertEqual(singular_values, singular_values_2d.select(0, i), atol=1e-5, rtol=1e-5)

                    # SciPy and NumPy operate only on non-batched input and
                    # return an empty array with shape (0,) if rank(a) != n
                    # in PyTorch the batched inputs are supported and
                    # matrices in the batched input can have different ranks
                    # we compute residuals only if all matrices have rank == n
                    # see https://github.com/pytorch/pytorch/issues/56483
                    if m > n:
                        if torch.all(rank_1d == n):
                            self.assertEqual(
                                residuals, select_if_not_empty(residuals_2d, i), atol=1e-5, rtol=1e-5, exact_dtype=False
                            )
                        else:
                            self.assertTrue(residuals_2d.numel() == 0)

            else:
                self.assertEqual(res.solution.shape, (*a.shape[:-2], n, nrhs))
                self.assertEqual(res.rank.shape, a.shape[:-2])

                # residuals are not always computed (and have non-zero shape)
                if m > n and driver != "gelsy":
                    self.assertEqual(res.residuals.shape, (*a.shape[:-2], 0))
                else:
                    self.assertEqual(res.residuals.shape, (0, ))

                # singular_values are not always computed (and have non-zero shape)
                if driver == "default" or driver == "gelsd" or driver == "gelss":
                    self.assertEqual(res.singular_values.shape, (*a.shape[:-2], min(m, n)))
                else:
                    self.assertEqual(res.singular_values.shape, (0, ))

        def check_correctness_scipy(a, b, res, driver, cond):
            # SciPy provides 3 driver options: gelsd, gelss, gelsy
            if TEST_SCIPY and driver in ('gelsd', 'gelss', 'gelsy'):
                import scipy.linalg

                def scipy_ref(a, b):
                    return scipy.linalg.lstsq(a, b, lapack_driver=driver, cond=cond)
                check_correctness_ref(a, b, res, scipy_ref, driver=driver)

        def check_correctness_numpy(a, b, res, driver, rcond):
            # NumPy uses only gelsd routine
            if driver == 'gelsd':

                def numpy_ref(a, b):
                    return np.linalg.lstsq(a, b, rcond=rcond)
                check_correctness_ref(a, b, res, numpy_ref)

        version = torch.testing._internal.common_cuda._get_torch_cuda_version()
        cusolver_available = (version >= (10, 2))

        ms = [2 ** i for i in range(5)]
        m_ge_n_sizes = [(m, m // 2) for m in ms] + [(m, m) for m in ms]
        # cases m < n are only supported on CPU and for cuSOLVER path on CUDA
        m_l_n_sizes = [(m // 2, m) for m in ms]
        include_m_l_n_case = (cusolver_available or device == 'cpu')
        matrix_sizes = m_ge_n_sizes + (m_l_n_sizes if include_m_l_n_case else [])
        batches = [(), (2,), (2, 2), (2, 2, 2)]
        # we generate matrices with singular values sampled from a normal distribution,
        # that is why we use `cond=1.0`, the mean to cut roughly half of all
        # the singular values and compare whether torch.linalg.lstsq agrees with
        # SciPy and NumPy.
        # if rcond is True then set value for it based on the used algorithm
        # rcond == -1 or any other negative value forces LAPACK to use machine precision tolerance
        rconds = (None, True, -1)

        for batch, matrix_size, driver, rcond in itertools.product(batches, matrix_sizes, drivers, rconds):
            # keep the rcond value if it is None or -1, set the driver specific value if it is True
            if rcond and rcond != -1:
                if driver in ('gelss', 'gelsd'):
                    # SVD based algorithm; set to zero roughly half of all the singular values
                    rcond = 1.0
                else:
                    # driver == 'gelsy'
                    # QR based algorithm; setting the value too high might lead to non-unique solutions and flaky tests
                    # so we skip this case
                    continue

            # specifying rcond value has no effect for gels driver so no need to run the tests again
            if driver == 'gels' and rcond is not None:
                continue

            shape = batch + matrix_size
            a = random_well_conditioned_matrix(*shape, dtype=dtype, device=device)
            b = torch.rand(*shape, dtype=dtype, device=device)

            m = a.size(-2)
            n = a.size(-1)
            res = torch.linalg.lstsq(a, b, rcond=rcond, driver=driver)
            sol = res.solution

            # Only checks gelsd, gelss, gelsy drivers
            check_correctness_scipy(a, b, res, driver, rcond)

            # Only checks gelsd driver
            check_correctness_numpy(a, b, res, driver, rcond)

            # gels driver is not checked by comparing to NumPy or SciPy implementation
            # because NumPy and SciPy do not implement this driver
            if driver == 'gels' and rcond is None:
                check_solution_correctness(a, b, sol)

    @skipCUDAIfNoMagma
    @skipCPUIfNoLapack
    @dtypes(torch.float, torch.double, torch.cfloat, torch.cdouble)
    def test_linalg_lstsq_batch_broadcasting(self, device, dtype):
        from torch.testing._internal.common_utils import random_well_conditioned_matrix

        def check_correctness(a, b):
            sol = torch.linalg.lstsq(a, b).solution
            sol2 = a.pinverse() @ b
            self.assertEqual(sol, sol2, rtol=1e-5, atol=1e-5)

        ms = [2 ** i for i in range(5)]
        batches = [(), (0,), (2,), (2, 2), (2, 2, 2)]
        # the case when a single matrix is batch-broadcasted over the rhs
        for m, batch in itertools.product(ms, batches):
            a = random_well_conditioned_matrix(m, m, dtype=dtype, device=device).view(*([1] * len(batch)), m, m)
            b = torch.rand(*(batch + (m, m)), dtype=dtype, device=device)
            check_correctness(a, b)

        # cases with broadcastable shapes
        for m in ms:
            a = random_well_conditioned_matrix(1, 3, 1, 3, m, m, dtype=dtype, device=device)
            b = torch.rand(3, 1, 3, 1, m, m // 2, dtype=dtype, device=device)
            check_correctness(a, b)

            # rhs are vectors, not matrices in this test
            b = torch.rand(3, 1, 3, 1, m, dtype=dtype, device=device)
            # unsqueeze for b because `check_correctness` checks against
            # a.pinverse() @ b, which requires b to be a matrix
            check_correctness(a, b.unsqueeze(-1))

            a = random_well_conditioned_matrix(3, 1, 3, 1, m, m, dtype=dtype, device=device)
            b = torch.rand(1, 3, 1, 3, m, m // 2, dtype=dtype, device=device)
            check_correctness(a, b)

            # rhs are vectors, not matrices in this test
            b = torch.rand(1, 3, 1, 3, m, dtype=dtype, device=device)
            check_correctness(a, b.unsqueeze(-1))

    @skipCPUIfNoLapack
    @skipCUDAIfNoMagma
    @dtypes(torch.float, torch.double, torch.cfloat, torch.cdouble)
    def test_linalg_lstsq_input_checks(self, device, dtype):
        # check empty inputs
        # empty batches
        a = torch.rand(0, 0, 3, 3, dtype=dtype, device=device)
        b = torch.rand(0, 0, 3, 2, dtype=dtype, device=device)
        self.assertEqual(
            torch.linalg.lstsq(a, b)[0],
            torch.zeros(0, 0, 3, 2, dtype=dtype, device=device)
        )
        # empty a and b
        a = torch.rand(2, 2, 0, 0, dtype=dtype, device=device)
        b = torch.rand(2, 2, 0, 0, dtype=dtype, device=device)
        self.assertEqual(
            torch.linalg.lstsq(a, b)[0],
            torch.zeros(2, 2, 0, 0, dtype=dtype, device=device)
        )
        # empty a and b
        a = torch.rand(2, 2, 3, 0, dtype=dtype, device=device)
        b = torch.rand(2, 2, 3, 0, dtype=dtype, device=device)
        self.assertEqual(
            torch.linalg.lstsq(a, b)[0],
            torch.zeros(2, 2, 0, 0, dtype=dtype, device=device)
        )
        # empty a but not b
        a = torch.rand(2, 2, 3, 0, dtype=dtype, device=device)
        b = torch.rand(2, 2, 3, 2, dtype=dtype, device=device)
        self.assertEqual(
            torch.linalg.lstsq(a, b)[0],
            torch.zeros(2, 2, 0, 2, dtype=dtype, device=device)
        )

        # empty a and b
        if torch.device(device).type == 'cpu':
            # only CPU since CUDA does not support overdetermined systems
            a = torch.rand(2, 2, 0, 3, dtype=dtype, device=device)
            b = torch.rand(2, 2, 0, 3, dtype=dtype, device=device)
            self.assertEqual(
                torch.linalg.lstsq(a, b)[0],
                torch.zeros(2, 2, 3, 3, dtype=dtype, device=device)
            )

        a = torch.rand(2, 3, dtype=dtype, device=device)
        b = torch.rand(3, dtype=dtype, device=device)

        with self.assertRaisesRegex(RuntimeError, 'input must have at least 2 dimensions'):
            torch.linalg.lstsq(b, b)

        with self.assertRaisesRegex(RuntimeError, 'other must have at least 1 dimension'):
            torch.linalg.lstsq(a, torch.tensor(1, dtype=dtype, device=device))

        with self.assertRaisesRegex(RuntimeError, r'input.size\(-2\) should match other.size\(-1\)'):
            torch.linalg.lstsq(a, b)

        with self.assertRaisesRegex(RuntimeError, r'input.size\(-2\) should match other.size\(-2\)'):
            torch.linalg.lstsq(a, b.unsqueeze(-1))

        def complement_device(device):
            if device == 'cpu' and torch.cuda.is_available():
                return 'cuda'
            else:
                return 'cpu'

        a = torch.rand(2, 2, 2, 2, dtype=dtype, device=device)
        b = torch.rand(2, 2, 2, dtype=dtype, device=complement_device(device))
        if a.device != b.device:
            with self.assertRaisesRegex(RuntimeError, 'be on the same device'):
                torch.linalg.lstsq(a, b)

        b = (torch.rand(2, 2, 2, dtype=dtype, device=device) * 100).long()
        with self.assertRaisesRegex(RuntimeError, 'the same dtype'):
            torch.linalg.lstsq(a, b)

        a = torch.rand(2, 2, 2, 2, dtype=dtype, device=device)
        b = torch.rand(2, 2, 2, dtype=dtype, device=device)

        if device != 'cpu':
            with self.assertRaisesRegex(RuntimeError, '`driver` other than `gels` is not supported on CUDA'):
                torch.linalg.lstsq(a, b, driver='fictitious_driver')
        # if on cpu
        else:
            with self.assertRaisesRegex(RuntimeError, r'parameter `driver` should be one of \(gels, gelsy, gelsd, gelss\)'):
                torch.linalg.lstsq(a, b, driver='fictitious_driver')

        # cuSOLVER path supports underdetermined systems
        version = torch.testing._internal.common_cuda._get_torch_cuda_version()
        cusolver_not_available = (version < (10, 1))

        if device != 'cpu' and cusolver_not_available:
            a = torch.rand(2, 3, dtype=dtype, device=device)
            b = torch.rand(2, 1, dtype=dtype, device=device)
            with self.assertRaisesRegex(RuntimeError, r'only overdetermined systems'):
                torch.linalg.lstsq(a, b)

    @skipCUDAIfNoMagma
    @skipCPUIfNoLapack
    @dtypes(*floating_and_complex_types())
    def test_cholesky(self, device, dtype):
        from torch.testing._internal.common_utils import random_hermitian_pd_matrix

        def run_test(shape, batch, contiguous):
            A = random_hermitian_pd_matrix(shape, *batch, dtype=dtype, device=device)
            if A.numel() > 0 and not contiguous:
                A = A.mT
                self.assertFalse(A.is_contiguous())
            expected_L = np.linalg.cholesky(A.cpu().numpy())
            actual_L = torch.linalg.cholesky(A)

            # For fp32 individual entries in matrices can differ between PyTorch and NumPy
            # Let's compare the norms of matrices instead
            if A.numel() > 0 and dtype in [torch.float32, torch.complex64]:
                # axis is specified to calculate matrix norm for batched input
                expected_norm = np.linalg.norm(expected_L, ord=1, axis=(-2, -1))
                actual_norm = torch.linalg.norm(actual_L, ord=1, axis=(-2, -1))
                # Compare the norms with standard tolerances
                self.assertEqual(actual_norm, expected_norm)
                # and individual values with a higher tolerance
                self.assertEqual(actual_L, expected_L, atol=1e-2, rtol=1e-5)
            else:
                self.assertEqual(actual_L, expected_L)

        shapes = (0, 3, 5)
        batches = ((), (3, ), (2, 2))
        larger_input_case = [(100, (5, ), True)]
        for shape, batch, contiguous in list(itertools.product(shapes, batches, (True, False))) + larger_input_case:
            run_test(shape, batch, contiguous)

        # check the out= variant
        A = random_hermitian_pd_matrix(3, 3, dtype=dtype, device=device)
        out = torch.empty_like(A)
        ans = torch.linalg.cholesky(A, out=out)
        self.assertEqual(ans, out)
        expected = torch.linalg.cholesky(A)
        self.assertEqual(expected, out)

        # check the upper= variant
        expected = torch.linalg.cholesky(A).mH
        actual = torch.linalg.cholesky(A, upper=True)
        self.assertEqual(expected, actual)

    @skipCUDAIfNoMagma
    @skipCPUIfNoLapack
    @dtypes(*floating_and_complex_types())
    def test_cholesky_errors_and_warnings(self, device, dtype):
        from torch.testing._internal.common_utils import random_hermitian_pd_matrix

        # cholesky requires the input to be a square matrix or batch of square matrices
        A = torch.randn(2, 3, device=device, dtype=dtype)
        with self.assertRaisesRegex(RuntimeError, r'must be batches of square matrices'):
            torch.linalg.cholesky(A)
        A = torch.randn(2, 2, 3, device=device, dtype=dtype)
        with self.assertRaisesRegex(RuntimeError, r'must be batches of square matrices'):
            torch.linalg.cholesky(A)
        with self.assertRaisesRegex(np.linalg.LinAlgError, r'Last 2 dimensions of the array must be square'):
            np.linalg.cholesky(A.cpu().numpy())

        # cholesky requires the input to be at least 2 dimensional tensor
        A = torch.randn(2, device=device, dtype=dtype)
        with self.assertRaisesRegex(RuntimeError, r'must have at least 2 dimensions'):
            torch.linalg.cholesky(A)
        with self.assertRaisesRegex(np.linalg.LinAlgError,
                                    r'1-dimensional array given\. Array must be at least two-dimensional'):
            np.linalg.cholesky(A.cpu().numpy())

        # if the input matrix is not positive definite, an error should be raised
        A = torch.eye(3, 3, dtype=dtype, device=device)
        A[-1, -1] = 0  # Now A is not positive definite
        with self.assertRaisesRegex(torch.linalg.LinAlgError, r'minor of order 3 is not positive-definite'):
            torch.linalg.cholesky(A)
        with self.assertRaisesRegex(np.linalg.LinAlgError, r'Matrix is not positive definite'):
            np.linalg.cholesky(A.cpu().numpy())

        # if at least one matrix in the batch is singular, an error should be raised
        A = torch.eye(3, 3, dtype=dtype, device=device)
        A = A.reshape((1, 3, 3))
        A = A.repeat(5, 1, 1)
        A[4, -1, -1] = 0  # Now A[4] is not positive definite
        with self.assertRaisesRegex(torch.linalg.LinAlgError, r'\(Batch element 4\): The factorization could not be completed'):
            torch.linalg.cholesky(A)

        # if out tensor with wrong shape is passed a warning is given
        A = random_hermitian_pd_matrix(3, dtype=dtype, device=device)
        out = torch.empty(2, 3, dtype=dtype, device=device)
        with warnings.catch_warnings(record=True) as w:
            # Trigger warning
            torch.linalg.cholesky(A, out=out)
            # Check warning occurs
            self.assertEqual(len(w), 1)
            self.assertTrue("An output with one or more elements was resized" in str(w[-1].message))

        # dtypes should be safely castable
        out = torch.empty(*A.shape, dtype=torch.int, device=device)
        with self.assertRaisesRegex(RuntimeError, "but got int instead"):
            torch.linalg.cholesky(A, out=out)

        # device should match
        if torch.cuda.is_available():
            wrong_device = 'cpu' if self.device_type != 'cpu' else 'cuda'
            out = torch.empty(0, device=wrong_device, dtype=dtype)
            with self.assertRaisesRegex(RuntimeError, "Expected all tensors to be on the same device"):
                torch.linalg.cholesky(A, out=out)

    # NOTE: old_cholesky* tests were moved here from test_torch.py and test_autograd.py
    @slowTest
    @skipCUDAIfNoMagma
    @skipCPUIfNoLapack
    @dtypes(torch.double)
    def test_old_cholesky_batched_many_batches(self, device, dtype):
        from torch.testing._internal.common_utils import random_symmetric_pd_matrix

        def cholesky_test_helper(n, batchsize, device, upper):
            A = random_symmetric_pd_matrix(n, batchsize, dtype=dtype, device=device)
            chol_fact = torch.cholesky(A, upper=upper)
            if upper:
                # Correctness check
                self.assertEqual(A, chol_fact.mT.matmul(chol_fact))
                # Upper triangular check
                self.assertEqual(chol_fact, chol_fact.triu())
            else:
                # Correctness check
                self.assertEqual(A, chol_fact.matmul(chol_fact.mT))
                # Lower triangular check
                self.assertEqual(chol_fact, chol_fact.tril())

        for upper, batchsize in itertools.product([True, False], [262144, 524288]):
            cholesky_test_helper(2, batchsize, device, upper)

    @precisionOverride({torch.float32: 1e-4, torch.complex64: 1e-4})
    @skipCUDAIfNoMagma
    @skipCPUIfNoLapack
    @dtypes(*floating_and_complex_types())
    def test_old_cholesky_batched(self, device, dtype):
        from torch.testing._internal.common_utils import random_hermitian_pd_matrix

        def cholesky_test_helper(n, batch_dims, upper):
            A = random_hermitian_pd_matrix(n, *batch_dims, dtype=dtype, device=device)
            cholesky_exp = torch.stack([m.cholesky(upper=upper) for m in A.reshape(-1, n, n)])
            cholesky_exp = cholesky_exp.reshape_as(A)
            self.assertEqual(cholesky_exp, torch.cholesky(A, upper=upper))

        for upper, batchsize in itertools.product([True, False], [(3,), (3, 4), (2, 3, 4)]):
            cholesky_test_helper(3, batchsize, upper)

    @precisionOverride({torch.float32: 1e-4, torch.complex64: 1e-4})
    @skipCUDAIfNoMagma
    @skipCPUIfNoLapack
    @dtypes(*floating_and_complex_types())
    @tf32_on_and_off(0.01)
    def test_old_cholesky(self, device, dtype):
        from torch.testing._internal.common_utils import random_hermitian_pd_matrix

        A = random_hermitian_pd_matrix(10, dtype=dtype, device=device)

        # default Case
        C = torch.cholesky(A)
        B = torch.mm(C, C.t().conj())
        self.assertEqual(A, B, atol=1e-14, rtol=0)

        # test Upper Triangular
        U = torch.cholesky(A, True)
        B = torch.mm(U.t().conj(), U)
        self.assertEqual(A, B, atol=1e-14, rtol=0, msg='cholesky (upper) did not allow rebuilding the original matrix')

        # test Lower Triangular
        L = torch.cholesky(A, False)
        B = torch.mm(L, L.t().conj())
        self.assertEqual(A, B, atol=1e-14, rtol=0, msg='cholesky (lower) did not allow rebuilding the original matrix')

    @skipCUDAIfNoMagma
    @skipCPUIfNoLapack
    @dtypes(*floating_and_complex_types())
    def test_old_cholesky_empty(self, device, dtype):
        def run_test(upper):
            A = torch.empty(0, 0, dtype=dtype, device=device)
            chol = torch.cholesky(A, upper)
            chol_A = torch.matmul(chol, chol.t().conj())
            self.assertEqual(A, chol_A)
        for upper in [True, False]:
            run_test(upper)

    # Test for issue
    # https://github.com/pytorch/pytorch/issues/57032
    # torch.cholesky with upper=True for batched CUDA inputs was wrong
    # it was using the lower triangular part instead of the upper one
    @onlyCUDA
    @skipCUDAIfNoMagma
    @dtypes(*floating_and_complex_types())
    def test_old_cholesky_batched_upper(self, device, dtype):
        from torch.testing._internal.common_utils import random_hermitian_pd_matrix

        batchsize = 2
        A = random_hermitian_pd_matrix(3, batchsize, dtype=dtype, device=device)
        A_triu = A.triu()  # fill the lower triangular part with zero

        U = torch.cholesky(A_triu, upper=True)

        reconstruct_A = U.mH @ U
        self.assertEqual(A, reconstruct_A)

    @skipCUDAIfNoMagmaAndNoCusolver
    @skipCPUIfNoLapack
    @dtypes(*floating_and_complex_types())
    def test_cholesky_ex(self, device, dtype):
        from torch.testing._internal.common_utils import random_hermitian_pd_matrix

        def run_test(n, batch):
            A = random_hermitian_pd_matrix(n, *batch, dtype=dtype, device=device)
            expected_L = np.linalg.cholesky(A.cpu().numpy())
            expected_info = torch.zeros(A.shape[:-2], dtype=torch.int32, device=device)
            actual_L, actual_info = torch.linalg.cholesky_ex(A)

            # For fp32 individual entries in matrices can differ between PyTorch and NumPy
            # Let's compare the norms of matrices instead
            if A.numel() > 0 and dtype in [torch.float32, torch.complex64]:
                # axis is specified to calculate matrix norm for batched input
                expected_norm = np.linalg.norm(expected_L, ord=1, axis=(-2, -1))
                actual_norm = torch.linalg.norm(actual_L, ord=1, axis=(-2, -1))
                # Compare the norms with standard tolerances
                self.assertEqual(actual_norm, expected_norm)
                # and individual values with a higher tolerance
                self.assertEqual(actual_L, expected_L, atol=1e-2, rtol=1e-5)
            else:
                self.assertEqual(actual_L, expected_L)
            self.assertEqual(actual_info, expected_info)

        ns = (0, 3, 5)
        batches = ((), (2, ), (2, 1))
        for n, batch in itertools.product(ns, batches):
            run_test(n, batch)

    @skipCUDAIfNoMagmaAndNoCusolver
    @skipCPUIfNoLapack
    @dtypes(*floating_and_complex_types())
    def test_cholesky_ex_non_pd(self, device, dtype):
        # if the input matrix is not positive definite, info with positive integer is returned
        A = torch.eye(3, 3, dtype=dtype, device=device)
        A[-1, -1] = 0  # Now A is singular
        _, info = torch.linalg.cholesky_ex(A)
        self.assertEqual(info, 3)
        with self.assertRaisesRegex(torch.linalg.LinAlgError, r'minor of order 3 is not positive-definite'):
            torch.linalg.cholesky_ex(A, check_errors=True)

        # if at least one matrix in the batch is not positive definite,
        # batched info with positive integer for the corresponding matrix is returned
        A = torch.eye(3, 3, dtype=dtype, device=device)
        A = A.reshape((1, 3, 3))
        A = A.repeat(5, 1, 1)
        A[3, -2, -2] = 0  # Now A[3] is singular
        _, info = torch.linalg.cholesky_ex(A)

        expected_info = torch.zeros(A.shape[:-2], dtype=torch.int32, device=device)
        expected_info[3] = 2
        self.assertEqual(info, expected_info)
        with self.assertRaisesRegex(torch.linalg.LinAlgError, r'\(Batch element 3\): The factorization could not be completed'):
            torch.linalg.cholesky_ex(A, check_errors=True)

    def _test_addr_vs_numpy(self, device, dtype, beta=1, alpha=1):
        def check(m, a, b, beta, alpha):
            if dtype == torch.bfloat16:
                a_np = a.to(torch.double).cpu().numpy()
                b_np = b.to(torch.double).cpu().numpy()
                m_np = m.to(torch.double).cpu().numpy()
                exact_dtype = False
            else:
                a_np = a.cpu().numpy()
                b_np = b.cpu().numpy()
                m_np = m.cpu().numpy()
                exact_dtype = True
            if beta == 0:
                expected = alpha * np.outer(a_np, b_np)
            else:
                expected = beta * m_np + alpha * np.outer(a_np, b_np)

            res = torch.addr(m, a, b, beta=beta, alpha=alpha)
            self.assertEqual(res, expected, exact_dtype=exact_dtype)

            # Test out variant
            out = torch.empty_like(res)
            torch.addr(m, a, b, beta=beta, alpha=alpha, out=out)
            self.assertEqual(out, expected, exact_dtype=exact_dtype)

        m = make_tensor((50, 50), device=device, dtype=dtype, low=-2, high=2)
        a = make_tensor((50,), device=device, dtype=dtype, low=-2, high=2)
        b = make_tensor((50,), device=device, dtype=dtype, low=-2, high=2)

        check(m, a, b, beta, alpha)

        # test transpose
        m_transpose = torch.transpose(m, 0, 1)
        check(m_transpose, a, b, beta, alpha)

        # test 0 strided tensor
        zero_strided = make_tensor((1,), device=device, dtype=dtype, low=-2, high=2).expand(50)
        check(m, zero_strided, b, beta, alpha)

        # test scalar
        m_scalar = torch.tensor(1, device=device, dtype=dtype)
        check(m_scalar, a, b, beta, alpha)

        # test nans and infs are not propagated to the output when beta == 0
        float_and_complex_dtypes = floating_and_complex_types_and(torch.half, torch.bfloat16)
        if beta == 0 and dtype in float_and_complex_dtypes:
            m[0][10] = m[10][10] = m[20][20] = float('inf')
            m[1][10] = m[11][10] = m[21][20] = float('nan')
        check(m, a, b, 0, alpha)

    @dtypes(torch.bool)
    def test_addr_bool(self, device, dtype):
        self._test_addr_vs_numpy(device, dtype, beta=True, alpha=False)
        self._test_addr_vs_numpy(device, dtype, beta=False, alpha=True)
        self._test_addr_vs_numpy(device, dtype, beta=False, alpha=False)
        self._test_addr_vs_numpy(device, dtype, beta=True, alpha=True)

    @dtypes(*integral_types())
    def test_addr_integral(self, device, dtype):
        with self.assertRaisesRegex(RuntimeError,
                                    'argument beta must not be a floating point number.'):
            self._test_addr_vs_numpy(device, dtype, beta=2., alpha=1)
        with self.assertRaisesRegex(RuntimeError,
                                    'argument alpha must not be a floating point number.'):
            self._test_addr_vs_numpy(device, dtype, beta=2, alpha=1.)
        with self.assertRaisesRegex(RuntimeError,
                                    'Boolean beta only supported for Boolean results.'):
            self._test_addr_vs_numpy(device, dtype, beta=True, alpha=1)
        with self.assertRaisesRegex(RuntimeError,
                                    'Boolean alpha only supported for Boolean results.'):
            self._test_addr_vs_numpy(device, dtype, beta=2, alpha=True)

        # when beta is zero
        self._test_addr_vs_numpy(device, dtype, beta=0, alpha=2)
        # when beta is not zero
        self._test_addr_vs_numpy(device, dtype, beta=2, alpha=2)

    @precisionOverride({torch.bfloat16: 1e-1})
    @dtypes(*floating_and_complex_types_and(torch.half, torch.bfloat16))
    def test_addr_float_and_complex(self, device, dtype):
        with self.assertRaisesRegex(RuntimeError,
                                    'Boolean beta only supported for Boolean results.'):
            self._test_addr_vs_numpy(device, dtype, beta=True, alpha=1)
        with self.assertRaisesRegex(RuntimeError,
                                    'Boolean alpha only supported for Boolean results.'):
            self._test_addr_vs_numpy(device, dtype, beta=2, alpha=True)

        # when beta is zero
        self._test_addr_vs_numpy(device, dtype, beta=0., alpha=2)
        # when beta is not zero
        self._test_addr_vs_numpy(device, dtype, beta=0.5, alpha=2)
        if dtype in complex_types():
            self._test_addr_vs_numpy(device, dtype, beta=(0 + 0.1j), alpha=(0.2 - 0.2j))

    @dtypes(*itertools.product(all_types_and_complex_and(torch.half, torch.bfloat16, torch.bool),
                               all_types_and_complex_and(torch.half, torch.bfloat16, torch.bool)))
    def test_outer_type_promotion(self, device, dtypes):
        a = torch.randn(5).to(device=device, dtype=dtypes[0])
        b = torch.randn(5).to(device=device, dtype=dtypes[1])
        for op in (torch.outer, torch.Tensor.outer, torch.ger, torch.Tensor.ger):
            result = op(a, b)
            self.assertEqual(result.dtype, torch.result_type(a, b))

    # don't use @dtypes decorator to avoid generating ~1700 tests per device
    def test_addr_type_promotion(self, device):
        for dtypes0, dtypes1, dtypes2 in product(all_types_and_complex_and(torch.half, torch.bfloat16, torch.bool), repeat=3):
            a = make_tensor((5,), device=device, dtype=dtypes0, low=-2, high=2)
            b = make_tensor((5,), device=device, dtype=dtypes1, low=-2, high=2)
            m = make_tensor((5, 5), device=device, dtype=dtypes2, low=-2, high=2)

            desired_dtype = torch.promote_types(torch.promote_types(dtypes0, dtypes1),
                                                dtypes2)
            for op in (torch.addr, torch.Tensor.addr):
                result = op(m, a, b)
                self.assertEqual(result.dtype, desired_dtype)

    # Tests migrated from test_torch.py
    # 1) test the shape of the result tensor when there is empty input tensor
    # 2) test the Runtime Exception when there is scalar input tensor
    def test_outer_ger_addr_legacy_tests(self, device):
        for size in ((0, 0), (0, 5), (5, 0)):
            a = torch.rand(size[0], device=device)
            b = torch.rand(size[1], device=device)

            self.assertEqual(torch.outer(a, b).shape, size)
            self.assertEqual(torch.ger(a, b).shape, size)

            m = torch.empty(size, device=device)
            self.assertEqual(torch.addr(m, a, b).shape, size)

        m = torch.randn(5, 6, device=device)
        a = torch.randn(5, device=device)
        b = torch.tensor(6, device=device)
        self.assertRaises(RuntimeError, lambda: torch.outer(a, b))
        self.assertRaises(RuntimeError, lambda: torch.outer(b, a))
        self.assertRaises(RuntimeError, lambda: torch.ger(a, b))
        self.assertRaises(RuntimeError, lambda: torch.ger(b, a))
        self.assertRaises(RuntimeError, lambda: torch.addr(m, a, b))
        self.assertRaises(RuntimeError, lambda: torch.addr(m, b, a))

    # Tests torch.det and its alias, torch.linalg.det, vs. NumPy
    @skipCUDAIfNoMagma
    @skipCPUIfNoLapack
    @dtypes(torch.double, torch.cdouble)
    def test_det(self, device, dtype):
        tensors = (
            torch.randn((2, 2), device=device, dtype=dtype),
            torch.randn((129, 129), device=device, dtype=dtype),
            torch.randn((3, 52, 52), device=device, dtype=dtype),
            torch.randn((4, 2, 26, 26), device=device, dtype=dtype))


        ops = (torch.det, torch.Tensor.det,
               torch.linalg.det)
        for t in tensors:
            expected = np.linalg.det(t.cpu().numpy())
            for op in ops:
                actual = op(t)
                self.assertEqual(actual, expected)
                self.compare_with_numpy(op, np.linalg.det, t)

        # NOTE: det requires a 2D+ tensor
        t = torch.randn(1, device=device, dtype=dtype)
        with self.assertRaises(RuntimeError):
            op(t)

    @skipCUDAIfNoMagma
    @skipCPUIfNoLapack
    @dtypes(*floating_and_complex_types())
    @precisionOverride({torch.float32: 1e-4, torch.complex64: 1e-4})
    def test_eigh(self, device, dtype):
        from torch.testing._internal.common_utils import random_hermitian_matrix

        def run_test(shape, batch, uplo):
            matrix = random_hermitian_matrix(shape, *batch, dtype=dtype, device=device)
            expected_w, expected_v = np.linalg.eigh(matrix.cpu().numpy(), UPLO=uplo)
            actual_w, actual_v = torch.linalg.eigh(matrix, UPLO=uplo)
            self.assertEqual(actual_w, expected_w)
            # sign of eigenvectors is not unique and therefore absolute values are compared
            self.assertEqual(abs(actual_v), abs(expected_v))
            # additionally we can multiply the eigenvector with a phase factor e^{i\phi} and then compare the values
            # let's choose the convention that the first element of the eigenvectors from torch and numpy be the same
            # for real inputs, this phase factor is plus or minus one
            if matrix.numel() > 0:
                phase = torch.from_numpy(expected_v[..., 0, :]).to(device=device).div(actual_v[..., 0, :])
                actual_v_rotated = actual_v * phase.unsqueeze(-2).expand_as(actual_v)
                self.assertEqual(actual_v_rotated, expected_v)

            # check the out= variant
            out_w = torch.empty_like(actual_w)
            out_v = torch.empty_like(actual_v)
            ans_w, ans_v = torch.linalg.eigh(matrix, UPLO=uplo, out=(out_w, out_v))
            self.assertEqual(ans_w, out_w)
            self.assertEqual(ans_v, out_v)
            self.assertEqual(ans_w, actual_w)
            self.assertEqual(abs(ans_v), abs(actual_v))

        shapes = (0, 3, 5)
        batches = ((), (3, ), (2, 2))
        uplos = ["U", "L"]
        for shape, batch, uplo in itertools.product(shapes, batches, uplos):
            run_test(shape, batch, uplo)

    @skipCUDAIfNoMagma
    @skipCPUIfNoLapack
    @dtypes(*floating_and_complex_types())
    @precisionOverride({torch.float32: 1e-4, torch.complex64: 1e-4})
    def test_eigh_lower_uplo(self, device, dtype):
        def run_test(shape, batch, uplo):
            # check lower case uplo
            # use non-symmetric input to check whether uplo argument is working as intended
            matrix = torch.randn(shape, shape, *batch, dtype=dtype, device=device)
            expected_w, expected_v = np.linalg.eigh(matrix.cpu().numpy(), UPLO=uplo)
            actual_w, actual_v = torch.linalg.eigh(matrix, UPLO=uplo)
            self.assertEqual(actual_w, expected_w)
            self.assertEqual(abs(actual_v), abs(expected_v))

        uplos = ["u", "l"]
        for uplo in uplos:
            run_test(3, (2, 2), uplo)

    @skipCUDAIfNoMagma
    @skipCPUIfNoLapack
    @dtypes(*floating_and_complex_types())
    def test_eigh_errors_and_warnings(self, device, dtype):
        from torch.testing._internal.common_utils import random_hermitian_matrix

        # eigh requires a square matrix
        t = torch.randn(2, 3, device=device, dtype=dtype)
        with self.assertRaisesRegex(RuntimeError, "must be batches of square matrices"):
            torch.linalg.eigh(t)

        # eigh requires 'uplo' parameter to be 'U' or 'L'
        t = torch.randn(3, 3, device=device, dtype=dtype)
        for uplo in ["a", "wrong"]:
            with self.assertRaisesRegex(RuntimeError, "be \'L\' or \'U\'"):
                torch.linalg.eigh(t, UPLO=uplo)
            with self.assertRaisesRegex(ValueError, "be \'L\' or \'U\'"):
                np.linalg.eigh(t.cpu().numpy(), UPLO=uplo)

        # if non-empty out tensor with wrong shape is passed a warning is given
        a = random_hermitian_matrix(3, dtype=dtype, device=device)
        real_dtype = a.real.dtype if dtype.is_complex else dtype
        out_w = torch.empty(7, 7, dtype=real_dtype, device=device)
        out_v = torch.empty(7, 7, dtype=dtype, device=device)
        with warnings.catch_warnings(record=True) as w:
            # Trigger warning
            torch.linalg.eigh(a, out=(out_w, out_v))
            # Check warning occurs
            self.assertEqual(len(w), 2)
            self.assertTrue("An output with one or more elements was resized" in str(w[-2].message))
            self.assertTrue("An output with one or more elements was resized" in str(w[-1].message))

        # dtypes should be safely castable
        out_w = torch.empty(0, dtype=real_dtype, device=device)
        out_v = torch.empty(0, dtype=torch.int, device=device)
        with self.assertRaisesRegex(RuntimeError, "but got int instead"):
            torch.linalg.eigh(a, out=(out_w, out_v))

        out_w = torch.empty(0, dtype=torch.int, device=device)
        out_v = torch.empty(0, dtype=dtype, device=device)
        with self.assertRaisesRegex(RuntimeError, "but got int instead"):
            torch.linalg.eigh(a, out=(out_w, out_v))

        # device should match
        if torch.cuda.is_available():
            wrong_device = 'cpu' if self.device_type != 'cpu' else 'cuda'
            out_w = torch.empty(0, device=wrong_device, dtype=dtype)
            out_v = torch.empty(0, device=device, dtype=dtype)
            with self.assertRaisesRegex(RuntimeError, "tensors to be on the same device"):
                torch.linalg.eigh(a, out=(out_w, out_v))
            out_w = torch.empty(0, device=device, dtype=dtype)
            out_v = torch.empty(0, device=wrong_device, dtype=dtype)
            with self.assertRaisesRegex(RuntimeError, "tensors to be on the same device"):
                torch.linalg.eigh(a, out=(out_w, out_v))


    @skipCUDAIfNoMagma
    @skipCPUIfNoLapack
    @dtypes(*floating_and_complex_types())
    @precisionOverride({torch.float32: 1e-4, torch.complex64: 1e-4})
    def test_eigvalsh(self, device, dtype):
        from torch.testing._internal.common_utils import random_hermitian_matrix

        def run_test(shape, batch, uplo):
            matrix = random_hermitian_matrix(shape, *batch, dtype=dtype, device=device)
            expected_w = np.linalg.eigvalsh(matrix.cpu().numpy(), UPLO=uplo)
            actual_w = torch.linalg.eigvalsh(matrix, UPLO=uplo)
            self.assertEqual(actual_w, expected_w)

            # check the out= variant
            out = torch.empty_like(actual_w)
            ans = torch.linalg.eigvalsh(matrix, UPLO=uplo, out=out)
            self.assertEqual(ans, out)
            self.assertEqual(ans, actual_w)

        shapes = (0, 3, 5)
        batches = ((), (3, ), (2, 2))
        uplos = ["U", "L"]
        for shape, batch, uplo in itertools.product(shapes, batches, uplos):
            run_test(shape, batch, uplo)

    @skipCUDAIfNoMagma
    @skipCPUIfNoLapack
    @dtypes(*floating_and_complex_types())
    def test_eigvalsh_errors_and_warnings(self, device, dtype):
        # eigvalsh requires a square matrix
        t = torch.randn(2, 3, device=device, dtype=dtype)
        with self.assertRaisesRegex(RuntimeError, "must be batches of square matrices"):
            torch.linalg.eigvalsh(t)

        # eigvalsh requires 'uplo' parameter to be 'U' or 'L'
        t = torch.randn(3, 3, device=device, dtype=dtype)
        for uplo in ["a", "wrong"]:
            with self.assertRaisesRegex(RuntimeError, "be \'L\' or \'U\'"):
                torch.linalg.eigvalsh(t, UPLO=uplo)
            with self.assertRaisesRegex(ValueError, "be \'L\' or \'U\'"):
                np.linalg.eigvalsh(t.cpu().numpy(), UPLO=uplo)

        # if non-empty out tensor with wrong shape is passed a warning is given
        real_dtype = t.real.dtype if dtype.is_complex else dtype
        out = torch.empty_like(t).to(real_dtype)
        with warnings.catch_warnings(record=True) as w:
            # Trigger warning
            torch.linalg.eigvalsh(t, out=out)
            # Check warning occurs
            self.assertEqual(len(w), 1)
            self.assertTrue("An output with one or more elements was resized" in str(w[-1].message))

        # dtypes should be safely castable
        out = torch.empty(0, dtype=torch.int, device=device)
        with self.assertRaisesRegex(RuntimeError, "but got int instead"):
            torch.linalg.eigvalsh(t, out=out)

        # device should match
        if torch.cuda.is_available():
            wrong_device = 'cpu' if self.device_type != 'cpu' else 'cuda'
            out = torch.empty(0, device=wrong_device, dtype=dtype)
            with self.assertRaisesRegex(RuntimeError, "tensors to be on the same device"):
                torch.linalg.eigvalsh(t, out=out)

    @dtypes(*floating_and_complex_types())
    def test_kron(self, device, dtype):

        def run_test_case(a_shape, b_shape):
            a = torch.rand(a_shape, dtype=dtype, device=device)
            b = torch.rand(b_shape, dtype=dtype, device=device)

            expected = np.kron(a.cpu().numpy(), b.cpu().numpy())
            result = torch.kron(a, b)
            self.assertEqual(result, expected)

            # check the out= variant
            out = torch.empty_like(result)
            ans = torch.kron(a, b, out=out)
            self.assertEqual(ans, out)
            self.assertEqual(ans, result)

        shapes = [(4,), (2, 2), (1, 2, 3), (1, 2, 3, 3)]
        for a_shape, b_shape in itertools.product(shapes, reversed(shapes)):
            run_test_case(a_shape, b_shape)

    @dtypes(*floating_and_complex_types())
    def test_kron_empty(self, device, dtype):

        def run_test_case(empty_shape):
            a = torch.eye(3, dtype=dtype, device=device)
            b = torch.empty(empty_shape, dtype=dtype, device=device)
            result = torch.kron(a, b)
            expected = np.kron(a.cpu().numpy(), b.cpu().numpy())
            self.assertEqual(result, expected)

            # NumPy doesn't work if the first argument is empty
            result = torch.kron(b, a)
            self.assertEqual(result.shape, expected.shape)

        empty_shapes = [(0,), (2, 0), (1, 0, 3)]
        for empty_shape in empty_shapes:
            run_test_case(empty_shape)

    @dtypes(*floating_and_complex_types())
    def test_kron_errors_and_warnings(self, device, dtype):
        # if non-empty out tensor with wrong shape is passed a warning is given
        a = torch.eye(3, dtype=dtype, device=device)
        b = torch.ones((2, 2), dtype=dtype, device=device)
        out = torch.empty_like(a)
        with warnings.catch_warnings(record=True) as w:
            # Trigger warning
            torch.kron(a, b, out=out)
            # Check warning occurs
            self.assertEqual(len(w), 1)
            self.assertTrue("An output with one or more elements was resized" in str(w[-1].message))

        # dtypes should match
        out = torch.empty_like(a).to(torch.int)
        with self.assertRaisesRegex(RuntimeError, "can't be cast to the desired output type"):
            torch.kron(a, b, out=out)

    # This test confirms that torch.linalg.norm's dtype argument works
    # as expected, according to the function's documentation
    @dtypes(torch.float, torch.double, torch.cfloat, torch.cdouble, torch.bfloat16, torch.float16)
    def test_norm_dtype(self, device, dtype):
        make_arg = partial(make_tensor, dtype=dtype, device=device)

        def run_test_case(input_size, ord, keepdim, to_dtype):
            msg = (
                f'input_size={input_size}, ord={ord}, keepdim={keepdim}, '
                f'dtype={dtype}, to_dtype={to_dtype}')
            input = make_arg(input_size)
            result = torch.linalg.norm(input, ord, keepdim=keepdim)
            self.assertEqual(result.dtype, input.real.dtype, msg=msg)

            result_out = torch.empty((0), dtype=result.dtype, device=device)
            torch.linalg.norm(input, ord, keepdim=keepdim, out=result_out)
            self.assertEqual(result, result_out, msg=msg)

            result = torch.linalg.norm(input.to(to_dtype), ord, keepdim=keepdim)
            result_with_dtype = torch.linalg.norm(input, ord, keepdim=keepdim, dtype=to_dtype)
            self.assertEqual(result, result_with_dtype, msg=msg)

            result_out_with_dtype = torch.empty_like(result_with_dtype)
            torch.linalg.norm(input, ord, keepdim=keepdim, dtype=to_dtype, out=result_out_with_dtype)
            self.assertEqual(result_with_dtype, result_out_with_dtype, msg=msg)

        ord_vector = [0, 1, -1, 2, -2, 3, -3, 4.5, -4.5, inf, -inf, None]

        # In these orders we are computing the 10-th power and 10-th root of numbers.
        # We avoid them for half-precision types as it makes the tests above too badly conditioned
        if dtype != torch.float16 and dtype != torch.bfloat16:
            ord_vector.extend([0.1, -0.1])
        ord_matrix = ['fro', 'nuc', 1, -1, 2, -2, inf, -inf, None]
        S = 10

        if dtype == torch.cfloat:
            norm_dtypes = (torch.cfloat, torch.cdouble)
        elif dtype == torch.cdouble:
            norm_dtypes = (torch.cdouble,)
        elif dtype in (torch.float16, torch.bfloat16, torch.float):
            norm_dtypes = (torch.float, torch.double)
        elif dtype == torch.double:
            norm_dtypes = (torch.double,)
        else:
            raise RuntimeError("Unsupported dtype")

        for ord, keepdim, norm_dtype in product(ord_vector, (True, False), norm_dtypes):
            run_test_case((S,) , ord, keepdim, norm_dtype)

        for ord, keepdim, norm_dtype in product(ord_matrix, (True, False), norm_dtypes):
            if ord in [2, -2, 'nuc']:
                # We need torch.svdvals
                if dtype == torch.float16 or dtype == torch.bfloat16:
                    continue

                # We need LAPACK or equivalent
                if ((torch.device(device).type == 'cuda' and not torch.cuda.has_magma and not has_cusolver()) or
                   (torch.device(device).type == 'cpu' and not torch._C.has_lapack)):
                    continue
            run_test_case((S, S) , ord, keepdim, norm_dtype)


    @dtypes(torch.float, torch.double, torch.cfloat, torch.cdouble, torch.bfloat16, torch.float16)
    def test_vector_norm(self, device, dtype):
        # This test compares torch.linalg.vector_norm's output with
        # torch.linalg.norm given a flattened tensor
        ord_vector = [0, 0.9, 1, 2, 3, inf, -0.5, -1, -2, -3, -inf]
        input_sizes = [
            (10, ),
            (4, 5),
            (3, 4, 5),
            (0, ),
            (0, 10),
            (0, 0),
            (10, 0, 10),
        ]

        def vector_norm_reference(input, ord, dim=None, keepdim=False, dtype=None):
            if dim is None:
                input_maybe_flat = input.flatten(0, -1)
            else:
                input_maybe_flat = input

            result = torch.linalg.norm(input_maybe_flat, ord, dim=dim, keepdim=keepdim, dtype=dtype)
            if keepdim and dim is None:
                result = result.reshape([1] * input.dim())
            return result

        def run_test_case(input, ord, dim, keepdim, norm_dtype):
            if (input.numel() == 0 and
                (ord < 0. or ord == inf) and
               (dim is None or input.shape[dim] == 0)):
                # The operation does not have an identity.
                error_msg = "linalg.vector_norm cannot compute"
                with self.assertRaisesRegex(RuntimeError, error_msg):
                    torch.linalg.vector_norm(input, ord, dim=dim, keepdim=keepdim)
            else:
                msg = (f'input.size()={input.size()}, ord={ord}, dim={dim}, '
                       f'keepdim={keepdim}, dtype={dtype}, norm_dtype={norm_dtype}')
                result_dtype_reference = vector_norm_reference(input, ord, dim=dim, keepdim=keepdim, dtype=norm_dtype)
                result_dtype = torch.linalg.vector_norm(input, ord, dim=dim, keepdim=keepdim, dtype=norm_dtype)
                if dtype.is_complex:
                    result_dtype_reference = result_dtype_reference.real
                self.assertEqual(result_dtype, result_dtype_reference, msg=msg)

                if norm_dtype is not None:
                    ref = torch.linalg.vector_norm(input.to(norm_dtype), ord, dim=dim, keepdim=keepdim)
                    actual = torch.linalg.vector_norm(input, ord, dim=dim, keepdim=keepdim, dtype=norm_dtype)
                    self.assertEqual(ref, actual, msg=msg)

        if dtype == torch.cfloat:
            norm_dtypes = (None, torch.cfloat, torch.cdouble)
        elif dtype == torch.cdouble:
            norm_dtypes = (None, torch.cdouble)
        elif dtype in (torch.float16, torch.bfloat16, torch.float):
            norm_dtypes = (None, torch.float, torch.double)
        elif dtype == torch.double:
            norm_dtypes = (None, torch.double)
        else:
            raise RuntimeError("Unsupported dtype")

        for input_size, ord, keepdim, norm_dtype in product(input_sizes, ord_vector, [True, False], norm_dtypes):
            input = make_tensor(input_size, dtype=dtype, device=device, low=-9, high=9)
            for dim in [None, random.randint(0, len(input_size) - 1)]:
                run_test_case(
                    input,
                    ord,
                    dim,
                    keepdim,
                    norm_dtype)

    def test_vector_norm_dim_tuple_arg(self, device):
        test_cases = [
            # input size, dim, error, error message
            ((4, ), (0, ), None, None),
            ((4, ), (1, ), IndexError, r'Dimension out of range'),
            ((4, ), (-2, ), IndexError, r'Dimension out of range'),
            ((4, 3), (0, -1), None, None),
            ((4, 3), (0, 0), RuntimeError, r'dim 0 appears multiple times in the list of dims'),
            ((4, 3), (0, -2), RuntimeError, r'dim 0 appears multiple times in the list of dims'),
            ((4, 3), (0, 1.0), TypeError, r"argument 'dim' must be tuple of ints"),
            ((4, 3), (None, ), TypeError, r"argument 'dim' must be tuple of ints"),
        ]
        for input_size, dim_tuple, error, error_msg in test_cases:
            input = torch.randn(input_size, device=device)
            # vector_norm should accept a tuple or a list for dim arg
            for dim in [dim_tuple, list(dim_tuple)]:
                if error is None:
                    torch.linalg.vector_norm(input, dim=dim)
                else:
                    with self.assertRaises(error):
                        torch.linalg.vector_norm(input, dim=dim)

    # This test compares torch.linalg.norm and numpy.linalg.norm to ensure that
    # their vector norm results match
    @dtypes(torch.float, torch.double)
    def test_norm_vector(self, device, dtype):
        def run_test_case(input, p, dim, keepdim):
            result = torch.linalg.norm(input, ord, dim, keepdim)
            input_numpy = input.cpu().numpy()
            result_numpy = np.linalg.norm(input_numpy, ord, dim, keepdim)

            msg = f'input.size()={input.size()}, ord={ord}, dim={dim}, keepdim={keepdim}, dtype={dtype}'
            self.assertEqual(result, result_numpy, msg=msg)

            result_out = torch.empty_like(result)
            torch.linalg.norm(input, ord, dim, keepdim, out=result_out)
            self.assertEqual(result, result_out, msg=msg)

        ord_vector = [0, 1, -1, 2, -2, 3, -3, 4.5, -4.5, inf, -inf]
        S = 10
        test_cases = [
            # input size, p settings, dim
            ((S, ), ord_vector, None),
            ((S, ), ord_vector, 0),
            ((S, S, S), ord_vector, 0),
            ((S, S, S), ord_vector, 1),
            ((S, S, S), ord_vector, 2),
            ((S, S, S), ord_vector, -1),
            ((S, S, S), ord_vector, -2),
        ]
        L = 1_000_000
        if dtype == torch.double:
            test_cases.append(((L, ), ord_vector, None))
        for keepdim in [True, False]:
            for input_size, ord_settings, dim in test_cases:
                input = torch.randn(*input_size, dtype=dtype, device=device)
                for ord in ord_settings:
                    run_test_case(input, ord, dim, keepdim)

    # This test compares torch.linalg.norm, torch.linalg.matrix_norm and numpy.linalg.norm to
    # ensure that their matrix norm results match.
    @skipMeta  # https://github.com/pytorch/pytorch/issues/54082
    @skipCUDAIfNoMagma
    @dtypes(torch.float, torch.double)
    @precisionOverride({torch.float32: 2e-4})
    def test_norm_matrix(self, device, dtype):
        make_arg = partial(make_tensor, dtype=dtype, device=device)

        def run_test_case(input, ord, dim, keepdim):
            msg = f'input.size()={input.size()}, ord={ord}, dim={dim}, keepdim={keepdim}, dtype={dtype}'
            result = torch.linalg.norm(input, ord, dim, keepdim)
            input_numpy = input.cpu().numpy()
            result_numpy = np.linalg.norm(input_numpy, ord, dim, keepdim)

            result = torch.linalg.norm(input, ord, dim, keepdim)
            self.assertEqual(result, result_numpy, msg=msg)
            if ord is not None and dim is not None:
                result = torch.linalg.matrix_norm(input, ord, dim, keepdim)
                self.assertEqual(result, result_numpy, msg=msg)

        ord_matrix = [1, -1, 2, -2, inf, -inf, 'nuc', 'fro']
        S = 10
        test_cases = [
            # input size, dim
            ((S, S), None),
            ((S, S), (0, 1)),
            ((S, S), (1, 0)),
            ((S, S, S, S), (2, 0)),
            ((S, S, S, S), (-1, -2)),
            ((S, S, S, S), (-1, -3)),
            ((S, S, S, S), (-3, 2)),
        ]

        for (shape, dim), keepdim, ord in product(test_cases, [True, False], ord_matrix):
            if ord in [2, -2, 'nuc']:
                # We need torch.svdvals
                if dtype == torch.float16 or dtype == torch.bfloat16:
                    continue
                # We need LAPACK or equivalent
                if ((torch.device(device).type == 'cuda' and not torch.cuda.has_magma and not has_cusolver()) or
                   (torch.device(device).type == 'cpu' and not torch._C.has_lapack)):
                    continue
            run_test_case(make_arg(shape), ord, dim, keepdim)


    @onlyCUDA
    @dtypes(torch.bfloat16, torch.float16)
    def test_norm_fused_type_promotion(self, device, dtype):
        x = torch.randn(10, device=device, dtype=dtype)

        def profile_and_check(fn, x, kwargs, fn_name):
            with torch.profiler.profile(activities=(torch.profiler.ProfilerActivity.CPU,)) as p:
                fn(x, **kwargs, dtype=torch.float)
            # smoke check that profiler returned some events
            self.assertTrue(fn_name in map(lambda e: e.name, p.events()))
            # test that there was no explicit copy
            self.assertFalse("aten::to" in map(lambda e: e.name, p.events()))

        for f, kwargs, fn_name in zip((torch.norm, torch.linalg.vector_norm), ({"p" : 2}, {}),
                                      ("aten::norm", "aten::linalg_vector_norm")):
            profile_and_check(f, x, kwargs, fn_name)

    @skipMeta  # https://github.com/pytorch/pytorch/issues/53739
    @skipCPUIfNoLapack
    @skipCUDAIfNoMagma
    @dtypes(*floating_and_complex_types())
    @precisionOverride({torch.float32: 1e-3})
    def test_cond(self, device, dtype):
        def run_test_case(input, p):
            result = torch.linalg.cond(input, p)
            result_numpy = np.linalg.cond(input.cpu().numpy(), p)
            self.assertEqual(result, result_numpy, rtol=1e-2, atol=self.precision, exact_dtype=False)
            self.assertEqual(result.shape, result_numpy.shape)

            # test out= variant
            out = torch.empty_like(result)
            ans = torch.linalg.cond(input, p, out=out)
            self.assertEqual(ans, out)
            self.assertEqual(ans, result)

        norm_types = [1, -1, 2, -2, inf, -inf, 'fro', 'nuc', None]
        input_sizes = [(32, 32), (2, 3, 3, 3)]
        for input_size in input_sizes:
            input = torch.randn(*input_size, dtype=dtype, device=device)
            for p in norm_types:
                run_test_case(input, p)

        # test empty batch sizes
        input_sizes = [(0, 3, 3), (0, 2, 5, 5)]
        for input_size in input_sizes:
            input = torch.randn(*input_size, dtype=dtype, device=device)
            for p in norm_types:
                run_test_case(input, p)

        # test non-square input
        input_sizes = [(16, 32), (32, 16), (2, 3, 5, 3), (2, 3, 3, 5)]
        for input_size in input_sizes:
            input = torch.randn(*input_size, dtype=dtype, device=device)
            for p in [2, -2, None]:
                run_test_case(input, p)

        # test for singular input
        a = torch.eye(3, dtype=dtype, device=device)
        a[-1, -1] = 0  # make 'a' singular
        for p in norm_types:
            try:
                run_test_case(a, p)
            except np.linalg.LinAlgError:
                # Numpy may fail to converge for some BLAS backends (although this is very rare)
                # See the discussion in https://github.com/pytorch/pytorch/issues/67675
                pass

        # test for 0x0 matrices. NumPy doesn't work for such input, we return 0
        input_sizes = [(0, 0), (2, 5, 0, 0)]
        for input_size in input_sizes:
            input = torch.randn(*input_size, dtype=dtype, device=device)
            for p in ['fro', 2]:
                expected_dtype = a.real.dtype if dtype.is_complex else dtype
                expected = torch.zeros(input_size[:-2], dtype=expected_dtype, device=device)
                actual = torch.linalg.cond(input, p)
                self.assertEqual(actual, expected)

    @skipMeta  # https://github.com/pytorch/pytorch/issues/53739
    @skipCPUIfNoLapack
    @skipCUDAIfNoMagma
    @dtypes(*floating_and_complex_types())
    @precisionOverride({torch.float32: 1e-3})
    def test_cond_errors_and_warnings(self, device, dtype):
        norm_types = [1, -1, 2, -2, inf, -inf, 'fro', 'nuc', None]

        # cond expects the input to be at least 2-dimensional
        a = torch.ones(3, dtype=dtype, device=device)
        for p in norm_types:
            with self.assertRaisesRegex(RuntimeError, r'at least 2 dimensions'):
                torch.linalg.cond(a, p)

        # for some norm types cond expects the input to be square
        a = torch.ones(3, 2, dtype=dtype, device=device)
        norm_types = [1, -1, inf, -inf, 'fro', 'nuc']
        for p in norm_types:
            with self.assertRaisesRegex(RuntimeError, r'must be batches of square matrices'):
                torch.linalg.cond(a, p)

        # if non-empty out tensor with wrong shape is passed a warning is given
        a = torch.ones((2, 2), dtype=dtype, device=device)
        for p in ['fro', 2]:
            real_dtype = a.real.dtype if dtype.is_complex else dtype
            out = torch.empty(a.shape, dtype=real_dtype, device=device)
            with warnings.catch_warnings(record=True) as w:
                # Trigger warning
                torch.linalg.cond(a, p, out=out)
                # Check warning occurs
                self.assertEqual(len(w), 1)
                self.assertTrue("An output with one or more elements was resized" in str(w[-1].message))

        # dtypes should be safely castable
        out = torch.empty(0, dtype=torch.int, device=device)
        for p in ['fro', 2]:
            with self.assertRaisesRegex(RuntimeError, "but got result with dtype Int"):
                torch.linalg.cond(a, p, out=out)

        # device should match
        if torch.cuda.is_available():
            wrong_device = 'cpu' if self.device_type != 'cpu' else 'cuda'
            out = torch.empty(0, dtype=dtype, device=wrong_device)
            for p in ['fro', 2]:
                with self.assertRaisesRegex(RuntimeError, "tensors to be on the same device"):
                    torch.linalg.cond(a, p, out=out)

        # for batched input if at least one matrix in the batch is not invertible,
        # we can't get the result for all other (possibly) invertible matrices in the batch without an explicit for loop.
        # this should change when at::inverse works with silent errors
        # NumPy works fine in this case because it's possible to silence the error and get the inverse matrix results
        # possibly filled with NANs
        batch_dim = 3
        a = torch.eye(3, 3, dtype=dtype, device=device)
        a = a.reshape((1, 3, 3))
        a = a.repeat(batch_dim, 1, 1)
        a[1, -1, -1] = 0  # now a[1] is singular
        for p in [1, -1, inf, -inf, 'fro', 'nuc']:
            result = torch.linalg.cond(a, p)
            self.assertEqual(result[1], float('inf'))

        # check invalid norm type
        a = torch.ones(3, 3, dtype=dtype, device=device)
        for p in ['wrong_norm', 5]:
            with self.assertRaisesRegex(RuntimeError, f"linalg.cond got an invalid norm type: {p}"):
                torch.linalg.cond(a, p)

    # This test calls torch.linalg.norm and numpy.linalg.norm with illegal arguments
    # to ensure that they both throw errors
    @dtypes(torch.float, torch.double)
    def test_norm_errors(self, device, dtype):
        def run_error_test_case(input, ord, dim, keepdim, error_type, error_regex):
            test_case_info = (
                f'test case input.size()={input.size()}, ord={ord}, dim={dim}, '
                f'keepdim={keepdim}, dtype={dtype}')

            with self.assertRaisesRegex(error_type, error_regex, msg=test_case_info):
                torch.linalg.norm(input, ord, dim, keepdim)

            input_numpy = input.cpu().numpy()

            msg = f'numpy does not raise error but pytorch does, for case "{test_case_info}"'
            with self.assertRaises(Exception, msg=test_case_info):
                np.linalg.norm(input_numpy, ord, dim, keepdim)

        S = 10
        error_test_cases = [
            # input size, p settings, dim, error type, error regex
            ((S, ), ['fro', 'nuc'], None, RuntimeError, r'input tensor must be a matrix or a batch of matrices'),
            ((S, S), [3.5], None, RuntimeError, r'matrix_norm: Order 3.5 not supported'),
            ((S, S), [0], None, RuntimeError, r'matrix_norm: Order 0 not supported'),
            ((S, S), ['fail'], None, RuntimeError, r'matrix_norm: Order fail not supported'),
            ((S, S), ['fro', 'nuc'], 0, RuntimeError, r'matrix_norm: dim must be a 2-tuple of ints'),
            ((S, S), ['fro', 'nuc', 2], (0, 0), RuntimeError, r'Expected dims to be different'),
            ((S, S), ['fro', 'nuc', 2], (0, 4), IndexError, r'Dimension out of range'),
            ((S, ), [0], (4, ), IndexError, r'Dimension out of range'),
            ((S, ), [None], (0, 0), RuntimeError, r'dim 0 appears multiple times'),
            ((S, S, S), [1], (0, 1, 2), RuntimeError, r"If dim is specified, it must be of length 1 or 2."),
            ((S, S, S), [1], None, RuntimeError, r"If dim is not specified but ord is, the input must be 1D or 2D"),
        ]
        for keepdim in [True, False]:
            for input_size, ord_settings, dim, error_type, error_regex in error_test_cases:
                input = torch.randn(*input_size, dtype=dtype, device=device)
                for ord in ord_settings:
                    run_error_test_case(input, ord, dim, keepdim, error_type, error_regex)

    # Test complex number inputs for linalg.norm
    @skipCUDAIfNoMagma
    @skipCPUIfNoLapack
    @dtypes(torch.cfloat, torch.cdouble)
    @precisionOverride({torch.cfloat: 2e-4})
    def test_norm_complex(self, device, dtype):
        def gen_error_message(input_size, ord, keepdim, dim=None):
            return "complex norm failed for input size %s, ord=%s, keepdim=%s, dim=%s" % (
                input_size, ord, keepdim, dim)

        vector_ords = [None, 0, 1, 2, 3, inf, -1, -2, -3, -inf]
        matrix_ords = [None, 'fro', 'nuc', 1, 2, inf, -1, -2, -inf]

        # Test supported ords
        for keepdim in [False, True]:
            # vector norm
            x = torch.randn(25, device=device, dtype=dtype)
            xn = x.cpu().numpy()
            for ord in vector_ords:
                res = torch.linalg.norm(x, ord, keepdim=keepdim).cpu()
                expected = np.linalg.norm(xn, ord, keepdims=keepdim)
                msg = gen_error_message(x.size(), ord, keepdim)
                self.assertEqual(res.shape, expected.shape, msg=msg)
                self.assertEqual(res, expected, msg=msg, exact_dtype=False)

                res_out = torch.tensor([], device=device, dtype=res.dtype)
                torch.linalg.norm(x, ord, keepdim=keepdim, out=res_out)
                self.assertEqual(res_out.shape, expected.shape, msg=msg)
                self.assertEqual(res_out, expected, msg=msg)

            # matrix norm
            x = torch.randn(25, 25, device=device, dtype=dtype)
            xn = x.cpu().numpy()
            for ord in matrix_ords:
                res = torch.linalg.norm(x, ord, keepdim=keepdim).cpu()
                expected = np.linalg.norm(xn, ord, keepdims=keepdim)
                msg = gen_error_message(x.size(), ord, keepdim)
                self.assertEqual(res.shape, expected.shape, msg=msg)
                self.assertEqual(res, expected, msg=msg, exact_dtype=False)

                res_out = torch.tensor([], device=device, dtype=res.dtype)
                torch.linalg.norm(x, ord, keepdim=keepdim, out=res_out)
                self.assertEqual(res_out.shape, expected.shape, msg=msg)
                self.assertEqual(res_out, expected, msg=msg)

    # Test that linal.vector_norm gives the same result as numpy when inputs
    # contain extreme values (inf, -inf, nan)
    def test_vector_norm_extreme_values(self, device):
        vector_ords = [0, 1, 2, 3, inf, -1, -2, -3, -inf]
        vectors = []
        for pair in itertools.product([inf, -inf, 0.0, nan, 1.0], repeat=2):
            vectors.append(list(pair))
        for vector in vectors:
            x = torch.tensor(vector, device=device)
            x_n = x.cpu().numpy()
            for ord in vector_ords:
                msg = f'ord={ord}, vector={vector}'
                result = torch.linalg.vector_norm(x, ord=ord)
                result_n = np.linalg.norm(x_n, ord=ord)
                self.assertEqual(result, result_n, msg=msg)

    @skipCUDAIfNoMagmaAndNoCusolver
    @skipCPUIfNoLapack
    @dtypes(torch.float, torch.double)
    @precisionOverride({torch.float32: 2e-5})
    def test_matrix_norm(self, device, dtype):
        # Test only inputs for which torch.linalg.matrix_norm diverges from torch.linalg.norm
        A = make_tensor((2, 2, 2), dtype=dtype, device=device)

        with self.assertRaisesRegex(RuntimeError, r'linalg.matrix_norm:.*must be a matrix.*'):
            torch.linalg.matrix_norm(make_tensor((2,), dtype=dtype, device=device))
        with self.assertRaisesRegex(RuntimeError, r'linalg.matrix_norm:.*must be a 2-tuple.*'):
            torch.linalg.matrix_norm(A, dim=(0,))
        with self.assertRaisesRegex(RuntimeError, r'.*not supported.*'):
            torch.linalg.matrix_norm(A, ord=0)
        with self.assertRaisesRegex(RuntimeError, r'.*not supported.*'):
            torch.linalg.matrix_norm(A, ord=3.0)

        # Test dim=None behavior
        ref = torch.linalg.norm(A, dim=(-2, -1))
        res = torch.linalg.matrix_norm(A)
        self.assertEqual(ref, res)

    # Test that linal.norm gives the same result as numpy when inputs
    # contain extreme values (inf, -inf, nan)
    @unittest.skipIf(IS_WINDOWS, "Skipped on Windows!")
    @unittest.skipIf(IS_MACOS, "Skipped on MacOS!")
    @skipCUDAIfNoMagma
    @skipCPUIfNoLapack
    def test_norm_extreme_values(self, device):
        vector_ords = [0, 1, 2, 3, inf, -1, -2, -3, -inf]
        # matrix_ords 'nuc', 2, -2 are skipped currently
        # See issue https://github.com/pytorch/pytorch/issues/71911
        matrix_ords = ['fro', 1, inf, -1, -inf]
        vectors = []
        matrices = []
        for pair in itertools.product([inf, -inf, 0.0, nan, 1.0], repeat=2):
            vectors.append(list(pair))
            matrices.append([[pair[0], pair[1]]])
            matrices.append([[pair[0]], [pair[1]]])
        for vector in vectors:
            x = torch.tensor(vector).to(device)
            x_n = x.cpu().numpy()
            for ord in vector_ords:
                msg = f'ord={ord}, vector={vector}'
                result = torch.linalg.norm(x, ord=ord)
                result_n = np.linalg.norm(x_n, ord=ord)
                self.assertEqual(result, result_n, msg=msg)

        # TODO: Remove this function once the broken cases are fixed
        def is_broken_matrix_norm_case(ord, x):
            if self.device_type == 'cuda':
                if x.size() == torch.Size([1, 2]):
                    if ord in ['nuc', 2, -2] and isnan(x[0][0]) and x[0][1] == 1:
                        # These cases are broken because of an issue with svd
                        # https://github.com/pytorch/pytorch/issues/43567
                        return True
                if ord in ['nuc', 2, -2]:
                    # These cases are broken because of another issue with svd
                    # https://github.com/pytorch/pytorch/issues/52633
                    return True
            return False

        for matrix in matrices:
            x = torch.tensor(matrix).to(device)
            x_n = x.cpu().numpy()
            for ord in matrix_ords:
                msg = f'ord={ord}, matrix={matrix}'
                if is_broken_matrix_norm_case(ord, x):
                    continue
                else:
                    result_n = np.linalg.norm(x_n, ord=ord)
                    result = torch.linalg.norm(x, ord=ord)
                    self.assertEqual(result, result_n, msg=msg)

    # Test degenerate shape results match numpy for linalg.norm vector norms
    @skipCUDAIfNoMagma
    @skipCPUIfNoLapack
    @unittest.skipIf(TEST_WITH_ASAN, "Skipped on ASAN since it checks for undefined behavior.")
    @dtypes(torch.float, torch.double, torch.cfloat, torch.cdouble)
    def test_norm_vector_degenerate_shapes(self, device, dtype):
        def run_test_case(input, ord, dim, keepdim):
            msg = f'input.size()={input.size()}, ord={ord}, dim={dim}, keepdim={keepdim}, dtype={dtype}'
            if (input.numel() == 0 and
                (ord < 0. or ord == inf) and
               (dim is None or input.shape[dim] == 0)):
                with self.assertRaises(RuntimeError):
                    torch.linalg.norm(input, ord, dim, keepdim)
            else:
                input_numpy = input.cpu().numpy()
                result_numpy = np.linalg.norm(input_numpy, ord, dim, keepdim)
                result = torch.linalg.norm(input, ord, dim, keepdim)
                self.assertEqual(result, result_numpy, msg=msg)

        ord_vector = [0, 0.5, 1, 2, 3, inf, -0.5, -1, -2, -3, -inf]
        S = 10
        test_cases = [
            # input size, dim
            ((0, ), None),
            ((0, S), 0),
            ((0, S), 1),
            ((S, 0), 0),
            ((S, 0), 1),
        ]
        for keepdim in [True, False]:
            for input_size, dim in test_cases:
                input = torch.randn(*input_size, dtype=dtype, device=device)
                for ord in ord_vector:
                    run_test_case(input, ord, dim, keepdim)

    # Test degenerate shape results match numpy for linalg.norm matrix norms
    @skipCUDAIfNoMagma
    @skipCPUIfNoLapack
    @dtypes(torch.float, torch.double, torch.cfloat, torch.cdouble)
    def test_norm_matrix_degenerate_shapes(self, device, dtype):
        def run_test_case(input, ord, dim, keepdim, should_error):
            msg = f'input.size()={input.size()}, ord={ord}, dim={dim}, keepdim={keepdim}, dtype={dtype}'
            input_numpy = input.cpu().numpy()
            ops = [torch.linalg.norm]

            if ord is not None and dim is not None:
                ops.append(torch.linalg.matrix_norm)

            if should_error:
                with self.assertRaises(ValueError):
                    np.linalg.norm(input_numpy, ord, dim, keepdim)
                for op in ops:
                    with self.assertRaises(IndexError):
                        op(input, ord, dim, keepdim)
            else:
                result_numpy = np.linalg.norm(input_numpy, ord, dim, keepdim)
                for op in ops:
                    result = op(input, ord, dim, keepdim)
                    self.assertEqual(result, result_numpy, msg=msg)

        ord_matrix = ['fro', 'nuc', 1, 2, inf, -1, -2, -inf, None]
        S = 10
        test_cases = [
            # input size, p settings that cause error, dim
            ((0, 0), [1, 2, inf, -1, -2, -inf], None),
            ((0, S), [2, inf, -2, -inf], None),
            ((S, 0), [1, 2, -1, -2], None),
            ((S, S, 0), [], (0, 1)),
            ((1, S, 0), [], (0, 1)),
            ((0, 0, S), [1, 2, inf, -1, -2, -inf], (0, 1)),
            ((0, 0, S), [1, 2, inf, -1, -2, -inf], (1, 0)),
        ]

        for keepdim in [True, False]:
            for input_size, error_ords, dim in test_cases:
                input = torch.randn(*input_size, dtype=dtype, device=device)
                for ord in ord_matrix:
                    run_test_case(input, ord, dim, keepdim, ord in error_ords)

    def test_norm_fastpaths(self, device):
        x = torch.randn(3, 5, device=device)

        # slow path
        result = torch.linalg.norm(x, 4.5, 1)
        expected = torch.pow(x.abs().pow(4.5).sum(1), 1.0 / 4.5)
        self.assertEqual(result, expected)

        # fast 0-norm
        result = torch.linalg.norm(x, 0, 1)
        expected = (x != 0).type_as(x).sum(1)
        self.assertEqual(result, expected)

        # fast 1-norm
        result = torch.linalg.norm(x, 1, 1)
        expected = x.abs().sum(1)
        self.assertEqual(result, expected)

        # fast 2-norm
        result = torch.linalg.norm(x, 2, 1)
        expected = torch.sqrt(x.pow(2).sum(1))
        self.assertEqual(result, expected)

        # fast 3-norm
        result = torch.linalg.norm(x, 3, 1)
        expected = torch.pow(x.pow(3).abs().sum(1), 1.0 / 3.0)
        self.assertEqual(result, expected)

    @skipCPUIfNoLapack
    @skipCUDAIfNoMagma
    # NumPy computes only in float64 and complex128 precisions
    # for float32 or complex64 results might be very different from float64 or complex128
    @dtypes(torch.float64, torch.complex128)
    def test_eig_numpy(self, device, dtype):
        def run_test(shape, *, symmetric=False):
            from torch.testing._internal.common_utils import random_symmetric_matrix

            if not dtype.is_complex and symmetric:
                # for symmetric real-valued inputs eigenvalues and eigenvectors have imaginary part equal to zero
                # unlike NumPy the result is not cast to float32 or float64 dtype in this case
                a = random_symmetric_matrix(shape[-1], *shape[:-2], dtype=dtype, device=device)
            else:
                a = make_tensor(shape, dtype=dtype, device=device)

            actual = torch.linalg.eig(a)

            # compare with NumPy
            # the eigenvalues are not necessarily ordered
            # so order of NumPy and PyTorch can be different
            expected = np.linalg.eig(a.cpu().numpy())

            # sort NumPy output
            ind = np.argsort(expected[0], axis=-1)[::-1]
            expected = (np.take_along_axis(expected[0], ind, axis=-1), np.take_along_axis(expected[1], ind[:, None], axis=-1))

            # sort PyTorch output
            # torch.argsort doesn't work with complex inputs, NumPy sorting on CPU is used instead
            # RuntimeError: _th_sort not supported on CUDAType for ComplexDouble
            # RuntimeError: "sorting_kernel_method_name" not implemented for 'ComplexDouble'
            ind = np.argsort(actual[0].cpu().numpy(), axis=-1)[::-1]
            actual_np = [x.cpu().numpy() for x in actual]
            sorted_actual = (
                np.take_along_axis(actual_np[0], ind, axis=-1),
                np.take_along_axis(actual_np[1], ind[:, None], axis=-1))

            self.assertEqual(expected[0], sorted_actual[0], exact_dtype=False)
            self.assertEqual(abs(expected[1]), abs(sorted_actual[1]), exact_dtype=False)

        shapes = [(0, 0),  # Empty matrix
                  (5, 5),  # Single matrix
                  (0, 0, 0), (0, 5, 5),  # Zero batch dimension tensors
                  (2, 5, 5),  # 3-dim tensors
                  (2, 1, 5, 5)]  # 4-dim tensors
        for shape in shapes:
            run_test(shape)
            run_test(shape, symmetric=True)

    @onlyCUDA
    @skipCUDAIfNoMagma
    @dtypes(*floating_and_complex_types())
    def test_eig_compare_backends(self, device, dtype):
        def run_test(shape, *, symmetric=False):
            from torch.testing._internal.common_utils import random_symmetric_matrix

            if not dtype.is_complex and symmetric:
                # for symmetric real-valued inputs eigenvalues and eigenvectors have imaginary part equal to zero
                a = random_symmetric_matrix(shape[-1], *shape[:-2], dtype=dtype, device=device)
            else:
                a = make_tensor(shape, dtype=dtype, device=device)

            actual = torch.linalg.eig(a)

            complementary_device = 'cpu'

            # compare with CPU
            expected = torch.linalg.eig(a.to(complementary_device))
            self.assertEqual(expected[0], actual[0])
            self.assertEqual(expected[1], actual[1])

        shapes = [(0, 0),  # Empty matrix
                  (5, 5),  # Single matrix
                  (0, 0, 0), (0, 5, 5),  # Zero batch dimension tensors
                  (2, 5, 5),  # 3-dim tensors
                  (2, 1, 5, 5)]  # 4-dim tensors
        for shape in shapes:
            run_test(shape)
            run_test(shape, symmetric=True)

    @slowTest
    @onlyCUDA
    @skipCUDAIfNoMagma
    @dtypes(torch.float32)
    def test_eig_check_magma(self, device, dtype):
        # For CUDA inputs only matrices of size larger than 2048x2048 actually call MAGMA library
        shape = (2049, 2049)
        a = make_tensor(shape, dtype=dtype, device=device)
        w, v = torch.linalg.eig(a)
        # check correctness using eigendecomposition identity
        self.assertEqual(a.to(v.dtype) @ v, w * v, atol=1e-3, rtol=1e-3)

    @skipCUDAIfNoMagma
    @skipCPUIfNoLapack
    @dtypes(*floating_and_complex_types())
    def test_eig_errors_and_warnings(self, device, dtype):
        # eig requires the input to be at least 2 dimensional tensor
        a = make_tensor(2, dtype=dtype, device=device)
        with self.assertRaisesRegex(RuntimeError, "must have at least 2 dimensions"):
            torch.linalg.eig(a)

        # eig requires a square matrix
        a = make_tensor((2, 3), dtype=dtype, device=device)
        with self.assertRaisesRegex(RuntimeError, "must be batches of square matrices"):
            torch.linalg.eig(a)

        # if out tensor with floating dtype is passed for complex output an error is thrown
        if not dtype.is_complex:
            # The characteristic equation is p(λ) = λ^2 − 2λ + 5 = 0, with roots λ = 1±2i
            a = torch.tensor([[3., -2.], [4., -1.]], dtype=dtype, device=device)
            out0 = torch.empty(0, device=device, dtype=dtype)
            out1 = torch.empty(0, device=device, dtype=dtype)
            with self.assertRaisesRegex(RuntimeError, "Expected eigenvalues to be safely castable"):
                torch.linalg.eig(a, out=(out0, out1))

            out0 = torch.empty(0, device=device, dtype=torch.complex128)
            with self.assertRaisesRegex(RuntimeError, "Expected eigenvectors to be safely castable"):
                torch.linalg.eig(a, out=(out0, out1))

        # dtypes should be safely castable
        a = make_tensor((3, 3), dtype=dtype, device=device)
        out0 = torch.empty(0, dtype=torch.int, device=device)
        out1 = torch.empty(0, dtype=torch.int, device=device)
        with self.assertRaisesRegex(RuntimeError, "but got eigenvalues with dtype Int"):
            torch.linalg.eig(a, out=(out0, out1))

        out0 = torch.empty(0, dtype=torch.complex128, device=device)
        with self.assertRaisesRegex(RuntimeError, "but got eigenvectors with dtype Int"):
            torch.linalg.eig(a, out=(out0, out1))

        # if non-empty out tensor with wrong shape is passed a warning is given
        a = make_tensor((3, 3), dtype=dtype, device=device)
        out0 = torch.empty(1, device=device, dtype=torch.complex128)
        out1 = torch.empty(1, device=device, dtype=torch.complex128)
        with warnings.catch_warnings(record=True) as w:
            # Trigger warning
            torch.linalg.eig(a, out=(out0, out1))
            # Check warning occurs
            self.assertEqual(len(w), 2)
            self.assertTrue("An output with one or more elements was resized" in str(w[-1].message))
            self.assertTrue("An output with one or more elements was resized" in str(w[-2].message))

        # device should match
        if torch.cuda.is_available():
            wrong_device = 'cpu' if self.device_type != 'cpu' else 'cuda'
            out_w = torch.empty(0, device=wrong_device, dtype=torch.complex128)
            out_v = torch.empty(0, device=device, dtype=torch.complex128)
            with self.assertRaisesRegex(RuntimeError, "tensors to be on the same device"):
                torch.linalg.eig(a, out=(out_w, out_v))
            out_w = torch.empty(0, device=device, dtype=torch.complex128)
            out_v = torch.empty(0, device=wrong_device, dtype=torch.complex128)
            with self.assertRaisesRegex(RuntimeError, "tensors to be on the same device"):
                torch.linalg.eig(a, out=(out_w, out_v))

    @skipCPUIfNoLapack
    @skipCUDAIfNoMagma
    @dtypes(*floating_and_complex_types())
    def test_eig_with_nan(self, device, dtype):
        for val in [np.inf, np.nan]:
            for batch_dim in [(), (10,)]:
                a = make_tensor((*batch_dim, 5, 5), device=device, dtype=dtype)
                a[..., -1, -1] = val

                with self.assertRaisesRegex(RuntimeError, "torch.linalg.eig: input tensor should not"):
                    torch.linalg.eig(a)

    @skipCPUIfNoLapack
    @skipCUDAIfNoMagma
    # NumPy computes only in float64 and complex128 precisions
    # for float32 or complex64 results might be very different from float64 or complex128
    @dtypes(torch.float64, torch.complex128)
    def test_eigvals_numpy(self, device, dtype):
        def run_test(shape, *, symmetric=False):
            from torch.testing._internal.common_utils import random_symmetric_matrix

            if not dtype.is_complex and symmetric:
                # for symmetric real-valued inputs eigenvalues and eigenvectors have imaginary part equal to zero
                # unlike NumPy the result is not cast to float32 or float64 dtype in this case
                a = random_symmetric_matrix(shape[-1], *shape[:-2], dtype=dtype, device=device)
            else:
                a = make_tensor(shape, dtype=dtype, device=device)

            actual = torch.linalg.eigvals(a)

            # compare with NumPy
            # the eigenvalues are not necessarily ordered
            # so order of NumPy and PyTorch can be different
            expected = np.linalg.eigvals(a.cpu().numpy())

            # sort NumPy output
            ind = np.argsort(expected, axis=-1)[::-1]
            expected = np.take_along_axis(expected, ind, axis=-1)

            # sort PyTorch output
            # torch.argsort doesn't work with complex inputs, NumPy sorting on CPU is used instead
            # RuntimeError: _th_sort not supported on CUDAType for ComplexDouble
            # RuntimeError: "sorting_kernel_method_name" not implemented for 'ComplexDouble'
            ind = np.argsort(actual.cpu().numpy(), axis=-1)[::-1]
            actual_np = actual.cpu().numpy()
            sorted_actual = np.take_along_axis(actual_np, ind, axis=-1)

            self.assertEqual(expected, sorted_actual, exact_dtype=False)

        shapes = [(0, 0),  # Empty matrix
                  (5, 5),  # Single matrix
                  (0, 0, 0), (0, 5, 5),  # Zero batch dimension tensors
                  (2, 5, 5),  # 3-dim tensors
                  (2, 1, 5, 5)]  # 4-dim tensors
        for shape in shapes:
            run_test(shape)
            run_test(shape, symmetric=True)

    @onlyCUDA
    @skipCUDAIfNoMagma
    @dtypes(*floating_and_complex_types())
    def test_eigvals_compare_backends(self, device, dtype):
        def run_test(shape, *, symmetric=False):
            from torch.testing._internal.common_utils import random_symmetric_matrix

            if not dtype.is_complex and symmetric:
                # for symmetric real-valued inputs eigenvalues and eigenvectors have imaginary part equal to zero
                a = random_symmetric_matrix(shape[-1], *shape[:-2], dtype=dtype, device=device)
            else:
                a = make_tensor(shape, dtype=dtype, device=device)

            actual = torch.linalg.eigvals(a)

            complementary_device = 'cpu'

            # compare with CPU
            expected = torch.linalg.eigvals(a.to(complementary_device))
            self.assertEqual(expected, actual)

            # check out= variant
            complex_dtype = dtype
            if not dtype.is_complex:
                complex_dtype = torch.complex128 if dtype == torch.float64 else torch.complex64
            out = torch.empty(0, dtype=complex_dtype, device=device)
            ans = torch.linalg.eigvals(a, out=out)
            self.assertEqual(ans, out)
            self.assertEqual(expected.to(complex_dtype), out)

            # check non-contiguous out
            if a.numel() > 0:
                out = torch.empty(2 * shape[0], *shape[1:-1], dtype=complex_dtype, device=device)[::2]
                self.assertFalse(out.is_contiguous())
                ans = torch.linalg.eigvals(a, out=out)
                self.assertEqual(ans, out)
                self.assertEqual(expected.to(complex_dtype), out)

        shapes = [(0, 0),  # Empty matrix
                  (5, 5),  # Single matrix
                  (0, 0, 0), (0, 5, 5),  # Zero batch dimension tensors
                  (2, 5, 5),  # 3-dim tensors
                  (2, 1, 5, 5)]  # 4-dim tensors
        for shape in shapes:
            run_test(shape)
            run_test(shape, symmetric=True)

    @skipCUDAIfNoMagma
    @skipCPUIfNoLapack
    @dtypes(*floating_and_complex_types())
    def test_eigvals_errors_and_warnings(self, device, dtype):
        # eig requires the input to be at least 2 dimensional tensor
        a = make_tensor(2, dtype=dtype, device=device)
        with self.assertRaisesRegex(RuntimeError, "must have at least 2 dimensions"):
            torch.linalg.eigvals(a)

        # eig requires a square matrix
        a = make_tensor((2, 3), dtype=dtype, device=device)
        with self.assertRaisesRegex(RuntimeError, "must be batches of square matrices"):
            torch.linalg.eigvals(a)

        # if out tensor with floating dtype is passed for complex output an error is thrown
        if not dtype.is_complex:
            # The characteristic equation is p(λ) = λ^2 − 2λ + 5 = 0, with roots λ = 1±2i
            a = torch.tensor([[3., -2.], [4., -1.]], dtype=dtype, device=device)
            out = torch.empty(0, device=device, dtype=dtype)
            with self.assertRaisesRegex(RuntimeError, "Expected eigenvalues to be safely castable"):
                torch.linalg.eigvals(a, out=out)

        # dtypes should be safely castable
        a = make_tensor((3, 3), dtype=dtype, device=device)
        out = torch.empty(0, dtype=torch.int, device=device)
        with self.assertRaisesRegex(RuntimeError, "but got eigenvalues with dtype Int"):
            torch.linalg.eigvals(a, out=out)

        # if non-empty out tensor with wrong shape is passed a warning is given
        out = torch.empty(1, device=device, dtype=torch.complex128)
        with warnings.catch_warnings(record=True) as w:
            # Trigger warning
            torch.linalg.eigvals(a, out=out)
            # Check warning occurs
            self.assertEqual(len(w), 1)
            self.assertTrue("An output with one or more elements was resized" in str(w[-1].message))

        # device should match
        if torch.cuda.is_available():
            wrong_device = 'cpu' if self.device_type != 'cpu' else 'cuda'
            out_w = torch.empty(0, device=wrong_device, dtype=torch.complex128)
            with self.assertRaisesRegex(RuntimeError, "tensors to be on the same device"):
                torch.linalg.eigvals(a, out=out_w)

    @skipCUDAIfNoMagma
    @skipCPUIfNoLapack
    def test_norm_old(self, device):
        def gen_error_message(input_size, p, keepdim, dim=None):
            return "norm failed for input size %s, p=%s, keepdim=%s, dim=%s" % (
                input_size, p, keepdim, dim)

        for keepdim in [False, True]:
            # full reduction
            x = torch.randn(25, device=device)
            xn = x.cpu().numpy()
            for p in [0, 1, 2, 3, 4, inf, -inf, -1, -2, -3, 1.5]:
                res = x.norm(p, keepdim=keepdim).cpu()
                expected = np.linalg.norm(xn, p, keepdims=keepdim)
                self.assertEqual(res, expected, atol=1e-5, rtol=0, msg=gen_error_message(x.size(), p, keepdim))

            # one dimension
            x = torch.randn(25, 25, device=device)
            xn = x.cpu().numpy()
            for p in [0, 1, 2, 3, 4, inf, -inf, -1, -2, -3]:
                dim = 1
                res = x.norm(p, dim, keepdim=keepdim).cpu()
                expected = np.linalg.norm(xn, p, dim, keepdims=keepdim)
                msg = gen_error_message(x.size(), p, keepdim, dim)
                self.assertEqual(res.shape, expected.shape, msg=msg)
                self.assertEqual(res, expected, msg=msg)

            # matrix norm
            for p in ['fro', 'nuc']:
                res = x.norm(p, keepdim=keepdim).cpu()
                expected = np.linalg.norm(xn, p, keepdims=keepdim)
                msg = gen_error_message(x.size(), p, keepdim)
                self.assertEqual(res.shape, expected.shape, msg=msg)
                self.assertEqual(res, expected, msg=msg)

            # zero dimensions
            x = torch.randn((), device=device)
            xn = x.cpu().numpy()
            res = x.norm(keepdim=keepdim).cpu()
            expected = np.linalg.norm(xn, keepdims=keepdim)
            msg = gen_error_message(x.size(), None, keepdim)
            self.assertEqual(res.shape, expected.shape, msg=msg)
            self.assertEqual(res, expected, msg=msg)

            # larger tensor sanity check
            self.assertEqual(
                2 * torch.norm(torch.ones(10000), keepdim=keepdim),
                torch.norm(torch.ones(40000), keepdim=keepdim))

            # matrix norm with non-square >2-D tensors, all combinations of reduction dims
            x = torch.randn(5, 6, 7, 8, device=device)
            xn = x.cpu().numpy()
            for p in ['fro', 'nuc']:
                for dim in itertools.product(*[list(range(4))] * 2):
                    if dim[0] == dim[1]:
                        continue
                    res = x.norm(p=p, dim=dim, keepdim=keepdim).cpu()
                    expected = np.linalg.norm(xn, ord=p, axis=dim, keepdims=keepdim)
                    msg = gen_error_message(x.size(), p, keepdim, dim)
                    self.assertEqual(res.shape, expected.shape, msg=msg)
                    self.assertEqual(res, expected, msg=msg)

    # Test that torch.norm with p=+/-inf propagates NaN
    def test_norm_old_nan_propagation(self, device):
        ords = [inf, -inf]
        for pair in itertools.product([0.0, nan, 1.0], repeat=2):
            x = torch.tensor(list(pair), device=device)
            for ord in ords:
                result = torch.norm(x, p=ord)
                result_check = torch.linalg.norm(x, ord=ord)
                self.assertEqual(result, result_check)

    @skipCUDAIfNoMagma
    @skipCPUIfNoLapack
    def test_norm_complex_old(self, device):
        def gen_error_message(input_size, p, keepdim, dim=None):
            return "complex norm failed for input size %s, p=%s, keepdim=%s, dim=%s" % (
                input_size, p, keepdim, dim)

        for keepdim in [False, True]:
            # vector norm
            x = torch.randn(25, device=device) + 1j * torch.randn(25, device=device)
            xn = x.cpu().numpy()
            for p in [0, 1, 2, 3, inf, -1, -2, -3, -inf]:
                res = x.norm(p, keepdim=keepdim).cpu()
                expected = np.linalg.norm(xn, p, keepdims=keepdim)
                msg = gen_error_message(x.size(), p, keepdim)
                self.assertEqual(res.shape, expected.shape, msg=msg)
                self.assertEqual(res, expected, msg=msg)

            # matrix norm
            x = torch.randn(25, 25, device=device) + 1j * torch.randn(25, 25, device=device)
            xn = x.cpu().numpy()
            for p in ['nuc', 'fro']:
                res = x.norm(p, keepdim=keepdim).cpu()
                expected = np.linalg.norm(xn, p, keepdims=keepdim)
                msg = gen_error_message(x.size(), p, keepdim)
                self.assertEqual(res.shape, expected.shape, msg=msg)
                self.assertEqual(res, expected, msg=msg, rtol=4e-6, atol=6e-4)

    # Ensure torch.norm with p='fro' and p=2 give the same results for mutually supported input combinations
    @dtypes(torch.float)
    def test_norm_fro_2_equivalence_old(self, device, dtype):
        input_sizes = [
            (0,),
            (10,),
            (0, 0),
            (4, 30),
            (0, 45),
            (100, 0),
            (45, 10, 23),
            (0, 23, 59),
            (23, 0, 37),
            (34, 58, 0),
            (0, 0, 348),
            (0, 3434, 0),
            (0, 0, 0),
            (5, 3, 8, 1, 3, 5)]

        for input_size in input_sizes:
            a = make_tensor(input_size, dtype=dtype, device=device, low=-9, high=9)

            # Try full reduction
            dim_settings = [None]

            # Try all possible 1-D reductions
            dim_settings += list(range(-a.dim(), a.dim()))

            def wrap_dim(dim, ndims):
                assert (dim < ndims) and (dim >= -ndims)
                if dim >= 0:
                    return dim
                else:
                    return dim + ndims

            # Try all possible 2-D reductions
            dim_settings += [
                (d0, d1) for d0, d1 in itertools.combinations(range(-a.dim(), a.dim()), 2)
                if wrap_dim(d0, a.dim()) != wrap_dim(d1, a.dim())]

            for dim in dim_settings:
                for keepdim in [True, False]:
                    a_norm_2 = torch.norm(a, p=2, dim=dim, keepdim=keepdim)
                    a_norm_fro = torch.norm(a, p='fro', dim=dim, keepdim=keepdim)
                    self.assertEqual(a_norm_fro, a_norm_2)

    @skipCUDAIfNoMagma
    @skipCPUIfNoLapack
    def test_nuclear_norm_axes_small_brute_force_old(self, device):
        def check_single_nuclear_norm(x, axes):
            if self.device_type != 'cpu' and randrange(100) < 95:
                return  # too many cpu <==> device copies

            a = np.array(x.cpu(), copy=False)
            expected = np.linalg.norm(a, "nuc", axis=axes)

            ans = torch.norm(x, "nuc", dim=axes)
            self.assertTrue(ans.is_contiguous())
            self.assertEqual(ans.shape, expected.shape)
            self.assertEqual(ans.cpu(), expected, rtol=1e-02, atol=1e-03, equal_nan=True)

            out = torch.zeros(expected.shape, dtype=x.dtype, device=x.device)
            ans = torch.norm(x, "nuc", dim=axes, out=out)
            self.assertIs(ans, out)
            self.assertTrue(ans.is_contiguous())
            self.assertEqual(ans.shape, expected.shape)
            self.assertEqual(ans.cpu(), expected, rtol=1e-02, atol=1e-03, equal_nan=True)

        for n in range(1, 3):
            for m in range(1, 3):
                for axes in itertools.permutations([0, 1], 2):
                    # 2d, inner dimensions C
                    x = torch.randn(n, m, device=device)
                    check_single_nuclear_norm(x, axes)

                    # 2d, inner dimensions Fortran
                    x = torch.randn(m, n, device=device).mT
                    check_single_nuclear_norm(x, axes)

                    # 2d, inner dimensions non-contiguous
                    x = torch.randn(n, 2 * m, device=device)[:, ::2]
                    check_single_nuclear_norm(x, axes)

                    # 2d, all dimensions non-contiguous
                    x = torch.randn(7 * n, 2 * m, device=device)[::7, ::2]
                    check_single_nuclear_norm(x, axes)

                for o in range(1, 3):
                    for axes in itertools.permutations([0, 1, 2], 2):
                        # 3d, inner dimensions C
                        x = torch.randn(o, n, m, device=device)
                        check_single_nuclear_norm(x, axes)

                        # 3d, inner dimensions Fortran
                        x = torch.randn(o, m, n, device=device).mT
                        check_single_nuclear_norm(x, axes)

                        # 3d, inner dimensions non-contiguous
                        x = torch.randn(o, n, 2 * m, device=device)[:, :, ::2]
                        check_single_nuclear_norm(x, axes)

                        # 3d, all dimensions non-contiguous
                        x = torch.randn(7 * o, 5 * n, 2 * m, device=device)[::7, ::5, ::2]
                        check_single_nuclear_norm(x, axes)

                    for r in range(1, 3):
                        for axes in itertools.permutations([0, 1, 2, 3], 2):
                            # 4d, inner dimensions C
                            x = torch.randn(r, o, n, m, device=device)
                            check_single_nuclear_norm(x, axes)

                            # 4d, inner dimensions Fortran
                            x = torch.randn(r, o, n, m, device=device).mT
                            check_single_nuclear_norm(x, axes)

                            # 4d, inner dimensions non-contiguous
                            x = torch.randn(r, o, n, 2 * m, device=device)[:, :, :, ::2]
                            check_single_nuclear_norm(x, axes)

                            # 4d, all dimensions non-contiguous
                            x = torch.randn(7 * r, 5 * o, 11 * n, 2 * m, device=device)[::7, ::5, ::11, ::2]
                            check_single_nuclear_norm(x, axes)

    @skipCUDAIfNoMagma
    def test_nuclear_norm_exceptions_old(self, device):
        for lst in [], [1], [1, 2]:
            x = torch.tensor(lst, dtype=torch.double, device=device)
            for axes in (), (0,):
                self.assertRaises(RuntimeError, torch.norm, x, "nuc", axes)
            self.assertRaises(IndexError, torch.norm, x, "nuc", (0, 1))

        x = torch.tensor([[0, 1, 2], [3, 4, 5]], dtype=torch.double, device=device)
        self.assertRaisesRegex(RuntimeError, "duplicate or invalid", torch.norm, x, "nuc", (0, 0))
        self.assertRaisesRegex(IndexError, "Dimension out of range", torch.norm, x, "nuc", (0, 2))

    @skipCUDAIfNoCusolver
    @skipCPUIfNoLapack
    @dtypes(torch.double)
    def test_svd_lowrank(self, device, dtype):
        from torch.testing._internal.common_utils import random_lowrank_matrix, random_sparse_matrix

        def run_subtest(actual_rank, matrix_size, batches, device, svd_lowrank, **options):
            density = options.pop('density', 1)
            if isinstance(matrix_size, int):
                rows = columns = matrix_size
            else:
                rows, columns = matrix_size
            if density == 1:
                a_input = random_lowrank_matrix(actual_rank, rows, columns, *batches, device=device, dtype=dtype)
                a = a_input
            else:
                assert batches == ()
                a_input = random_sparse_matrix(rows, columns, density, device=device, dtype=dtype)
                a = a_input.to_dense()

            q = min(*size)
            u, s, v = svd_lowrank(a_input, q=q, **options)

            # check if u, s, v is a SVD
            u, s, v = u[..., :q], s[..., :q], v[..., :q]
            A = u.matmul(s.diag_embed()).matmul(v.mT)
            self.assertEqual(A, a, rtol=1e-7, atol=2e-7)

            # check if svd_lowrank produces same singular values as torch.svd
            U, S, V = torch.svd(a)
            self.assertEqual(s.shape, S.shape)
            self.assertEqual(u.shape, U.shape)
            self.assertEqual(v.shape, V.shape)
            self.assertEqual(s, S)

            if density == 1:
                # actual_rank is known only for dense inputs
                #
                # check if pairs (u, U) and (v, V) span the same
                # subspaces, respectively
                u, s, v = u[..., :actual_rank], s[..., :actual_rank], v[..., :actual_rank]
                U, S, V = U[..., :actual_rank], S[..., :actual_rank], V[..., :actual_rank]
                self.assertEqual(u.mT.matmul(U).det().abs(), torch.ones(batches, device=device, dtype=dtype))
                self.assertEqual(v.mT.matmul(V).det().abs(), torch.ones(batches, device=device, dtype=dtype))

        all_batches = [(), (1,), (3,), (2, 3)]
        for actual_rank, size, all_batches in [
                (2, (17, 4), all_batches),
                (4, (17, 4), all_batches),
                (4, (17, 17), all_batches),
                (10, (100, 40), all_batches),
                (7, (1000, 1000), [()]),
        ]:
            # dense input
            for batches in all_batches:
                run_subtest(actual_rank, size, batches, device, torch.svd_lowrank)
                if size != size[::-1]:
                    run_subtest(actual_rank, size[::-1], batches, device, torch.svd_lowrank)

        # sparse input
        for size in [(17, 4), (4, 17), (17, 17), (100, 40), (40, 100), (1000, 1000)]:
            for density in [0.005, 0.1]:
                run_subtest(None, size, (), device, torch.svd_lowrank, density=density)

        # jitting support
        jitted = torch.jit.script(torch.svd_lowrank)
        actual_rank, size, batches = 2, (17, 4), ()
        run_subtest(actual_rank, size, batches, device, jitted)

    @skipCUDAIfNoMagmaAndNoCusolver
    @skipCPUIfNoLapack
    @precisionOverride({torch.float: 1e-4, torch.cfloat: 2e-4})
    @setLinalgBackendsToDefaultFinally
    @dtypes(*floating_and_complex_types())
    def test_svd(self, device, dtype):
        # tests linalg.svd, svd, linalg.svdvals
        make_arg = partial(make_tensor, dtype=dtype, device=device)

        backends = ["default"]

        if torch.device(device).type == 'cuda':
            if torch.cuda.has_magma:
                backends.append("magma")
            if has_cusolver():
                backends.append("cusolver")

        ns = (12, 4, 2, 0)
        batches = ((), (0,), (1,), (2,), (2, 1), (0, 2))
        drivers = (None, 'gesvd', 'gesvdj', 'gesvda')

        for backend in backends:
            torch.backends.cuda.preferred_linalg_library(backend)

            for batch, m, n, driver in product(batches, ns, ns, drivers):
                if not (backend == 'cusolver' or driver is None):
                    # only test cases below and skip otherwise:
                    # - backend == 'cusolver' (driver can be anything)
                    # - backend != 'cusolver' (driver should only be None)
                    continue

                shape = batch + (m, n)
                k = min(m, n)
                A = make_arg(shape)
                U, S, Vh = torch.linalg.svd(A, full_matrices=False, driver=driver)
                self.assertEqual((U @ S.to(A.dtype).diag_embed()) @ Vh, A)

                U_f, S_f, Vh_f = torch.linalg.svd(A, full_matrices=True, driver=driver)
                self.assertEqual(S_f, S)
                self.assertEqual((U_f[..., :k] @ S_f.to(A.dtype).diag_embed()) @ Vh_f[..., :k, :], A)

                S_s = torch.linalg.svdvals(A, driver=driver)
                self.assertEqual(S_s, S)

                U, S, V = torch.svd(A, some=True)
                self.assertEqual((U @ S.to(A.dtype).diag_embed()) @ V.mH, A)

                U_f, S_f, V_f = torch.svd(A, some=False)
                self.assertEqual(S_f, S)
                self.assertEqual((U_f[..., :k] @ S_f.to(A.dtype).diag_embed()) @ V_f[..., :k].mH, A)

                S_s = torch.svd(A, compute_uv=False).S
                self.assertEqual(S_s, S)

    @skipCUDAIfNoMagmaAndNoCusolver
    @skipCPUIfNoLapack
    @dtypes(torch.complex128)
    def test_invariance_error_spectral_decompositions(self, device, dtype):
        make_arg = partial(make_tensor, device=device, dtype=dtype, requires_grad=True)
        A = make_arg((3, 3))
        with self.assertRaisesRegex(RuntimeError, "ill-defined"):
            U, _, Vh = torch.linalg.svd(A, full_matrices=False)
            (U + Vh).sum().backward()

        A = make_arg((3, 3))
        with self.assertRaisesRegex(RuntimeError, "ill-defined"):
            V = torch.linalg.eig(A).eigenvectors
            V.sum().backward()

        A = make_arg((3, 3))
        A = A + A.mH
        with self.assertRaisesRegex(RuntimeError, "ill-defined"):
            Q = torch.linalg.eigh(A).eigenvectors
            Q.sum().backward()

    @skipCUDAIfNoCusolver  # MAGMA backend doesn't work in this case
    @skipCUDAIfRocm
    @precisionOverride({torch.float: 1e-4, torch.cfloat: 1e-4})
    @skipCPUIfNoLapack
    @dtypes(*floating_and_complex_types())
    def test_svd_memory_allocation(self, device, dtype):
        # test for https://github.com/pytorch/pytorch/issues/61949
        # the problem was that tensors of incorrect size were allocated and then narrowed
        m = 3
        n = 2**20
        a = make_tensor((m, n), dtype=dtype, device=device)
        # the following should run without errors
        S = torch.linalg.svdvals(a)
        result = torch.linalg.svd(a, full_matrices=False)
        self.assertEqual(result.S, S)

    # This test doesn't work with MAGMA backend https://github.com/pytorch/pytorch/issues/72106
    @skipMeta
    @skipCUDAIfRocm
    @skipCUDAIfNoCusolver
    @skipCPUIfNoLapack
    @dtypes(*floating_and_complex_types())
    def test_svd_nan_error(self, device, dtype):
        for svd in [torch.svd, torch.linalg.svd]:
            # if input contains NaN then an error is triggered for svd
            # When cuda < 11.5, cusolver raises CUSOLVER_STATUS_EXECUTION_FAILED when input contains nan.
            # When cuda >= 11.5, cusolver normally finishes execution and sets info array indicating convergence issue.
            error_msg = r'(CUSOLVER_STATUS_EXECUTION_FAILED|The algorithm failed to converge)'
            a = torch.full((3, 3), float('nan'), dtype=dtype, device=device)
            a[0] = float('nan')
            with self.assertRaisesRegex(torch.linalg.LinAlgError, error_msg):
                svd(a)
            error_msg = r'(CUSOLVER_STATUS_EXECUTION_FAILED|\(Batch element 1\): The algorithm failed to converge)'
            a = torch.randn(3, 33, 33, dtype=dtype, device=device)
            a[1, 0, 0] = float('nan')
            with self.assertRaisesRegex(torch.linalg.LinAlgError, error_msg):
                svd(a)

    def cholesky_solve_test_helper(self, A_dims, b_dims, upper, device, dtype):
        from torch.testing._internal.common_utils import random_hermitian_pd_matrix

        b = torch.randn(*b_dims, dtype=dtype, device=device)
        A = random_hermitian_pd_matrix(*A_dims, dtype=dtype, device=device)
        L = torch.cholesky(A, upper=upper)
        return b, A, L

    @skipCUDAIfNoMagma
    @skipCPUIfNoLapack
    @dtypes(*floating_and_complex_types())
    @precisionOverride({torch.float32: 1e-3, torch.complex64: 1e-3,
                        torch.float64: 1e-8, torch.complex128: 1e-8})
    def test_cholesky_solve(self, device, dtype):
        for (k, n), upper in itertools.product(zip([2, 3, 5], [3, 5, 7]), [True, False]):
            b, A, L = self.cholesky_solve_test_helper((n,), (n, k), upper, device, dtype)
            x = torch.cholesky_solve(b, L, upper=upper)
            self.assertEqual(b, np.matmul(A.cpu(), x.cpu()))

    @skipCUDAIfNoMagma
    @skipCPUIfNoLapack
    @dtypes(*floating_and_complex_types())
    @precisionOverride({torch.float32: 1e-3, torch.complex64: 1e-3,
                        torch.float64: 1e-8, torch.complex128: 1e-8})
    def test_cholesky_solve_batched(self, device, dtype):
        def cholesky_solve_batch_helper(A_dims, b_dims, upper):
            b, A, L = self.cholesky_solve_test_helper(A_dims, b_dims, upper, device, dtype)
            x_exp_list = []
            for i in range(b_dims[0]):
                x_exp_list.append(torch.cholesky_solve(b[i], L[i], upper=upper))
            x_exp = torch.stack(x_exp_list)  # Stacked output
            x_act = torch.cholesky_solve(b, L, upper=upper)  # Actual output
            self.assertEqual(x_act, x_exp)  # Equality check
            Ax = np.matmul(A.cpu(), x_act.cpu())
            self.assertEqual(b, Ax)  # Correctness check

        for upper, batchsize in itertools.product([True, False], [1, 3, 4]):
            cholesky_solve_batch_helper((5, batchsize), (batchsize, 5, 10), upper)

    @slowTest
    @skipCUDAIfNoMagma
    @skipCPUIfNoLapack
    @dtypes(*floating_and_complex_types())
    @precisionOverride({torch.float32: 1e-3, torch.complex64: 1e-3,
                        torch.float64: 1e-8, torch.complex128: 1e-8})
    def test_cholesky_solve_batched_many_batches(self, device, dtype):
        for A_dims, b_dims in zip([(5, 256, 256), (5,)], [(5, 10), (512, 512, 5, 10)]):
            for upper in [True, False]:
                b, A, L = self.cholesky_solve_test_helper(A_dims, b_dims, upper, device, dtype)
                x = torch.cholesky_solve(b, L, upper)
                Ax = torch.matmul(A, x)
                self.assertEqual(Ax, b.expand_as(Ax))

    @skipCUDAIfNoMagma
    @skipCPUIfNoLapack
    @dtypes(*floating_and_complex_types())
    @precisionOverride({torch.float32: 1e-3, torch.complex64: 1e-3,
                        torch.float64: 1e-8, torch.complex128: 1e-8})
    def test_cholesky_solve_batched_broadcasting(self, device, dtype):
        from numpy.linalg import solve
        from torch.testing._internal.common_utils import random_hermitian_pd_matrix

        def run_test(A_dims, b_dims, upper):
            A_matrix_size = A_dims[-1]
            A_batch_dims = A_dims[:-2]
            A = random_hermitian_pd_matrix(A_matrix_size, *A_batch_dims,
                                           dtype=dtype, device='cpu')
            b = torch.randn(*b_dims, dtype=dtype, device='cpu')
            x_exp = torch.tensor(solve(A.numpy(), b.numpy()), dtype=dtype, device=device)
            A, b = A.to(dtype=dtype, device=device), b.to(dtype=dtype, device=device)
            L = torch.linalg.cholesky(A, upper=upper)
            x = torch.cholesky_solve(b, L, upper=upper)
            self.assertEqual(x, x_exp)
            # https://github.com/pytorch/pytorch/issues/42695
            x = torch.cholesky_solve(b, L, upper=upper, out=x)
            self.assertEqual(x, x_exp)

        # test against numpy.linalg.solve
        for upper in [True, False]:
            run_test((2, 1, 3, 4, 4), (2, 1, 3, 4, 6), upper)  # no broadcasting
            run_test((2, 1, 3, 4, 4), (4, 6), upper)  # broadcasting b
            run_test((4, 4), (2, 1, 3, 4, 2), upper)  # broadcasting A
            run_test((1, 3, 1, 4, 4), (2, 1, 3, 4, 5), upper)  # broadcasting A & b

    @skipCUDAIfNoMagma
    @skipCPUIfNoLapack
    @dtypes(*floating_and_complex_types())
    def test_cholesky_solve_out_errors_and_warnings(self, device, dtype):
        # dtypes should be safely castable
        a = torch.eye(2, dtype=dtype, device=device)
        b = torch.randn(2, 1, dtype=dtype, device=device)
        out = torch.empty(0, dtype=torch.int, device=device)
        with self.assertRaisesRegex(RuntimeError, "but got result with dtype Int"):
            torch.cholesky_solve(b, a, out=out)

        # device should match
        if torch.cuda.is_available():
            wrong_device = 'cpu' if self.device_type != 'cpu' else 'cuda'
            out = torch.empty(0, dtype=dtype, device=wrong_device)
            with self.assertRaisesRegex(RuntimeError, "tensors to be on the same device"):
                torch.cholesky_solve(b, a, out=out)

        # if out tensor with wrong shape is passed a warning is given
        with warnings.catch_warnings(record=True) as w:
            out = torch.empty(1, dtype=dtype, device=device)
            # Trigger warning
            torch.cholesky_solve(b, a, out=out)
            # Check warning occurs
            self.assertEqual(len(w), 1)
            self.assertTrue("An output with one or more elements was resized" in str(w[-1].message))

    @skipCUDAIfNoMagmaAndNoCusolver
    @skipCPUIfNoLapack
    @dtypes(*floating_and_complex_types())
    @precisionOverride({torch.float32: 2e-3, torch.complex64: 2e-3,
                        torch.float64: 1e-8, torch.complex128: 1e-8})
    def test_inverse(self, device, dtype):
        make_fullrank = make_fullrank_matrices_with_distinct_singular_values
        make_arg = partial(make_fullrank, device=device, dtype=dtype)

        def run_test(torch_inverse, matrix, batches, n):
            matrix_inverse = torch_inverse(matrix)

            # Compare against NumPy output
            # NumPy uses 'gesv' LAPACK routine solving the equation A A_inv = I
            # But in PyTorch 'gertf' + 'getri' is used causing element-wise differences
            expected = np.linalg.inv(matrix.cpu().numpy())
            self.assertEqual(matrix_inverse, expected, atol=self.precision, rtol=self.precision)

            # Additional correctness tests, check matrix*matrix_inverse == identity
            identity = torch.eye(n, dtype=dtype, device=device)
            self.assertEqual(identity.expand_as(matrix), np.matmul(matrix.cpu(), matrix_inverse.cpu()))
            self.assertEqual(identity.expand_as(matrix), np.matmul(matrix_inverse.cpu(), matrix.cpu()))

            # check the out= variant
            # prepare the expected out tensor
            matrix_inverse_out = torch.empty(*batches, n, n, dtype=dtype, device=device)
            matrix_inverse_out_t = matrix_inverse_out.mT.clone(memory_format=torch.contiguous_format)
            matrix_inverse_out = matrix_inverse_out_t.mT
            ans = torch_inverse(matrix, out=matrix_inverse_out)
            self.assertEqual(matrix_inverse_out, ans, atol=0, rtol=0)
            self.assertEqual(matrix_inverse_out, matrix_inverse, atol=0, rtol=0)

            # batched matrices: 3+ dimensional tensors, check matrix_inverse same as single-inverse for each matrix
            if matrix.ndim > 2 and batches[0] != 0:
                expected_inv_list = []
                p = int(np.prod(batches))  # use `p` instead of -1, so that the test works for empty input as well
                for mat in matrix.contiguous().view(p, n, n):
                    expected_inv_list.append(torch_inverse(mat))
                expected_inv = torch.stack(expected_inv_list).view(*batches, n, n)
                if self.device_type == 'cuda' and dtype in [torch.float32, torch.complex64]:
                    # single-inverse is done using cuSOLVER, while batched inverse is done using MAGMA
                    # individual values can be significantly different for fp32, hence rather high rtol is used
                    # the important thing is that torch_inverse passes above checks with identity
                    self.assertEqual(matrix_inverse, expected_inv, atol=1e-1, rtol=1e-2)
                else:
                    self.assertEqual(matrix_inverse, expected_inv)

        # helper function for testing torch.linalg.inv_ex
        def test_inv_ex(input, out=None):
            if out is not None:
                info = torch.empty(0, dtype=torch.int32, device=device)
                return torch.linalg.inv_ex(input, out=(out, info)).inverse
            return torch.linalg.inv_ex(input).inverse

        for torch_inverse in [torch.inverse, torch.linalg.inv, test_inv_ex]:
            for batches, n in itertools.product(
                [[], [0], [2], [2, 1]],
                [0, 5]
            ):
                matrices = make_arg(*batches, n, n)
                run_test(torch_inverse, matrices, batches, n)

                # test non-contiguous input
                run_test(torch_inverse, matrices.mT, batches, n)
                if n > 0:
                    run_test(
                        torch_inverse,
                        make_arg(*batches, 2 * n, 2 * n)
                        .view(-1, n * 2, n * 2)[:, ::2, ::2].view(*batches, n, n),
                        batches, n
                    )

    @skipCUDAIfNoMagmaAndNoCusolver
    @skipCPUIfNoLapack
    @dtypes(*floating_and_complex_types())
    def test_inv_ex_info_device(self, device, dtype):
        A = torch.eye(3, 3, dtype=dtype, device=device)
        info = torch.linalg.inv_ex(A).info
        self.assertTrue(info.device == A.device)

    @skipCUDAIfNoMagmaAndNoCusolver
    @skipCPUIfNoLapack
    @dtypes(*floating_and_complex_types())
    def test_inv_ex_singular(self, device, dtype):
        # if the input matrix is not invertible, info with positive integer is returned
        A = torch.eye(3, 3, dtype=dtype, device=device)
        A[-1, -1] = 0  # Now A is singular
        info = torch.linalg.inv_ex(A).info
        self.assertEqual(info, 3)
        with self.assertRaisesRegex(torch.linalg.LinAlgError,
                                    r'diagonal element 3 is zero, the inversion could not be completed'):
            torch.linalg.inv_ex(A, check_errors=True)

        # if at least one matrix in the batch is not positive definite,
        # batched info with positive integer for the corresponding matrix is returned
        A = torch.eye(3, 3, dtype=dtype, device=device)
        A = A.reshape((1, 3, 3))
        A = A.repeat(5, 1, 1)
        A[3, -2, -2] = 0  # Now A[3] is singular
        info = torch.linalg.inv_ex(A).info

        expected_info = torch.zeros(A.shape[:-2], dtype=torch.int32, device=device)
        expected_info[3] = 2
        self.assertEqual(info, expected_info)
        with self.assertRaisesRegex(torch.linalg.LinAlgError, r'\(Batch element 3\): The diagonal element 2 is zero'):
            torch.linalg.inv_ex(A, check_errors=True)

    @slowTest
    @skipCUDAIfNoMagmaAndNoCusolver
    @skipCPUIfNoLapack
    @skipCUDAIfRocm
    @dtypes(*floating_and_complex_types())
    @precisionOverride({torch.float32: 2e-3, torch.complex64: 2e-3,
                        torch.float64: 1e-5, torch.complex128: 1e-5})
    def test_inverse_many_batches(self, device, dtype):
        make_fullrank = make_fullrank_matrices_with_distinct_singular_values
        make_arg = partial(make_fullrank, device=device, dtype=dtype)

        def test_inverse_many_batches_helper(torch_inverse, b, n):
            matrices = make_arg(b, n, n)
            matrices_inverse = torch_inverse(matrices)

            # Compare against NumPy output
            expected = np.linalg.inv(matrices.cpu().numpy())
            self.assertEqual(matrices_inverse, expected, atol=self.precision, rtol=1e-3)

        for torch_inverse in [torch.inverse, torch.linalg.inv]:
            test_inverse_many_batches_helper(torch_inverse, 5, 256)
            test_inverse_many_batches_helper(torch_inverse, 3, 512)

    @skipCUDAIfNoMagmaAndNoCusolver
    @skipCPUIfNoLapack
    @onlyNativeDeviceTypes   # TODO: XLA doesn't raise exception
    @dtypes(*floating_and_complex_types())
    def test_inverse_errors(self, device, dtype):
        # inverse expects batches of square matrices as input
        with self.assertRaisesRegex(RuntimeError, "must be batches of square matrices"):
            torch.inverse(torch.randn(2, 3, 4, 3))

        # if input is not invertible, RuntimeError is raised mentioning the first non-invertible batch
        def run_test_singular_input(batch_dim, n):
            x = torch.eye(3, 3, dtype=dtype, device=device).reshape((1, 3, 3)).repeat(batch_dim, 1, 1)
            x[n, -1, -1] = 0
            with self.assertRaisesRegex(torch.linalg.LinAlgError, rf'\(Batch element {n}\): The diagonal element 3 is zero'):
                torch.inverse(x)

        for params in [(1, 0), (2, 0), (2, 1), (4, 0), (4, 2), (10, 2)]:
            run_test_singular_input(*params)

    @skipCUDAIfNoMagmaAndNoCusolver
    @skipCPUIfNoLapack
    @onlyNativeDeviceTypes   # TODO: XLA doesn't raise exception
    @skipCUDAIfRocm
    @skipCUDAVersionIn([(11, 3), (11, 5), (11, 6)])  # https://github.com/pytorch/pytorch/issues/57482
    @dtypes(*floating_and_complex_types())
    def test_inverse_errors_large(self, device, dtype):
        # Test batched inverse of singular matrices reports errors without crashing (gh-51930)
        x = torch.empty((8, 10, 616, 616), dtype=dtype, device=device)
        x[:] = torch.eye(616, dtype=dtype, device=device)
        x[..., 10, 10] = 0
        with self.assertRaisesRegex(torch.linalg.LinAlgError, r'\(Batch element 0\): The diagonal element 11 is zero'):
            torch.inverse(x)

    @precisionOverride({torch.float32: 1e-3, torch.complex64: 1e-3, torch.float64: 1e-7, torch.complex128: 1e-7})
    @skipCUDAIfNoMagma
    @skipCPUIfNoLapack
    @dtypes(*floating_and_complex_types())
    def test_pinv(self, device, dtype):
        from torch.testing._internal.common_utils import random_hermitian_pd_matrix

        def run_test_main(A, hermitian):
            # Testing against definition for pseudo-inverses
            A_pinv = torch.linalg.pinv(A, hermitian=hermitian)
            np_A = A.cpu().numpy()
            np_A_pinv = A_pinv.cpu().numpy()
            if A.numel() > 0:
                self.assertEqual(A, np_A @ np_A_pinv @ np_A, atol=self.precision, rtol=self.precision)
                self.assertEqual(A_pinv, np_A_pinv @ np_A @ np_A_pinv, atol=self.precision, rtol=self.precision)
                self.assertEqual(np_A @ np_A_pinv, (np_A @ np_A_pinv).conj().swapaxes(-2, -1))
                self.assertEqual(np_A_pinv @ np_A, (np_A_pinv @ np_A).conj().swapaxes(-2, -1))
            else:
                self.assertEqual(A.shape, A_pinv.shape[:-2] + (A_pinv.shape[-1], A_pinv.shape[-2]))

            # Check out= variant
            out = torch.empty_like(A_pinv)
            ans = torch.linalg.pinv(A, hermitian=hermitian, out=out)
            self.assertEqual(ans, out)
            self.assertEqual(ans, A_pinv)

        def run_test_numpy(A, hermitian):
            # Check against NumPy output
            # Test float rcond, and specific value for each matrix
            rconds = [float(torch.rand(1)), ]
            # Test different types of rcond tensor
            for rcond_type in all_types():
                rconds.append(torch.rand(A.shape[:-2], dtype=torch.double, device=device).to(rcond_type))
            # Test broadcasting of rcond
            if A.ndim > 2:
                rconds.append(torch.rand(A.shape[-3], device=device))
            for rcond in rconds:
                actual = torch.linalg.pinv(A, rcond=rcond, hermitian=hermitian)
                torch_rtol = torch.linalg.pinv(A, rtol=rcond, hermitian=hermitian)
                self.assertEqual(actual, torch_rtol)
                numpy_rcond = rcond if isinstance(rcond, float) else rcond.cpu().numpy()
                expected = np.linalg.pinv(A.cpu().numpy(), rcond=numpy_rcond, hermitian=hermitian)
                self.assertEqual(actual, expected, atol=self.precision, rtol=1e-5)

        for sizes in [(5, 5), (3, 5, 5), (3, 2, 5, 5),  # square matrices
                      (3, 2), (5, 3, 2), (2, 5, 3, 2),  # fat matrices
                      (2, 3), (5, 2, 3), (2, 5, 2, 3),  # thin matrices
                      (0, 0), (0, 2), (2, 0), (3, 0, 0), (0, 3, 0), (0, 0, 3)]:  # zero numel matrices
            A = torch.randn(*sizes, dtype=dtype, device=device)
            hermitian = False
            run_test_main(A, hermitian)
            run_test_numpy(A, hermitian)

        # Check hermitian = True
        for sizes in [(5, 5), (3, 5, 5), (3, 2, 5, 5),  # square matrices
                      (0, 0), (3, 0, 0), ]:  # zero numel square matrices
            A = random_hermitian_pd_matrix(sizes[-1], *sizes[:-2], dtype=dtype, device=device)
            hermitian = True
            run_test_main(A, hermitian)
            run_test_numpy(A, hermitian)

    @skipCUDAIfNoMagma
    @skipCPUIfNoLapack
    @dtypes(*floating_and_complex_types())
    def test_pinv_errors_and_warnings(self, device, dtype):
        # pinv requires at least 2D tensor
        a = torch.randn(1, device=device, dtype=dtype)
        with self.assertRaisesRegex(RuntimeError, "expected a tensor with 2 or more dimensions"):
            torch.linalg.pinv(a)

        # if non-empty out tensor with wrong shape is passed a warning is given
        a = torch.randn(3, 3, dtype=dtype, device=device)
        out = torch.empty(7, 7, dtype=dtype, device=device)
        with warnings.catch_warnings(record=True) as w:
            # Trigger warning
            torch.linalg.pinv(a, out=out)
            # Check warning occurs
            self.assertEqual(len(w), 1)
            self.assertTrue("An output with one or more elements was resized" in str(w[-1].message))

        # dtypes of out and input should be safely castable
        out = torch.empty_like(a).to(torch.int)
        with self.assertRaisesRegex(RuntimeError, "but got result with dtype Int"):
            torch.linalg.pinv(a, out=out)

        if torch.cuda.is_available():
            # device of out and input should match
            wrong_device = 'cpu' if self.device_type != 'cpu' else 'cuda'
            out = torch.empty_like(a).to(wrong_device)
            with self.assertRaisesRegex(RuntimeError, "Expected result and input tensors to be on the same device"):
                torch.linalg.pinv(a, out=out)

            # device of rcond and input should match
            wrong_device = 'cpu' if self.device_type != 'cpu' else 'cuda'
            rcond = torch.full((), 1e-2, device=wrong_device)
            with self.assertRaisesRegex(RuntimeError, "Expected all tensors to be on the same device"):
                torch.linalg.pinv(a, rcond=rcond)

        # rcond can't be complex
        rcond = torch.full((), 1j, device=device)
        with self.assertRaisesRegex(RuntimeError, "rcond tensor of complex type is not supported"):
            torch.linalg.pinv(a, rcond=rcond)

        # atol can't be complex
        atol = torch.full((), 1j, device=device)
        with self.assertRaisesRegex(RuntimeError, "atol tensor of complex type is not supported"):
            torch.linalg.pinv(a, atol=atol)

        # rtol can't be complex
        rtol = torch.full((), 1j, device=device)
        with self.assertRaisesRegex(RuntimeError, "rtol tensor of complex type is not supported"):
            torch.linalg.pinv(a, rtol=rtol)

    @skipCUDAIfNoMagmaAndNoCusolver
    @skipCPUIfNoLapack
    @dtypes(*floating_and_complex_types())
    def test_inv_errors_and_warnings(self, device, dtype):
        # inv expects batches of square matrices as input
        a = torch.randn(2, 3, 4, 3, dtype=dtype, device=device)
        with self.assertRaisesRegex(RuntimeError, "must be batches of square matrices"):
            torch.linalg.inv(a)

        # inv requires the input to be at least 2 dimensional tensor
        a = torch.randn(2, device=device, dtype=dtype)
        with self.assertRaisesRegex(RuntimeError, "must have at least 2 dimensions"):
            torch.linalg.inv(a)

        # if input is not invertible, RuntimeError is raised mentioning the first non-invertible batch
        def run_test_singular_input(batch_dim, n):
            a = torch.eye(3, 3, dtype=dtype, device=device).reshape((1, 3, 3)).repeat(batch_dim, 1, 1)
            a[n, -1, -1] = 0
            with self.assertRaisesRegex(torch.linalg.LinAlgError, rf"\(Batch element {n}\): The diagonal element 3 is zero"):
                torch.linalg.inv(a)

        for params in [(1, 0), (2, 0), (2, 1), (4, 0), (4, 2), (10, 2)]:
            run_test_singular_input(*params)

        # dtypes should match
        a = torch.eye(2, dtype=dtype, device=device)
        out = torch.empty(0, dtype=torch.int, device=device)
        with self.assertRaisesRegex(RuntimeError, "got result with dtype Int"):
            torch.linalg.inv(a, out=out)

        # device should match
        if torch.cuda.is_available():
            wrong_device = 'cpu' if self.device_type != 'cpu' else 'cuda'
            out = torch.empty(0, device=wrong_device, dtype=dtype)
            with self.assertRaisesRegex(RuntimeError, "tensors to be on the same device"):
                torch.linalg.inv(a, out=out)

        # if out tensor with wrong shape is passed a warning is given
        with warnings.catch_warnings(record=True) as w:
            a = torch.eye(2, dtype=dtype, device=device)
            out = torch.empty(1, dtype=dtype, device=device)
            # Trigger warning
            torch.linalg.inv(a, out=out)
            # Check warning occurs
            self.assertEqual(len(w), 1)
            self.assertTrue("An output with one or more elements was resized" in str(w[-1].message))

        # if out tensor in batched column major format but with wrong a warning is given
        with warnings.catch_warnings(record=True) as w:
            a = torch.eye(2, dtype=dtype, device=device)
            out = torch.empty(3, 3, dtype=dtype, device=device)
            out = out.mT.clone(memory_format=torch.contiguous_format)
            out = out.mT
            self.assertTrue(out.mT.is_contiguous())
            # Trigger warning
            torch.linalg.inv(a, out=out)
            # Check warning occurs
            self.assertEqual(len(w), 1)
            self.assertTrue("An output with one or more elements was resized" in str(w[-1].message))

    def solve_test_helper(self, A_dims, b_dims, device, dtype):
        make_fullrank = make_fullrank_matrices_with_distinct_singular_values
        make_A = partial(make_fullrank, device=device, dtype=dtype)

        b = torch.randn(*b_dims, dtype=dtype, device=device)
        A = make_A(*A_dims)
        return b, A

    @skipCUDAIfNoMagma
    @skipCPUIfNoLapack
    @dtypes(*floating_and_complex_types())
    @precisionOverride({torch.float32: 1e-3, torch.complex64: 1e-3})
    def test_solve(self, device, dtype):
        def run_test(n, batch, rhs):
            A_dims = (*batch, n, n)
            b_dims = (*batch, n, *rhs)
            b, A = self.solve_test_helper(A_dims, b_dims, device, dtype)

            # Correctness test
            x = torch.linalg.solve(A, b)
            if rhs == ():
                Ax = np.matmul(A.cpu(), x.unsqueeze(-1).cpu())
                Ax.squeeze_(-1)
            else:
                Ax = np.matmul(A.cpu(), x.cpu())
            self.assertEqual(b.expand_as(Ax), Ax)

            # Check against NumPy
            expected = np.linalg.solve(A.cpu().numpy(), b.expand_as(x).cpu().numpy())
            self.assertEqual(x, expected)

        batches = [(), (0, ), (3, ), (2, 3)]
        ns = [0, 5, 32]
        nrhs = [(), (1, ), (5, )]
        for n, batch, rhs in itertools.product(ns, batches, nrhs):
            run_test(n, batch, rhs)

    @skipCUDAIfNoMagmaAndNoCusolver
    @skipCPUIfNoLapack
    @dtypes(*floating_and_complex_types())
    def test_solve_batched_broadcasting(self, device, dtype):
        from numpy.linalg import solve

        def run_test(A_dims, B_dims):
            A_matrix_size = A_dims[-1]
            A_batch_dims = A_dims[:-2]
            B, A = self.solve_test_helper(A_batch_dims + (A_matrix_size, A_matrix_size), B_dims, device, dtype)
            actual = torch.linalg.solve(A, B)
            expected = solve(A.cpu().numpy(), B.cpu().numpy())
            self.assertEqual(actual, expected)

        # test against numpy.linalg.solve
        run_test((5, 5), (2, 0, 5, 3))  # broadcasting with 0 batch dim
        run_test((2, 0, 5, 5), (5, 3))  # broadcasting with 0 batch dim
        run_test((2, 1, 3, 4, 4), (4, 6))  # broadcasting B
        run_test((4, 4), (2, 1, 3, 4, 2))  # broadcasting A
        run_test((1, 3, 1, 4, 4), (2, 1, 3, 4, 5))  # broadcasting A & B

    @skipCUDAIfNoMagma
    @skipCPUIfNoLapack
    @dtypes(torch.float, torch.double, torch.cfloat, torch.cdouble)
    @precisionOverride({torch.float: 1e-4, torch.cfloat: 1e-4})
    def test_tensorsolve(self, device, dtype):
        def run_test(a_shape, dims):
            a = torch.randn(a_shape, dtype=dtype, device=device)
            b = torch.randn(a_shape[:2], dtype=dtype, device=device)
            result = torch.linalg.tensorsolve(a, b, dims=dims)
            expected = np.linalg.tensorsolve(a.cpu().numpy(), b.cpu().numpy(), axes=dims)
            self.assertEqual(result, expected)

            # check the out= variant
            out = torch.empty_like(result)
            ans = torch.linalg.tensorsolve(a, b, dims=dims, out=out)
            self.assertEqual(ans, out)
            self.assertEqual(ans, result)

        a_shapes = [(2, 3, 6), (3, 4, 4, 3)]
        dims = [None, (0, 2)]
        for a_shape, d in itertools.product(a_shapes, dims):
            run_test(a_shape, d)

    @skipCUDAIfNoMagma
    @skipCPUIfNoLapack
    @dtypes(torch.float, torch.double, torch.cfloat, torch.cdouble)
    def test_tensorsolve_empty(self, device, dtype):
        # Check for empty inputs. NumPy does not work for these cases.
        a = torch.empty(0, 0, 1, 2, 3, 0, dtype=dtype, device=device)
        b = torch.empty(a.shape[:2], dtype=dtype, device=device)
        x = torch.linalg.tensorsolve(a, b)
        self.assertEqual(torch.tensordot(a, x, dims=len(x.shape)), b)

    @skipCUDAIfNoMagma
    @skipCPUIfNoLapack
    @dtypes(torch.float32)
    def test_tensorsolve_errors_and_warnings(self, device, dtype):
        # tensorsolve expects the input that can be reshaped to a square matrix
        a = torch.eye(2 * 3 * 4, dtype=dtype, device=device).reshape((2 * 3, 4, 2, 3, 4))
        b = torch.randn(8, 4, dtype=dtype, device=device)
        self.assertTrue(np.prod(a.shape[2:]) != np.prod(b.shape))
        with self.assertRaisesRegex(RuntimeError, r'Expected self to satisfy the requirement'):
            torch.linalg.tensorsolve(a, b)

        # if non-empty out tensor with wrong shape is passed a warning is given
        out = torch.empty_like(a)
        b = torch.randn(6, 4, dtype=dtype, device=device)
        with warnings.catch_warnings(record=True) as w:
            # Trigger warning
            torch.linalg.tensorsolve(a, b, out=out)
            # Check warning occurs
            self.assertEqual(len(w), 1)
            self.assertTrue("An output with one or more elements was resized" in str(w[-1].message))

        # dtypes should be safely castable
        out = torch.empty_like(a).to(torch.int)
        with self.assertRaisesRegex(RuntimeError, "but got result with dtype Int"):
            torch.linalg.tensorsolve(a, b, out=out)

        # device should match
        if torch.cuda.is_available():
            wrong_device = 'cpu' if self.device_type != 'cpu' else 'cuda'
            out = torch.empty(0, dtype=dtype, device=wrong_device)
            with self.assertRaisesRegex(RuntimeError, "tensors to be on the same device"):
                torch.linalg.tensorsolve(a, b, out=out)

    @skipCUDAIfNoMagma
    @skipCPUIfNoLapack
    @dtypes(*floating_and_complex_types())
    @precisionOverride({torch.float: 1e-3, torch.cfloat: 1e-3})
    def test_tensorinv(self, device, dtype):

        def run_test(a_shape, ind):
            a = torch.randn(a_shape, dtype=dtype, device=device)
            a_numpy = a.cpu().numpy()
            result = torch.linalg.tensorinv(a, ind=ind)
            expected = np.linalg.tensorinv(a_numpy, ind=ind)
            self.assertEqual(result, expected)

            # check the out= variant
            out = torch.empty_like(result)
            ans = torch.linalg.tensorinv(a, ind=ind, out=out)
            self.assertEqual(ans, out)
            self.assertEqual(ans, result)

        # compare to NumPy output
        run_test((12, 3, 4), ind=1)
        run_test((3, 8, 24), ind=2)
        run_test((18, 3, 3, 2), ind=1)
        run_test((1, 4, 2, 2), ind=2)
        run_test((2, 3, 5, 30), ind=3)
        run_test((24, 2, 2, 3, 2), ind=1)
        run_test((3, 4, 2, 3, 2), ind=2)
        run_test((1, 2, 3, 2, 3), ind=3)
        run_test((3, 2, 1, 2, 12), ind=4)

    @skipMeta  # See https://github.com/pytorch/pytorch/issues/53739
    @skipCUDAIfNoMagma
    @skipCPUIfNoLapack
    @dtypes(*floating_and_complex_types())
    def test_tensorinv_empty(self, device, dtype):
        for ind in range(1, 4):
            # Check for empty inputs. NumPy does not work for these cases.
            a = torch.empty(0, 0, 1, 2, 3, 0, dtype=dtype, device=device)
            a_inv = torch.linalg.tensorinv(a, ind=ind)
            self.assertEqual(a_inv.shape, a.shape[ind:] + a.shape[:ind])

    @skipMeta  # See https://github.com/pytorch/pytorch/issues/53739
    @skipCUDAIfNoMagma
    @skipCPUIfNoLapack
    @dtypes(*floating_and_complex_types())
    def test_tensorinv_errors_and_warnings(self, device, dtype):

        def check_shape(a_shape, ind):
            # tensorinv requires the input to satisfy
            # prod(a.shape[ind:]) == prod(a.shape[:ind])
            a = torch.randn(a_shape, dtype=dtype, device=device)
            with self.assertRaisesRegex(RuntimeError, "Expected self to satisfy the requirement"):
                torch.linalg.tensorinv(a, ind=ind)

        def check_ind(a_shape, ind):
            a = torch.randn(a_shape, dtype=dtype, device=device)
            with self.assertRaisesRegex(RuntimeError, "Expected a strictly positive integer"):
                torch.linalg.tensorinv(a, ind=ind)

        def check_out(a_shape, ind):
            # if non-empty out tensor with wrong shape is passed a warning is given
            a = torch.randn(a_shape, dtype=dtype, device=device)
            out = torch.empty_like(a)
            with warnings.catch_warnings(record=True) as w:
                # Trigger warning
                torch.linalg.tensorinv(a, ind=ind, out=out)
                # Check warning occurs
                self.assertEqual(len(w), 1)
                self.assertTrue("An output with one or more elements was resized" in str(w[-1].message))

            # dtypes should be safely castable
            out = torch.empty(0, dtype=torch.int, device=device)
            with self.assertRaisesRegex(RuntimeError, "but got result with dtype Int"):
                torch.linalg.tensorinv(a, ind=ind, out=out)

            # device should match
            if torch.cuda.is_available():
                wrong_device = 'cpu' if self.device_type != 'cpu' else 'cuda'
                out = torch.empty(0, dtype=dtype, device=wrong_device)
                with self.assertRaisesRegex(RuntimeError, "tensors to be on the same device"):
                    torch.linalg.tensorinv(a, ind=ind, out=out)

        # test for invalid shape
        check_shape((2, 3, 4), ind=1)
        check_shape((1, 2, 3, 4), ind=3)

        # test for invalid ind
        check_ind((12, 3, 4), ind=-1)
        check_ind((18, 3, 3, 2), ind=0)

        # test for invalid out tensor
        check_out((12, 3, 4), ind=1)
        check_out((3, 8, 24), ind=2)

    @skipCUDAIfNoMagma
    @skipCPUIfNoLapack
    @dtypes(*floating_and_complex_types())
    def test_tensorinv_singular_input(self, device, dtype):

        def check_singular_input(a_shape, ind):
            prod_ind_end = np.prod(a_shape[ind:])
            a = torch.eye(prod_ind_end, dtype=dtype, device=device)
            a[-1, -1] = 0   # Now `a` is singular
            a = a.reshape(a_shape)
            with self.assertRaisesRegex(torch.linalg.LinAlgError, "The diagonal element"):
                torch.linalg.tensorinv(a, ind=ind)

        # test for non-invertible input
        check_singular_input((12, 3, 4), ind=1)
        check_singular_input((3, 6, 18), ind=2)

    def _test_dot_vdot_vs_numpy(self, device, dtype, torch_fn, np_fn):
        def check(x, y):
            # Compare with numpy
            res = torch_fn(x, y)
            if x.dtype == torch.bfloat16:
                ref = torch.from_numpy(np.array(np_fn(x.cpu().float().numpy(), y.cpu().float().numpy())))
            else:
                ref = torch.from_numpy(np.array(np_fn(x.cpu().numpy(), y.cpu().numpy())))
            if res.dtype == torch.bfloat16:
                self.assertEqual(res.cpu(), ref.bfloat16())
            else:
                self.assertEqual(res.cpu(), ref)

            # Test out variant
            out = torch.empty_like(res)
            torch_fn(x, y, out=out)
            self.assertEqual(out, res)

        # Empty
        x = torch.tensor([], dtype=dtype, device=device)
        y = torch.tensor([], dtype=dtype, device=device)
        check(x, y)

        # Contiguous
        x = 0.1 * torch.randn(5000, dtype=dtype, device=device)
        y = 0.1 * torch.randn(5000, dtype=dtype, device=device)
        check(x, y)

        # 0 strided
        y = 0.1 * torch.randn(1, dtype=dtype, device=device).expand(5000)
        check(x, y)

        # 2 strided
        check(x[::2], y[::2])

    @dtypes(torch.float, torch.cfloat, torch.bfloat16)
    @dtypesIfCUDA(torch.float, torch.cfloat)
    @precisionOverride({torch.cfloat: 1e-4, torch.float32: 5e-5, torch.bfloat16: 1e-0})
    def test_dot_vs_numpy(self, device, dtype):
        self._test_dot_vdot_vs_numpy(device, dtype, torch.dot, np.dot)

    @dtypes(torch.float, torch.cfloat)
    @precisionOverride({torch.cfloat: 1e-4, torch.float32: 5e-5})
    def test_vdot_vs_numpy(self, device, dtype):
        self._test_dot_vdot_vs_numpy(device, dtype, torch.vdot, np.vdot)

    def _test_dot_vdot_invalid_args(self, device, torch_fn, complex_dtypes=False):
        def check(x, y, regex):
            with self.assertRaisesRegex(RuntimeError, regex):
                torch_fn(x, y)

        if complex_dtypes:
            x = torch.randn(1, dtype=torch.cfloat, device=device)
            y = torch.randn(3, dtype=torch.cdouble, device=device)
        else:
            x = torch.randn(1, dtype=torch.float, device=device)
            y = torch.randn(3, dtype=torch.double, device=device)

        check(x, y, 'dot : expected both vectors to have same dtype')
        check(x.reshape(1, 1), y, '1D tensors expected')
        check(x.expand(9), y.to(x.dtype), 'inconsistent tensor size')

        if self.device_type != 'cpu':
            x_cpu = x.expand(3).cpu()
            check(x_cpu, y.to(x.dtype), 'Expected all tensors to be on the same device')

    @onlyNativeDeviceTypes
    def test_vdot_invalid_args(self, device):
        self._test_dot_vdot_invalid_args(device, torch.vdot)
        self._test_dot_vdot_invalid_args(device, torch.vdot, complex_dtypes=True)

    @onlyNativeDeviceTypes
    def test_dot_invalid_args(self, device):
        self._test_dot_vdot_invalid_args(device, torch.dot)
        self._test_dot_vdot_invalid_args(device, torch.dot, complex_dtypes=True)

    @skipCUDAIfNoMagma
    @skipCPUIfNoLapack
    @dtypes(*floating_and_complex_types())
    def test_matrix_rank(self, device, dtype):
        matrix_rank = torch.linalg.matrix_rank

        def run_test(shape0, shape1, batch):
            a = torch.randn(*batch, shape0, shape1, dtype=dtype, device=device)
            rank_a = matrix_rank(a)

            self.assertEqual(rank_a, matrix_rank(a.mH))
            aaH = torch.matmul(a, a.mH)
            rank_aaH = matrix_rank(aaH)
            rank_aaH_hermitian = matrix_rank(aaH, hermitian=True)
            self.assertEqual(rank_aaH, rank_aaH_hermitian)
            aHa = torch.matmul(a.mH, a)
            self.assertEqual(matrix_rank(aHa), matrix_rank(aHa, hermitian=True))

            # check against NumPy
            self.assertEqual(rank_a, np.linalg.matrix_rank(a.cpu().numpy()))
            self.assertEqual(matrix_rank(a, 0.01), np.linalg.matrix_rank(a.cpu().numpy(), 0.01))

            self.assertEqual(rank_aaH, np.linalg.matrix_rank(aaH.cpu().numpy()))
            self.assertEqual(matrix_rank(aaH, 0.01), np.linalg.matrix_rank(aaH.cpu().numpy(), 0.01))

            # hermitian flag for NumPy was added in 1.14.0
            if np.lib.NumpyVersion(np.__version__) >= '1.14.0':
                self.assertEqual(rank_aaH_hermitian,
                                 np.linalg.matrix_rank(aaH.cpu().numpy(), hermitian=True))
                self.assertEqual(matrix_rank(aaH, 0.01, True),
                                 np.linalg.matrix_rank(aaH.cpu().numpy(), 0.01, True))

            # check out= variant
            out = torch.empty(a.shape[:-2], dtype=torch.int64, device=device)
            ans = matrix_rank(a, out=out)
            self.assertEqual(ans, out)
            self.assertEqual(ans, rank_a)

        shapes = (3, 13)
        batches = ((), (0, ), (4, ), (3, 5, ))
        for (shape0, shape1), batch in zip(itertools.product(shapes, reversed(shapes)), batches):
            run_test(shape0, shape1, batch)

    @skipCUDAIfNoMagma
    @skipCPUIfNoLapack
    @dtypes(*floating_and_complex_types())
    def test_matrix_rank_atol(self, device, dtype):

        def run_test_atol(shape0, shape1, batch):
            a = make_tensor((*batch, shape0, shape1), dtype=dtype, device=device)
            # Check against NumPy output
            # Test float tol, and specific value for each matrix
            tolerances = [float(torch.rand(1)), ]
            # Test different types of tol tensor
            for tol_type in all_types():
                tolerances.append(make_tensor(a.shape[:-2], dtype=tol_type, device=device, low=0))
            # Test broadcasting of tol
            if a.ndim > 2:
                tolerances.append(make_tensor(a.shape[-3], dtype=torch.float32, device=device, low=0))
            for tol in tolerances:
                actual = torch.linalg.matrix_rank(a, atol=tol)
                actual_tol = torch.linalg.matrix_rank(a, tol=tol)
                self.assertEqual(actual, actual_tol)
                numpy_tol = tol if isinstance(tol, float) else tol.cpu().numpy()
                expected = np.linalg.matrix_rank(a.cpu().numpy(), tol=numpy_tol)
                self.assertEqual(actual, expected)

        shapes = (3, 13)
        batches = ((), (0, ), (4, ), (3, 5, ))
        for (shape0, shape1), batch in zip(itertools.product(shapes, reversed(shapes)), batches):
            run_test_atol(shape0, shape1, batch)

    @skipCUDAIfNoMagma
    @skipCPUIfNoLapack
    @dtypes(torch.float64)
    def test_matrix_rank_atol_rtol(self, device, dtype):
        make_fullrank = make_fullrank_matrices_with_distinct_singular_values
        make_arg = partial(make_fullrank, device=device, dtype=dtype)

        # creates a matrix with singular values rank=n and singular values in range [2/3, 3/2]
        # the singular values are 1 + 1/2, 1 - 1/3, 1 + 1/4, 1 - 1/5, ...
        n = 9
        a = make_arg(n, n)

        # test float and tensor variants
        for tol_value in [0.81, torch.tensor(0.81, device=device)]:
            # using rtol (relative tolerance) takes into account the largest singular value (1.5 in this case)
            result = torch.linalg.matrix_rank(a, rtol=tol_value)
            self.assertEqual(result, 2)  # there are 2 singular values above 1.5*0.81 = 1.215

            # atol is used directly to compare with singular values
            result = torch.linalg.matrix_rank(a, atol=tol_value)
            self.assertEqual(result, 7)  # there are 7 singular values above 0.81

            # when both are specified the maximum tolerance is used
            result = torch.linalg.matrix_rank(a, atol=tol_value, rtol=tol_value)
            self.assertEqual(result, 2)  # there are 2 singular values above max(0.81, 1.5*0.81)

    # CUDA 11.6 issue failure https://github.com/pytorch/pytorch/issues/75391
    @skipCUDAIf(torch.version.cuda is not None
                and torch.version.cuda.split(".") == ["11", "6"], "There's a bug in CUDA 11.6")
    @skipCUDAIfNoMagma
    @skipCPUIfNoLapack
    @dtypes(*floating_and_complex_types())
    def test_matrix_rank_empty(self, device, dtype):
        matrix_rank = torch.linalg.matrix_rank

        # NumPy doesn't work for input with no elements
        def run_test(shape0, shape1, batch):
            a = torch.randn(*batch, shape0, shape1, dtype=dtype, device=device)
            rank_a = matrix_rank(a)
            expected = torch.zeros(batch, dtype=torch.int64, device=device)

            self.assertEqual(rank_a, matrix_rank(a.mH))

            aaH = torch.matmul(a, a.mH)
            rank_aaH = matrix_rank(aaH)
            rank_aaH_hermitian = matrix_rank(aaH, hermitian=True)
            self.assertEqual(rank_aaH, rank_aaH_hermitian)

            aHa = torch.matmul(a.mH, a)
            self.assertEqual(matrix_rank(aHa), matrix_rank(aHa, hermitian=True))

            self.assertEqual(rank_a, expected)
            self.assertEqual(matrix_rank(a, 0.01), expected)

            self.assertEqual(rank_aaH, expected)
            self.assertEqual(matrix_rank(aaH, 0.01), expected)

            self.assertEqual(rank_aaH_hermitian, expected)
            self.assertEqual(matrix_rank(aaH, 0.01, True), expected)

        batches = ((), (4, ), (3, 5, ))
        for batch in batches:
            run_test(0, 0, batch)
            run_test(0, 3, batch)
            run_test(3, 0, batch)

    @skipCUDAIfNoMagma
    @skipCPUIfNoLapack
    @dtypes(*floating_and_complex_types())
    def test_matrix_rank_out_errors_and_warnings(self, device, dtype):
        # dtypes should be safely castable
        a = torch.eye(2, dtype=dtype, device=device)
        out = torch.empty(0, dtype=torch.bool, device=device)
        with self.assertRaisesRegex(RuntimeError, "but got result with dtype Bool"):
            torch.linalg.matrix_rank(a, out=out)

        # device should match
        if torch.cuda.is_available():
            wrong_device = 'cpu' if self.device_type != 'cpu' else 'cuda'
            out = torch.empty(0, dtype=dtype, device=wrong_device)
            with self.assertRaisesRegex(RuntimeError, "tensors to be on the same device"):
                torch.linalg.matrix_rank(a, out=out)

        # if out tensor with wrong shape is passed a warning is given
        with warnings.catch_warnings(record=True) as w:
            out = torch.empty(3, dtype=dtype, device=device)
            # Trigger warning
            torch.linalg.matrix_rank(a, out=out)
            # Check warning occurs
            self.assertEqual(len(w), 1)
            self.assertTrue("An output with one or more elements was resized" in str(w[-1].message))

    @skipCUDAIfNoMagma
    @skipCPUIfNoLapack
    @dtypes(*floating_and_complex_types())
    def test_matrix_rank_basic(self, device, dtype):
        matrix_rank = torch.linalg.matrix_rank

        a = torch.eye(10, dtype=dtype, device=device)
        self.assertEqual(matrix_rank(a).item(), 10)
        self.assertEqual(matrix_rank(a, hermitian=True).item(), 10)

        a[5, 5] = 0
        self.assertEqual(matrix_rank(a).item(), 9)
        self.assertEqual(matrix_rank(a, hermitian=True).item(), 9)

    @skipCUDAIfNoMagma
    @skipCPUIfNoLapack
    @dtypes(*floating_and_complex_types())
    def test_old_matrix_rank(self, device, dtype):
        a = torch.eye(10, dtype=dtype, device=device)
        self.assertEqual(torch.matrix_rank(a).item(), 10)
        self.assertEqual(torch.matrix_rank(a, True).item(), 10)

        a[5, 5] = 0
        self.assertEqual(torch.matrix_rank(a).item(), 9)
        self.assertEqual(torch.matrix_rank(a, True).item(), 9)

        a = torch.randn(24, 42, dtype=dtype, device=device)
        self.assertEqual(torch.matrix_rank(a), torch.matrix_rank(a.t()))
        aaT = torch.mm(a, a.conj().t())
        self.assertEqual(torch.matrix_rank(aaT), torch.matrix_rank(aaT, True))
        aTa = torch.mm(a.conj().t(), a)
        self.assertEqual(torch.matrix_rank(aTa), torch.matrix_rank(aTa, True))

        a = torch.randn(35, 75, dtype=dtype, device=device)
        self.assertEqual(torch.matrix_rank(a), np.linalg.matrix_rank(a.cpu().numpy()))
        self.assertEqual(torch.matrix_rank(a, 0.01), np.linalg.matrix_rank(a.cpu().numpy(), 0.01))

        aaT = torch.mm(a, a.conj().t())
        self.assertEqual(torch.matrix_rank(aaT), np.linalg.matrix_rank(aaT.cpu().numpy()))
        self.assertEqual(torch.matrix_rank(aaT, 0.01), np.linalg.matrix_rank(aaT.cpu().numpy(), 0.01))

        if np.lib.NumpyVersion(np.__version__) >= '1.14.0':
            self.assertEqual(torch.matrix_rank(aaT, True), np.linalg.matrix_rank(aaT.cpu().numpy(), True))
            self.assertEqual(torch.matrix_rank(aaT, 0.01, True), np.linalg.matrix_rank(aaT.cpu().numpy(), 0.01, True))

    @onlyNativeDeviceTypes
    @dtypes(torch.double)
    # This tests only the cases where torch.chain_matmul differs from torch.linalg.multi_dot which this is an "alias" for.
    def test_chain_matmul(self, device, dtype):
        # chain_matmul accepts a single input tensor while multi_dot does not
        t = make_tensor((2, 2), dtype=dtype, device=device)
        self.assertEqual(t, torch.chain_matmul(t))
        with self.assertRaisesRegex(RuntimeError, r"chain_matmul\(\): Expected one or more matrices"):
            torch.chain_matmul()

        # chain_matmul expects all tensors to be 2D whereas multi_dot allows the first and last tensors to
        # be either 1D or 2D
        with self.assertRaisesRegex(RuntimeError, r"Tensor dimension is 1, expected 2 instead"):
            torch.chain_matmul(make_tensor(1, dtype=dtype, device=device), make_tensor(1, dtype=dtype, device=device))

    @onlyNativeDeviceTypes
    @dtypes(torch.double, torch.cdouble)
    def test_multi_dot(self, device, dtype):
        def check(*shapes):
            tensors = [make_tensor(shape, dtype=dtype, device=device) for shape in shapes]
            np_arrays = [tensor.cpu().numpy() for tensor in tensors]
            res = torch.linalg.multi_dot(tensors).cpu()
            ref = torch.from_numpy(np.array(np.linalg.multi_dot(np_arrays)))
            self.assertEqual(res, ref)

        # test for inputs with empty dimensions
        check([0], [0])
        check([2], [2, 0])
        check([1, 0], [0])
        check([0, 2], [2, 1])
        check([2, 2], [2, 0])
        check([2, 0], [0, 3])
        check([0, 0], [0, 1])
        check([4, 2], [2, 0], [0, 3], [3, 2])

        # test variable output shapes
        check([2], [2])
        check([1, 2], [2])
        check([2], [2, 1])
        check([1, 2], [2, 1])
        check([3, 2], [2, 4])

        # test multiple input tensors
        check([3], [3, 4], [4, 2], [2, 5], [5])
        check([1, 2], [2, 2], [2, 3], [3, 1])

        # test large tensors
        check([10, 100], [100, 5], [5, 50])
        check([10, 20], [20, 30], [30, 5])

    @onlyNativeDeviceTypes
    @dtypes(torch.float)
    def test_multi_dot_errors(self, device, dtype):
        def check(tensors, out, msg):
            with self.assertRaisesRegex(RuntimeError, msg):
                torch.linalg.multi_dot(tensors, out=out)

        a = make_tensor(2, dtype=dtype, device=device)

        check([], None, "expected at least 2 tensors")
        check([a], None, "expected at least 2 tensors")

        check([torch.tensor(1, device=device, dtype=dtype), a], None, "the first tensor must be 1D or 2D")
        check([a, torch.tensor(1, device=device, dtype=dtype)], None, "the last tensor must be 1D or 2D")

        check([a, a, a], None, "tensor 1 must be 2D")
        check([a, make_tensor((2, 2, 2), dtype=dtype, device=device), a], None, "tensor 1 must be 2D")

        check([a, make_tensor(2, dtype=torch.double, device=device)], None, "all tensors must have be the same dtype")
        check([a, a], torch.empty(0, device=device, dtype=torch.double), "expected out tensor to have dtype")

        if self.device_type == 'cuda':
            check([a, make_tensor(2, dtype=dtype, device="cpu")], None, "all tensors must be on the same device")
            check([a, a], torch.empty(0, dtype=dtype), "expected out tensor to be on device")

        check([a, make_tensor(3, dtype=dtype, device=device)], None, "cannot be multiplied")
        check([a, make_tensor((3, 2), dtype=dtype, device=device), a], None, "cannot be multiplied")

    @precisionOverride({torch.float32: 5e-6, torch.complex64: 5e-6})
    @skipCUDAIfNoCusolver
    @skipCPUIfNoLapack
    @dtypes(*floating_and_complex_types())
    def test_qr(self, device, dtype):
        def run_test(tensor_dims, some):
            A = torch.randn(*tensor_dims, dtype=dtype, device=device)
            Q, R = torch.qr(A, some=some)

            # Check0: Q[-2:] = (m, n_columns), R[-2:] = (n_columns, n)
            m, n = tensor_dims[-2:]
            n_columns = m if (not some) and m > n else min(m, n)
            self.assertEqual(Q.size(-2), m)
            self.assertEqual(R.size(-1), n)
            self.assertEqual(Q.size(-1), n_columns)

            A_ = A.cpu().numpy()
            Q_ = Q.cpu().numpy()
            R_ = R.cpu().numpy()

            # Check1: A = QR
            self.assertEqual(A_, np.matmul(Q_, R_))

            # Check2: A = QR (with out)
            Q_out, R_out = torch.full_like(Q, math.nan), torch.full_like(R, math.nan)
            torch.qr(A, some=some, out=(Q_out, R_out))
            Q_out_ = Q_out.cpu().numpy()
            R_out_ = R_out.cpu().numpy()
            self.assertEqual(A_, np.matmul(Q_out_, R_out_))

            # Check3: Q == Q_out, R == R_out
            self.assertEqual(Q_, Q_out_)
            self.assertEqual(R_, R_out_)

            # Check4: Q^{T}Q = I, triu(R) = R
            eye = torch.eye(n_columns, device=device, dtype=dtype).expand(Q.shape[:-2] + (n_columns, n_columns)).cpu().numpy()
            self.assertEqual(np.matmul(Q_.swapaxes(-1, -2).conj(), Q_), eye)
            self.assertEqual(R.triu(), R)

        tensor_dims_list = [(0, 5), (0, 0), (5, 0),  # Empty Tensors
                            (2, 1, 0, 5), (2, 1, 0, 0), (2, 1, 5, 0), (2, 0, 5, 5),  # Batched empty Tensors
                            (3, 5), (5, 5), (5, 3),  # Single matrix
                            (7, 3, 5), (7, 5, 5), (7, 5, 3),  # 3-dim Tensors
                            (7, 5, 3, 5), (7, 5, 5, 5), (7, 5, 5, 3)]  # 4-dim Tensors
        for tensor_dims, some in itertools.product(tensor_dims_list, [True, False]):
            run_test(tensor_dims, some)

    @skipCUDAIfNoCusolver
    @skipCPUIfNoLapack
    @dtypes(torch.float, torch.double, torch.cfloat, torch.cdouble)
    def test_qr_vs_numpy(self, device, dtype):
        """
        test torch.linalg.qr vs numpy.linalg.qr
        """
        sizes_to_test = [
            (7, 5),
            (5, 7),
            (5, 0),    # empty
            (0, 5),    # empty
        ]
        for size in sizes_to_test:
            t = torch.randn(size, device=device, dtype=dtype)
            np_t = t.cpu().numpy()
            for mode in ['reduced', 'complete']:
                exp_q, exp_r = np.linalg.qr(np_t, mode=mode)
                q, r = torch.linalg.qr(t, mode=mode)
                self.assertEqual(q, exp_q)
                self.assertEqual(r, exp_r)
            #
            # for mode='r' we need a special logic because numpy returns only r
            exp_r = np.linalg.qr(np_t, mode='r')
            q, r = torch.linalg.qr(t, mode='r')
            # check that q is empty
            self.assertEqual(q.shape, (0,))
            self.assertEqual(q.dtype, t.dtype)
            self.assertEqual(q.device, t.device)
            # check r
            self.assertEqual(r, exp_r)

    @skipCUDAIfNoCusolver
    @skipCPUIfNoLapack
    @dtypes(torch.float)
    def test_linalg_qr_autograd_errors(self, device, dtype):
        # torch.linalg.qr(mode='r') returns only 'r' and discards 'q', but
        # without 'q' you cannot compute the backward pass. Check that
        # linalg_qr_backward complains cleanly in that case.
        inp = torch.randn((5, 7), device=device, dtype=dtype, requires_grad=True)
        q, r = torch.linalg.qr(inp, mode='r')
        self.assertEqual(q.shape, (0,))  # empty tensor
        b = torch.sum(r)
        with self.assertRaisesRegex(RuntimeError,
                                    "The derivative of linalg.qr depends on Q"):
            b.backward()
        #
        inp = torch.randn((7, 5), device=device, dtype=dtype, requires_grad=True)
        q, r = torch.linalg.qr(inp, mode='complete')
        b = torch.sum(r)
        with self.assertRaisesRegex(RuntimeError,
                                    "The QR decomposition is not differentiable when mode='complete' and nrows > ncols"):
            b.backward()

    @skipCUDAIfNoCusolver
    @skipCPUIfNoLapack
    @dtypes(torch.float, torch.double, torch.cfloat, torch.cdouble)
    def test_qr_batched(self, device, dtype):
        """
        test torch.linalg.qr vs numpy.linalg.qr. We need some special logic
        because numpy does not support batched qr
        """
        def np_qr_batched(a, mode):
            """poor's man batched version of np.linalg.qr"""
            all_q = []
            all_r = []
            for matrix in a:
                result = np.linalg.qr(matrix, mode=mode)
                if mode == 'r':
                    all_r.append(result)
                else:
                    q, r = result
                    all_q.append(q)
                    all_r.append(r)
            if mode == 'r':
                return np.array(all_r)
            else:
                return np.array(all_q), np.array(all_r)

        t = torch.randn((3, 7, 5), device=device, dtype=dtype)
        np_t = t.cpu().numpy()
        for mode in ['reduced', 'complete']:
            exp_q, exp_r = np_qr_batched(np_t, mode=mode)
            q, r = torch.linalg.qr(t, mode=mode)
            self.assertEqual(q, exp_q)
            self.assertEqual(r, exp_r)
        # for mode='r' we need a special logic because numpy returns only r
        exp_r = np_qr_batched(np_t, mode='r')
        q, r = torch.linalg.qr(t, mode='r')
        # check that q is empty
        self.assertEqual(q.shape, (0,))
        self.assertEqual(q.dtype, t.dtype)
        self.assertEqual(q.device, t.device)
        # check r
        self.assertEqual(r, exp_r)

    @skipCUDAIfNoCusolver
    @skipCPUIfNoLapack
    @dtypes(torch.float)
    def test_qr_error_cases(self, device, dtype):
        t1 = torch.randn(5, device=device, dtype=dtype)
        with self.assertRaisesRegex(RuntimeError, 'linalg.qr: The input tensor A must have at least 2 dimensions.'):
            torch.linalg.qr(t1)
        t2 = torch.randn((5, 7), device=device, dtype=dtype)
        with self.assertRaisesRegex(RuntimeError, "qr received unrecognized mode 'hello'"):
            torch.linalg.qr(t2, mode='hello')

    def _check_einsum(self, *args, np_args=None):
        if np_args is None:
            np_args = [arg.cpu().numpy() if isinstance(arg, torch.Tensor) else arg for arg in args]
        res = torch.einsum(*args)
        ref = np.einsum(*np_args)
        self.assertEqual(torch.from_numpy(np.array(ref)), res)

    @dtypes(torch.double, torch.cdouble)
    def test_einsum(self, device, dtype):
        # Test cases from https://gist.github.com/rockt/15ee013889d65342088e9260a377dc8f
        x = make_tensor((5,), dtype=dtype, device=device)
        y = make_tensor((7,), dtype=dtype, device=device)
        A = make_tensor((3, 5), dtype=dtype, device=device)
        B = make_tensor((2, 5), dtype=dtype, device=device)
        C = make_tensor((2, 3, 5), dtype=dtype, device=device)
        D = make_tensor((2, 5, 7), dtype=dtype, device=device)
        E = make_tensor((7, 9), dtype=dtype, device=device)
        F = make_tensor((2, 3, 3, 5), dtype=dtype, device=device)
        G = make_tensor((5, 4, 6), dtype=dtype, device=device)
        H = make_tensor((4, 4), dtype=dtype, device=device)
        I = make_tensor((2, 3, 2), dtype=dtype, device=device)

        # Vector operations
        self._check_einsum('i->', x)                     # sum
        self._check_einsum('i,i->', x, x)                # dot
        self._check_einsum('i,i->i', x, x)               # vector element-wisem mul
        self._check_einsum('i,j->ij', x, y)              # outer

        # Matrix operations
        self._check_einsum("ij->ji", A)                  # transpose
        self._check_einsum("ij->j", A)                   # row sum
        self._check_einsum("ij->i", A)                   # col sum
        self._check_einsum("ij,ij->ij", A, A)            # matrix element-wise mul
        self._check_einsum("ij,j->i", A, x)              # matrix vector multiplication
        self._check_einsum("ij,kj->ik", A, B)            # matmul
        self._check_einsum("ij,ab->ijab", A, E)          # matrix outer product

        # Tensor operations
        self._check_einsum("Aij,Ajk->Aik", C, D)         # batch matmul
        self._check_einsum("ijk,jk->i", C, A)            # tensor matrix contraction
        self._check_einsum("aij,jk->aik", D, E)          # tensor matrix contraction
        self._check_einsum("abCd,dFg->abCFg", F, G)      # tensor tensor contraction
        self._check_einsum("ijk,jk->ik", C, A)           # tensor matrix contraction with double indices
        self._check_einsum("ijk,jk->ij", C, A)           # tensor matrix contraction with double indices
        self._check_einsum("ijk,ik->j", C, B)            # non contiguous
        self._check_einsum("ijk,ik->jk", C, B)           # non contiguous with double indices

        # Test diagonals
        self._check_einsum("ii", H)                      # trace
        self._check_einsum("ii->i", H)                   # diagonal
        self._check_einsum('iji->j', I)                  # non-contiguous trace
        self._check_einsum('ngrg...->nrg...', make_tensor((2, 1, 3, 1, 4), dtype=dtype, device=device))

        # Test ellipsis
        self._check_einsum("i...->...", H)
        self._check_einsum("ki,...k->i...", A.t(), B)
        self._check_einsum("k...,jk->...", A.t(), B)
        self._check_einsum('...ik, ...j -> ...ij', C, x)
        self._check_einsum('Bik,k...j->i...j', C, make_tensor((5, 3), dtype=dtype, device=device))
        self._check_einsum('i...j, ij... -> ...ij', C, make_tensor((2, 5, 2, 3), dtype=dtype, device=device))

        # torch.bilinear with noncontiguous tensors
        l = make_tensor((5, 10), dtype=dtype, device=device, noncontiguous=True)
        r = make_tensor((5, 20), dtype=dtype, device=device, noncontiguous=True)
        w = make_tensor((15, 10, 20), dtype=dtype, device=device)
        self._check_einsum("bn,anm,bm->ba", l, w, r)

        # with strided tensors
        self._check_einsum("bn,Anm,bm->bA", l[:, ::2], w[:, ::2, ::2], r[:, ::2])

    @dtypes(torch.double, torch.cdouble)
    def test_einsum_sublist_format(self, device, dtype):
        x = make_tensor((5,), dtype=dtype, device=device)
        y = make_tensor((7,), dtype=dtype, device=device)
        A = make_tensor((3, 5), dtype=dtype, device=device)
        B = make_tensor((2, 5), dtype=dtype, device=device)
        C = make_tensor((2, 1, 3, 1, 4), dtype=dtype, device=device)

        self._check_einsum(x, [0])
        self._check_einsum(x, [0], [])
        self._check_einsum(x, [0], y, [1], [0, 1])
        self._check_einsum(A, [0, 1], [1, 0])
        self._check_einsum(A, [0, 1], x, [1], [0])
        self._check_einsum(A, [0, 1], B, [2, 1])
        self._check_einsum(A, [0, 1], B, [2, 1], [0, 2])
        self._check_einsum(C, [0, 1, 2, 1, Ellipsis], [0, 2, 1, Ellipsis])
        self._check_einsum(A.t(), [0, 1], B, [Ellipsis, 0])
        self._check_einsum(A.t(), [0, 1], B, [Ellipsis, 0], [1, Ellipsis])
        self._check_einsum(A.t(), [0, Ellipsis], B, [1, 0], [Ellipsis])

        # torch.bilinear with noncontiguous tensors
        l = make_tensor((5, 10), dtype=dtype, device=device, noncontiguous=True)
        r = make_tensor((5, 20), dtype=dtype, device=device, noncontiguous=True)
        w = make_tensor((15, 10, 20), dtype=dtype, device=device)
        self._check_einsum(l, [40, 41], w, [2, 41, 50], r, [40, 50], [40, 2])

    @dtypes(torch.double, torch.cdouble)
    def test_einsum_random(self, device, dtype):
        def convert_label(label):
            if label == ...:
                return '...'
            elif label < 26:
                return chr(ord('A') + label)
            else:
                return chr(ord('a') + label - 26)

        def convert_sublist(sublist):
            return ''.join(convert_label(label) for label in sublist)

        def test(n=10,                       # how many tests to generate
                 n_labels=5,                 # how many labels available
                 min_ops=1, max_ops=3,       # min and max number of operands per test
                 min_dims=1, max_dims=3,     # min and max number of dimensions per operand
                 min_size=1, max_size=8,    # min and max size of each dimension
                 max_out_dim=3,              # max number of dimensions for the output
                 enable_diagonals=True,      # controls if labels can be repeated for diagonals
                 ellipsis_prob=0.5,          # probability of including ellipsis in operand
                 broadcasting_prob=0.1):     # probability of turning some dim sizes 1 for broadcasting

            all_labels = torch.arange(52)

            assert 0 <= n
            assert 0 <= n_labels < len(all_labels)
            assert 0 < min_ops <= max_ops
            assert 0 <= min_dims <= max_dims
            assert 0 <= min_size <= max_size
            assert 0 <= max_out_dim
            assert enable_diagonals or max_dims <= n_labels

            for _ in range(n):

                # Select a subset of labels for this test and give them random sizes
                possible_labels = all_labels[torch.randperm(len(all_labels))[:n_labels]]
                labels_size = torch.randint_like(all_labels, min_size, max_size + 1)
                ellipsis_shape = torch.randint(min_size, max_size + 1, (max_dims - min_dims,))

                operands = []
                sublists = []

                ell_size = 0
                valid_labels = set()

                # create random input operands
                for _ in range(random.randint(min_ops, max_ops)):
                    n_dim = random.randint(min_dims, max_dims)
                    labels_idx = torch.ones(len(possible_labels)).multinomial(n_dim, enable_diagonals)
                    labels = possible_labels[labels_idx]
                    valid_labels.update(labels.tolist())
                    shape = labels_size[labels]

                    # turn some dimensions to size 1 for testing broadcasting
                    mask = Binomial(probs=broadcasting_prob).sample((n_dim,))
                    broadcast_labels = torch.unique(labels[mask == 1])
                    shape[(labels[..., None] == broadcast_labels).any(-1)] = 1

                    labels = labels.tolist()
                    shape = shape.tolist()

                    # include ellipsis if not all dimensions were assigned a label already
                    if n_dim < max_dims and torch.rand(1) < ellipsis_prob:
                        ell_num_dim = random.randint(1, max_dims - n_dim)
                        ell_size = max(ell_size, ell_num_dim)
                        ell_shape = ellipsis_shape[-ell_num_dim:]
                        # again, turn some dimensions to size 1 for broadcasting
                        mask = Binomial(probs=broadcasting_prob).sample((ell_num_dim,))
                        ell_shape[mask == 1] = 1
                        ell_index = random.randint(0, n_dim)
                        shape[ell_index:ell_index] = ell_shape
                        labels.insert(ell_index, ...)

                    operands.append(make_tensor(shape, dtype=dtype, device=device))
                    sublists.append(labels)

                # NumPy has a bug with the sublist format so for now we compare PyTorch sublist
                # implementation against the equation format implementation of NumPy
                # see https://github.com/numpy/numpy/issues/10926
                np_operands = [op.cpu().numpy() for op in operands]

                # test equation format
                equation = ','.join(convert_sublist(l) for l in sublists)
                self._check_einsum(equation, *operands, np_args=(equation, *np_operands))

                # test sublist format
                args = [*itertools.chain(*zip(operands, sublists))]
                self._check_einsum(*args, np_args=(equation, *np_operands))

                # generate an explicit output
                out_sublist = []
                num_out_labels = max(0, random.randint(0, min(max_out_dim, len(valid_labels))) - ell_size)
                if num_out_labels > 0:
                    out_labels_idx = torch.ones(len(valid_labels)).multinomial(num_out_labels)
                    out_sublist = torch.tensor(list(valid_labels))[out_labels_idx].tolist()
                out_sublist.insert(random.randint(0, num_out_labels), ...)

                # test equation format with explicit output
                equation += '->' + convert_sublist(out_sublist)
                self._check_einsum(equation, *operands, np_args=(equation, *np_operands))

                # test sublist format with explicit output
                args.append(out_sublist)
                self._check_einsum(*args, np_args=(equation, *np_operands))

        test(100)

    def test_einsum_corner_cases(self, device):
        def check(equation, *operands, expected_output):
            tensors = [torch.tensor(operand, device=device, dtype=torch.float32) if not isinstance(operand, tuple)
                       else make_tensor(operand, dtype=torch.float32, device=device) for operand in operands]
            output = torch.einsum(equation, tensors)
            self.assertEqual(output, torch.tensor(expected_output, dtype=torch.float32, device=device))

        # Test equation variantions
        check(' ', 1, expected_output=1)
        check(' -> ', 1, expected_output=1)
        check(' , ', 2, 2, expected_output=4)
        check(' , , ', 2, 2, 2, expected_output=8)
        check(' , -> ', 2, 2, expected_output=4)
        check(' i ', [1], expected_output=[1])
        check(' i -> ', [1], expected_output=1)
        check(' i -> i ', [1], expected_output=[1])
        check(' i , i ', [2], [2], expected_output=4)
        check(' i , i -> i ', [2], [2], expected_output=[4])

        # Test tensors with 0 size dimensions
        check('i', [], expected_output=[])
        check(' i j -> j', [[], []], expected_output=[])
        check('ij->i', [[], []], expected_output=[0., 0.])
        check(' i j k  ,  k  -> i j ', (3, 0, 6), (6,), expected_output=[[], [], []])

        # Test broadcasting
        check('i,j', [2], [1, 2], expected_output=[[2, 4]])
        check('i,ij->ij', [1, 2], [[1, 2, 3], [2, 3, 4]], expected_output=[[1, 2, 3], [4, 6, 8]])

        # Test ellipsis broadcasting
        check('...', 1, expected_output=1)
        check('...->', 1, expected_output=1)
        check('...->...', 1, expected_output=1)
        check('...', [1], expected_output=[1])
        check('...->', [1], expected_output=1)
        check('z...->z', [1], expected_output=[1])
        check('Z...->...Z', [1], expected_output=[1])
        check('...a->', [[2], [4]], expected_output=6)
        check('a...b->ab', [[[1], [2]], [[3], [4]]], expected_output=[[3], [7]])

    def test_einsum_error_cases(self, device):
        def check(*args, regex, exception=RuntimeError):
            with self.assertRaisesRegex(exception, r'einsum\(\):.*' + regex):
                torch.einsum(*args)

        x = make_tensor((2,), dtype=torch.float32, device=device)
        y = make_tensor((2, 3), dtype=torch.float32, device=device)

        check('', [], regex=r'at least one operand', exception=ValueError)
        check('. ..', [x], regex=r'found \'.\' for operand 0 that is not part of any ellipsis')
        check('... ...', [x], regex=r'found \'.\' for operand 0 for which an ellipsis was already found')
        check('1', [x], regex=r'invalid subscript given at index 0')
        check(',', [x], regex=r'fewer operands were provided than specified in the equation')
        check('', [x, x], regex=r'more operands were provided than specified in the equation')
        check('', [x], regex=r'the number of subscripts in the equation \(0\) does not match the number '
              r'of dimensions \(1\) for operand 0 and no ellipsis was given')
        check('ai', [x], regex=r'the number of subscripts in the equation \(2\) does not match the number '
              r'of dimensions \(1\) for operand 0 and no ellipsis was given')
        check('ai...', [x], regex=r'the number of subscripts in the equation \(2\) is more than the number '
              r'of dimensions \(1\) for operand 0')
        check('a->... .', [x], regex=r'found \'.\' for output but an ellipsis \(...\) was already found')
        check('a->..', [x], regex=r'found \'.\' for output that is not part of any ellipsis \(...\)')
        check('a->1', [x], regex=r'invalid subscript given at index 3')
        check('a->aa', [x], regex=r'output subscript a appears more than once in the output')
        check('a->i', [x], regex=r'output subscript i does not appear in the equation for any input operand')
        check('aa', [y], regex=r'subscript a is repeated for operand 0 but the sizes don\'t match, 3 != 2')
        check('a, ba', [x, y], regex=r'operands do not broadcast with remapped shapes \[original->remapped\]: '
              r'\[2\]->\[1, 2\] \[2, 3\]->\[2, 3\]')

        check(x, [-1], regex=r'not within the valid range \[0, 52\)', exception=ValueError)
        check(x, [52], regex=r'not within the valid range \[0, 52\)', exception=ValueError)

    def _gen_shape_inputs_linalg_triangular_solve(self, shape, dtype, device, well_conditioned=False):
        make_arg = partial(make_tensor, dtype=dtype, device=device)
        make_randn = partial(torch.randn, dtype=dtype, device=device)
        b, n, k = shape
        for left, uni, expand_a, tr_a, conj_a, expand_b, tr_b, conj_b in product((True, False), repeat=8):
            # expand means that we generate a batch of matrices with a stride of zero in the batch dimension
            if (conj_a or conj_b) and not dtype.is_complex:
                continue
            # We just expand on the batch size
            if (expand_a or expand_b) and b == 1:
                continue

            size_a = (b, n, n) if left else (b, k, k)
            size_b = (b, n, k) if not tr_b else (b, k, n)

            # If expand_a or expand_b, we'll expand them to the correct size later
            if b == 1 or expand_a:
                size_a = size_a[1:]
            if b == 1 or expand_b:
                size_b = size_b[1:]

            if well_conditioned:
                PLU = torch.linalg.lu(make_randn(*size_a))
                if uni:
                    # A = L from PLU
                    A = PLU[1].transpose(-2, -1).contiguous()
                else:
                    # A = U from PLU
                    A = PLU[2].contiguous()
            else:
                A = make_arg(size_a)
                A.triu_()

            diag = A.diagonal(0, -2, -1)
            if uni:
                diag.fill_(1.)
            else:
                diag[diag.abs() < 1e-6] = 1.

            B = make_arg(size_b)

            if tr_a:
                A.transpose_(-2, -1)
            if tr_b:
                B.transpose_(-2, -1)
            if conj_a:
                A = A.conj()
            if conj_b:
                B = B.conj()
            if expand_a:
                A = A.expand(b, *size_a)
            if expand_b:
                B = B.expand(b, n, k)
            yield A, B, left, not tr_a, uni

    def _test_linalg_solve_triangular(self, A, B, upper, left, uni):
        X = torch.linalg.solve_triangular(A, B, upper=upper, left=left, unitriangular=uni)
        if left:
            self.assertEqual(A @ X, B)
        else:
            self.assertEqual(X @ A, B)
        out = B
        # B may be expanded
        if not B.is_contiguous() and not B.transpose(-2, -1).is_contiguous():
            out = B.clone()
        torch.linalg.solve_triangular(A, B, upper=upper, left=left, unitriangular=uni, out=out)
        self.assertEqual(X, out)

    @dtypes(*floating_and_complex_types())
    @precisionOverride({torch.float32: 1e-1, torch.complex64: 1e-1,
                        torch.float64: 1e-8, torch.complex128: 1e-8})
    def test_linalg_solve_triangular(self, device, dtype):
        # This exercises the API + BLAS CPU + batched cuBLAS
        ks = (3, 1, 0)
        ns = (5, 0)
        bs = (1, 2, 0)

        gen_inputs = self._gen_shape_inputs_linalg_triangular_solve
        for b, n, k in product(bs, ns, ks):
            for A, B, left, upper, uni in gen_inputs((b, n, k), dtype, device):
                self._test_linalg_solve_triangular(A, B, upper, left, uni)

    @onlyCUDA
    @skipCUDAIfNoMagma  # Magma needed for the PLU decomposition
    @skipCUDAIfRocm  # There is a memory access bug in rocBLAS in the (non-batched) solve_triangular
    @skipCUDAVersionIn([(11, 3), (11, 5), (11, 6)])  # Tracked in https://github.com/pytorch/pytorch/issues/70111
    @dtypes(*floating_and_complex_types())
    @precisionOverride({torch.float32: 1e-2, torch.complex64: 1e-2,
                        torch.float64: 1e-8, torch.complex128: 1e-8})
    def test_linalg_solve_triangular_large(self, device, dtype):
        # Exercises magma and cublas
        magma = (9, 513, 1)
        iterative_cublas = (2, 64, 1)

        gen_inputs = self._gen_shape_inputs_linalg_triangular_solve
        for shape in (magma, iterative_cublas):
            for A, B, left, upper, uni in gen_inputs(shape, dtype, device, well_conditioned=True):
                self._test_linalg_solve_triangular(A, B, upper, left, uni)

    @dtypes(*floating_and_complex_types())
    @precisionOverride({torch.float32: 1e-2, torch.complex64: 1e-2,
                        torch.float64: 1e-8, torch.complex128: 1e-8})
    def test_linalg_solve_triangular_broadcasting(self, device, dtype):
        make_arg = partial(make_tensor, dtype=dtype, device=device)

        sizes = (((2, 1, 3, 4, 4), (2, 1, 3, 4, 6)),
                 ((2, 1, 3, 4, 4), (4, 6)),
                 ((4, 4), (2, 1, 3, 4, 2)),
                 ((1, 3, 1, 4, 4), (2, 1, 3, 4, 5)))
        for size_A, size_B in sizes:
            for left, upper, uni in itertools.product([True, False], repeat=3):
                A = make_arg(size_A)
                if upper:
                    A.triu_()
                else:
                    A.tril_()
                diag = A.diagonal(0, -2, -1)
                if uni:
                    diag.fill_(1.)
                else:
                    diag[diag.abs() < 1e-6] = 1.
                B = make_arg(size_B)
                if not left:
                    B.transpose_(-2, -1)

                X = torch.linalg.solve_triangular(A, B, upper=upper, left=left, unitriangular=uni)
                if left:
                    B_other = A @ X
                else:
                    B_other = X @ A

                self.assertEqual(*torch.broadcast_tensors(B, B_other))

    def triangular_solve_test_helper(self, A_dims, b_dims, upper, unitriangular,
                                     device, dtype):
        triangle_function = torch.triu if upper else torch.tril
        b = torch.randn(*b_dims, dtype=dtype, device=device)
        A = torch.randn(*A_dims, dtype=dtype, device=device)
        # create positive definite matrix
        A = torch.matmul(A, A.mT)
        A_triangular = triangle_function(A)
        if unitriangular:
            A_triangular.diagonal(dim1=-2, dim2=-1).fill_(1.)
        return b, A_triangular

    @skipCUDAIfNoMagma
    @skipCPUIfNoLapack
    @dtypes(*floating_and_complex_types())
    @precisionOverride({torch.float32: 1e-3, torch.complex64: 1e-3,
                        torch.float64: 1e-8, torch.complex128: 1e-8})
    def test_triangular_solve(self, device, dtype):
        ks = [0, 1, 3]
        ns = [0, 5]
        for k, n, (upper, unitriangular, transpose) in itertools.product(ks, ns,
                                                                         itertools.product([True, False], repeat=3)):
            b, A = self.triangular_solve_test_helper((n, n), (n, k), upper,
                                                     unitriangular, device, dtype)
            x = torch.triangular_solve(b, A, upper=upper, unitriangular=unitriangular, transpose=transpose)[0]
            if transpose:
                self.assertEqual(b, np.matmul(A.t().cpu(), x.cpu()))
            else:
                self.assertEqual(b, np.matmul(A.cpu(), x.cpu()))

    @skipCPUIfNoLapack
    @skipCUDAIfNoMagma
    @dtypes(*floating_and_complex_types())
    @precisionOverride({torch.float32: 1e-3, torch.complex64: 1e-3,
                        torch.float64: 1e-8, torch.complex128: 1e-8})
    def test_triangular_solve_batched(self, device, dtype):
        def triangular_solve_batch_helper(A_dims, b_dims, upper, unitriangular, transpose):
            b, A = self.triangular_solve_test_helper(A_dims, b_dims, upper,
                                                     unitriangular, device, dtype)
            x_exp_list = []
            for i in range(b_dims[0]):
                x_exp_list.append(torch.triangular_solve(b[i], A[i], upper=upper,
                                                         unitriangular=unitriangular,
                                                         transpose=transpose)[0])
            x_exp = torch.stack(x_exp_list)  # Stacked output
            x_act = torch.triangular_solve(b, A, upper=upper,
                                           unitriangular=unitriangular,
                                           transpose=transpose)[0]  # Actual output
            self.assertEqual(x_act, x_exp)  # Equality check
            if transpose:
                A = A.mT

            Ax = np.matmul(A.cpu(), x_act.cpu())
            self.assertEqual(b, Ax)

        def triangular_solve_zero_batch_helper(A_dims, b_dims, upper, unitriangular, transpose):
            b, A = self.triangular_solve_test_helper(A_dims, b_dims, upper,
                                                     unitriangular, device, dtype)
            x = torch.triangular_solve(b, A, upper=upper,
                                       unitriangular=unitriangular,
                                       transpose=transpose)[0]
            self.assertTrue(x.shape == b.shape)

        for upper, unitriangular, transpose in itertools.product([True, False], repeat=3):
            batchsize = 3
            triangular_solve_batch_helper((batchsize, 5, 5), (batchsize, 5, 10),
                                          upper, unitriangular, transpose)

            # test empty input
            triangular_solve_batch_helper((batchsize, 0, 0), (batchsize, 0, 10),
                                          upper, unitriangular, transpose)
            triangular_solve_batch_helper((batchsize, 0, 0), (batchsize, 0, 0),
                                          upper, unitriangular, transpose)

            # test zero batch case
            batchsize = 0
            triangular_solve_zero_batch_helper((batchsize, 5, 5), (batchsize, 5, 10),
                                               upper, unitriangular, transpose)


    @slowTest
    @skipCUDAIfNoMagma
    @skipCPUIfNoLapack
    @dtypes(*floating_and_complex_types())
    @precisionOverride({torch.float32: 1e-3, torch.complex64: 1e-3,
                        torch.float64: 1e-8, torch.complex128: 1e-8})
    def test_triangular_solve_batched_many_batches(self, device, dtype):
        for upper, transpose, unitriangular in itertools.product([True, False], repeat=3):
            # test batched A case
            b, A = self.triangular_solve_test_helper((256, 256, 5, 5), (5, 1),
                                                     upper, unitriangular, device, dtype)
            x, _ = torch.triangular_solve(b, A,
                                          upper=upper, transpose=transpose, unitriangular=unitriangular)
            if transpose:
                A = A.mT

            Ax = torch.matmul(A, x)

            rtol = 1e-2 if dtype in [torch.float32, torch.complex64] else self.precision
            self.assertEqual(Ax, b.expand_as(Ax), atol=self.precision, rtol=rtol)

            # test batched b case
            b, A = self.triangular_solve_test_helper((3, 3), (512, 512, 3, 1),
                                                     upper, unitriangular, device, dtype)
            x, _ = torch.triangular_solve(b, A, upper=upper, transpose=transpose,
                                          unitriangular=unitriangular)
            if transpose:
                A = A.mT

            self.assertEqual(torch.matmul(A, x), b)

    @skipCUDAIfNoMagma
    @skipCPUIfNoLapack
    @unittest.skipIf(not TEST_SCIPY, "SciPy not found")
    @dtypes(*floating_and_complex_types())
    def test_triangular_solve_batched_broadcasting(self, device, dtype):
        from scipy.linalg import solve_triangular as tri_solve

        def scipy_tri_solve_batched(A, B, upper, trans, diag):
            batch_dims_A, batch_dims_B = A.shape[:-2], B.shape[:-2]
            single_dim_A, single_dim_B = A.shape[-2:], B.shape[-2:]
            expand_dims = tuple(torch._C._infer_size(torch.Size(batch_dims_A),
                                                     torch.Size(batch_dims_B)))
            expand_A = np.broadcast_to(A, expand_dims + single_dim_A)
            expand_B = np.broadcast_to(B, expand_dims + single_dim_B)
            flat_A = expand_A.reshape((-1,) + single_dim_A)
            flat_B = expand_B.reshape((-1,) + single_dim_B)
            flat_X = np.vstack([tri_solve(a, b, lower=(not upper), trans=int(trans), unit_diagonal=diag)
                                for a, b in zip(flat_A, flat_B)])
            return flat_X.reshape(expand_B.shape)

        def run_test(A_dims, b_dims, device, upper, transpose, unitriangular):
            b, A = self.triangular_solve_test_helper(A_dims, b_dims, upper,
                                                     unitriangular, device, dtype)
            x_exp = torch.as_tensor(scipy_tri_solve_batched(A.cpu().numpy(), b.cpu().numpy(),
                                                            upper, transpose, unitriangular))
            x = torch.triangular_solve(b, A, upper=upper, transpose=transpose, unitriangular=unitriangular)[0]

            self.assertEqual(x, x_exp.to(device))

        for upper, transpose, unitriangular in itertools.product([True, False], repeat=3):
            # test against scipy.linalg.solve_triangular
            run_test((2, 1, 3, 4, 4), (2, 1, 3, 4, 6), device, upper, transpose, unitriangular)  # no broadcasting
            run_test((2, 1, 3, 4, 4), (4, 6), device, upper, transpose, unitriangular)  # broadcasting b
            run_test((4, 4), (2, 1, 3, 4, 2), device, upper, transpose, unitriangular)  # broadcasting A
            run_test((1, 3, 1, 4, 4), (2, 1, 3, 4, 5), device, upper, transpose, unitriangular)  # broadcasting A & b

    @skipCUDAIfNoMagma
    @skipCPUIfNoLapack
    @dtypes(*floating_and_complex_types())
    def test_triangular_solve_out_errors_and_warnings(self, device, dtype):
        # dtypes should be safely castable
        a = torch.eye(2, dtype=dtype, device=device)
        b = torch.randn(2, 1, dtype=dtype, device=device)
        out = torch.empty_like(b).to(torch.int)
        clone_a = torch.empty_like(a)
        with self.assertRaisesRegex(RuntimeError, "Expected out tensor to have dtype"):
            torch.triangular_solve(b, a, out=(out, clone_a))

        out = torch.empty_like(b)
        clone_a = clone_a.to(torch.int)
        with self.assertRaisesRegex(RuntimeError, "Expected out tensor to have dtype"):
            torch.triangular_solve(b, a, out=(out, clone_a))

        # device should match
        if torch.cuda.is_available():
            wrong_device = 'cpu' if self.device_type != 'cpu' else 'cuda'
            out = torch.empty(0, dtype=dtype, device=wrong_device)
            clone_a = torch.empty_like(a)
            with self.assertRaisesRegex(RuntimeError, "tensors to be on the same device"):
                torch.triangular_solve(b, a, out=(out, clone_a))
            out = torch.empty(0, dtype=dtype, device=device)
            clone_a = torch.empty_like(a).to(wrong_device)
            with self.assertRaisesRegex(RuntimeError, "tensors to be on the same device"):
                torch.triangular_solve(b, a, out=(out, clone_a))

        # Trigger the WARN_ONCE deprecation error
        torch.triangular_solve(b, a)

        # if out tensor with wrong shape is passed a warning is given
        with warnings.catch_warnings(record=True) as w:
            out = torch.empty(1, dtype=dtype, device=device)
            clone_a = torch.empty(1, dtype=dtype, device=device)
            # Trigger warning
            torch.triangular_solve(b, a, out=(out, clone_a))
            # Check warning occurs
            self.assertEqual(len(w), 2)
            self.assertTrue("An output with one or more elements was resized" in str(w[0].message))
            self.assertTrue("An output with one or more elements was resized" in str(w[1].message))


    def check_single_matmul(self, x, y):

        def assertEqual(answer, expected):
            if x.dtype.is_floating_point or x.dtype.is_complex:
                k = max(x.shape[-1], 1)  # Scale the atol with the size of the matrix
                self.assertEqual(answer, expected,
                                 msg=f"{x.shape} x {y.shape} = {answer.shape}",
                                 atol=k * 5e-5,
                                 rtol=1e-4)
            else:
                self.assertEqual(answer, expected, msg=f"{x.shape} x {y.shape} = {answer.shape}")

        # test x @ y
        expected = np.matmul(x.cpu(), y.cpu())
        ans = torch.matmul(x, y)
        self.assertTrue(ans.is_contiguous())
        assertEqual(ans, expected)

        # test out
        out = torch.empty_like(ans)
        ans = torch.matmul(x, y, out=out)
        self.assertIs(ans, out)
        self.assertTrue(ans.is_contiguous())
        assertEqual(ans, expected)

    def gen_sizes_matmul(self, x_dim, y_dim=4, matrix_size=4, batch_size=3):
        """
        Generates sequences of tuples (x, y) of with size(x) = x_dim and
        size(y) <= y_dim that are compatible wrt. matmul
        """
        assert x_dim >= 1
        assert y_dim >= 2
        x = x_dim
        for y in range(1, y_dim + 1):
            for batch, mn in product(product(range(batch_size), repeat=max(x - 2, y - 2, 0)),
                                     product(range(matrix_size), repeat=min(y, 2))):
                if x == 1:
                    size_x = mn[:1]
                    size_y = batch + mn
                    yield size_x, size_y
                else:
                    for k in range(matrix_size):
                        size_x = (k,) + mn[:1]
                        if x > 2:
                            size_x = batch[-(x - 2):] + size_x
                        size_y = mn
                        if y > 2:
                            size_y = batch[-(y - 2):] + size_y
                        yield size_x, size_y

    @dtypesIfCUDA(torch.float, torch.complex64)  # Integer matmul just supported on CPU
    @dtypes(torch.int64, torch.float, torch.complex64)
    def test_matmul_small_brute_force_1d_Nd(self, device, dtype):
        make_arg = partial(make_tensor, device=device, dtype=dtype)

        for (size_x, size_y), nctg_x, nctg_y in product(self.gen_sizes_matmul(1), (True, False), (True, False)):
            x = make_arg(size_x, noncontiguous=nctg_x)
            y = make_arg(size_y, noncontiguous=nctg_y)
            self.check_single_matmul(x, y)

    @dtypesIfCUDA(torch.float, torch.complex64)  # Integer matmul just supported on CPU
    @dtypes(torch.int64, torch.float, torch.complex64)
    def test_matmul_small_brute_force_2d_Nd(self, device, dtype):
        make_arg = partial(make_tensor, device=device, dtype=dtype)

        for (size_x, size_y), nctg_x, nctg_y in product(self.gen_sizes_matmul(2), (True, False), (True, False)):
            x = make_arg(size_x, noncontiguous=nctg_x)
            y = make_arg(size_y, noncontiguous=nctg_y)
            self.check_single_matmul(x, y)

    @dtypesIfCUDA(torch.float, torch.complex64)  # Integer matmul just supported on CPU
    @dtypes(torch.int64, torch.float, torch.complex64)
    def test_matmul_small_brute_force_3d_Nd(self, device, dtype):
        make_arg = partial(make_tensor, device=device, dtype=dtype)

        for (size_x, size_y), nctg_x, nctg_y in product(self.gen_sizes_matmul(3), (True, False), (True, False)):
            x = make_arg(size_x, noncontiguous=nctg_x)
            y = make_arg(size_y, noncontiguous=nctg_y)
            self.check_single_matmul(x, y)

    def test_linear_algebra_scalar_raises(self, device) -> None:
        m = torch.randn(5, 5, device=device)
        v = torch.randn(5, device=device)
        s = torch.tensor(7, device=device)
        self.assertRaises(RuntimeError, lambda: torch.mv(m, s))
        self.assertRaises(RuntimeError, lambda: torch.addmv(v, m, s))

    @dtypes(torch.float32, torch.complex64)
    def test_cross(self, device, dtype):
        x = torch.rand(100, 3, 100, dtype=dtype, device=device)
        y = torch.rand(100, 3, 100, dtype=dtype, device=device)
        res1 = torch.cross(x, y)
        res2 = torch.tensor((), dtype=dtype, device=device)
        torch.cross(x, y, out=res2)
        self.assertEqual(res1, res2)

    @dtypes(torch.float32, torch.complex64)
    def test_linalg_cross(self, device, dtype):
        x = torch.rand(100, 3, 100, dtype=dtype, device=device)
        y = torch.rand(100, 3, 100, dtype=dtype, device=device)
        res1 = torch.linalg.cross(x, y, dim=1)
        res2 = torch.tensor((), dtype=dtype, device=device)
        torch.linalg.cross(x, y, dim=1, out=res2)
        self.assertEqual(res1, res2)

        # test for broadcastable inputs
        x = torch.rand(1, 3, 2, dtype=dtype, device=device)
        y = torch.rand(4, 3, 1, dtype=dtype, device=device)
        res1 = torch.linalg.cross(x, y, dim=1)
        res2 = torch.tensor((), dtype=dtype, device=device)
        torch.linalg.cross(x, y, dim=1, out=res2)
        self.assertEqual(res1, res2)

        # non contiguous case 1
        x = torch.rand((4, 4, 4, 3), dtype=dtype,
                       device=device).contiguous(memory_format=torch.channels_last)  # non-contiguous
        y = torch.rand((4, 4, 4, 3), dtype=dtype,
                       device=device).contiguous(memory_format=torch.channels_last)  # non-contiguous
        np_expected_ref = np.cross(x.cpu().numpy(), y.cpu().numpy(), axis=-1)
        res = torch.linalg.cross(x, y, dim=-1)
        # numpy reference compared to torch result
        self.assertEqual(res.cpu().numpy(), np_expected_ref)

        # non contiguous case 2
        x = torch.rand(1, 3, 2, dtype=dtype, device=device)  # contiguous
        y = torch.rand(1, 3, 4, dtype=dtype, device=device).permute(2, 1, 0)  # non-contiguous
        np_expected_ref = np.cross(x.cpu().numpy(), y.cpu().numpy(), axis=1)
        res = torch.linalg.cross(x, y, dim=1)
        # numpy reference compared to torch result
        self.assertEqual(res.cpu().numpy(), np_expected_ref)

        # non contiguous case 3
        x = torch.rand(2, 3, 1, dtype=dtype, device=device).permute(2, 1, 0)  # non-contiguous
        y = torch.rand(1, 3, 4, dtype=dtype, device=device).permute(2, 1, 0)  # non-contiguous
        np_expected_ref = np.cross(x.cpu().numpy(), y.cpu().numpy(), axis=1)
        res = torch.linalg.cross(x, y, dim=1)
        # numpy reference compared to torch result
        self.assertEqual(res.cpu().numpy(), np_expected_ref)

        # non contiguous case 4
        x = torch.randn(12, 3, device=device, dtype=dtype)[::2, :]  # non-contiguous
        y = torch.randn(18, 3, device=device, dtype=dtype)[::3, :]  # non-contiguous
        np_expected_ref = np.cross(x.cpu().numpy(), y.cpu().numpy(), axis=1)
        res = torch.linalg.cross(x, y, dim=1)
        # numpy reference compared to torch result
        self.assertEqual(res.cpu().numpy(), np_expected_ref)

        # non contiguous case 5
        x = torch.randn(1, device=device, dtype=dtype)  # contiguous
        y = torch.randn(6, device=device, dtype=dtype)[::2]  # non-contiguous
        np_expected_ref = np.cross(x.expand(3).cpu().numpy(), y.cpu().numpy())
        res = torch.linalg.cross(x, y)
        # numpy reference compared to torch result
        self.assertEqual(res.cpu().numpy(), np_expected_ref)

    @dtypes(torch.float32, torch.complex64)
    def test_cross_with_and_without_dim(self, device, dtype):
        x = torch.rand(100, 3, dtype=dtype, device=device)
        y = torch.rand(100, 3, dtype=dtype, device=device)
        res1 = torch.cross(x, y, dim=1)
        res2 = torch.cross(x, y, dim=-1)
        res3 = torch.cross(x, y)
        self.assertEqual(res1, res2)
        self.assertEqual(res1, res3)

    @dtypes(torch.float32, torch.complex64)
    def test_linalg_cross_with_and_without_dim(self, device, dtype):
        x = torch.rand(100, 3, dtype=dtype, device=device)
        y = torch.rand(100, 3, dtype=dtype, device=device)
        res1 = torch.linalg.cross(x, y, dim=1)
        res2 = torch.linalg.cross(x, y, dim=-1)
        res3 = torch.linalg.cross(x, y)
        self.assertEqual(res1, res2)
        self.assertEqual(res1, res3)

    def test_cross_errors(self, device):
        self.assertRaisesRegex(
            RuntimeError, "must match the size of tensor",
            lambda: torch.cross(torch.rand(100, 3, device=device), torch.rand(100, 3, 10, device=device)))
        self.assertRaisesRegex(
            RuntimeError, "must match the size of tensor",
            lambda: torch.cross(torch.rand(5, 3, device=device), torch.rand(3, 5, device=device)))
        self.assertRaisesRegex(
            RuntimeError, "no dimension of size 3 in input",
            lambda: torch.cross(torch.rand(5, 4, device=device), torch.rand(5, 4, device=device)))
        self.assertRaisesRegex(
            RuntimeError, "dimension 0 does not have size 3",
            lambda: torch.cross(torch.rand(5, 4, 3, device=device), torch.rand(5, 4, 3, device=device), dim=0))
        self.assertRaisesRegex(
            RuntimeError, "dimension -1 does not have size 3",
            lambda: torch.cross(torch.rand(5, 3, 4, device=device), torch.rand(5, 3, 4, device=device), dim=-1))
        self.assertRaisesRegex(
            IndexError, "Dimension out of range",
            lambda: torch.cross(torch.rand(5, 3, 4, device=device), torch.rand(5, 3, 4, device=device), dim=-5))

    def test_linalg_cross_errors(self, device):
        self.assertRaisesRegex(
            RuntimeError, "dimension -1 does not have size 3",
            lambda: torch.linalg.cross(torch.rand(5, 3, 4, device=device), torch.rand(5, 3, 4, device=device)))
        self.assertRaisesRegex(
            RuntimeError, "must match the size of tensor",
            lambda: torch.linalg.cross(torch.rand(100, 3, device=device), torch.rand(100, 3, 10, device=device)))
        self.assertRaisesRegex(
            RuntimeError, "must match the size of tensor",
            lambda: torch.linalg.cross(torch.rand(5, 3, device=device), torch.rand(3, 5, device=device)))
        self.assertRaisesRegex(
            RuntimeError, "dimension 0 does not have size 3",
            lambda: torch.linalg.cross(torch.rand(5, 4, 3, device=device), torch.rand(5, 4, 3, device=device), dim=0))
        self.assertRaisesRegex(
            RuntimeError, "dimension -1 does not have size 3",
            lambda: torch.linalg.cross(torch.rand(5, 3, 4, device=device), torch.rand(5, 3, 4, device=device), dim=-1))
        self.assertRaisesRegex(
            IndexError, "Dimension out of range",
            lambda: torch.linalg.cross(torch.rand(5, 3, 4, device=device), torch.rand(5, 3, 4, device=device), dim=-5))

    def test_renorm(self, device):
        m1 = torch.randn(20, 20, device=device)  # big enough to exercise vectorized path
        res1 = torch.tensor((), device=device)

        def renorm(matrix, value, dim, max_norm):
            m1 = matrix.transpose(dim, 0).contiguous()
            # collapse non-dim dimensions.
            m2 = m1.clone().resize_(m1.size(0), int(math.floor(m1.nelement() / m1.size(0))))
            norms = m2.norm(value, 1, True)
            # clip
            new_norms = norms.clone()
            new_norms[torch.gt(norms, max_norm)] = max_norm
            new_norms.div_(norms.add_(1e-7))
            # renormalize
            m1.mul_(new_norms.expand_as(m1))
            return m1.transpose(dim, 0)

        # note that the axis fed to torch.renorm is different (2~=1)
        maxnorm = m1.norm(2, 1).mean()
        m2 = renorm(m1, 2, 1, maxnorm)
        m1.renorm_(2, 1, maxnorm)
        self.assertEqual(m1, m2, atol=1e-5, rtol=0)
        self.assertEqual(m1.norm(2, 0), m2.norm(2, 0), atol=1e-5, rtol=0)

        m1 = torch.randn(3, 4, 5, device=device)
        m2 = m1.transpose(1, 2).contiguous().clone().resize_(15, 4)
        maxnorm = m2.norm(2, 0).mean()
        m2 = renorm(m2, 2, 1, maxnorm)
        m1.renorm_(2, 1, maxnorm)
        m3 = m1.transpose(1, 2).contiguous().clone().resize_(15, 4)
        self.assertEqual(m3, m2)
        self.assertEqual(m3.norm(2, 0), m2.norm(2, 0))

    @skipCPUIfNoLapack
    @skipCUDAIfNoCusolver
    @dtypes(*floating_and_complex_types())
    def test_ormqr(self, device, dtype):

        def run_test(batch, m, n, fortran_contiguous):
            A = make_tensor((*batch, m, n), dtype=dtype, device=device)
            reflectors, tau = torch.geqrf(A)
            if not fortran_contiguous:
                self.assertTrue(reflectors.mT.is_contiguous())
                reflectors = reflectors.contiguous()

            # Q is of size m x m
            Q, _ = torch.linalg.qr(A, mode='complete')
            C_right = make_tensor((*batch, m, n), dtype=dtype, device=device)
            C_left = make_tensor((*batch, n, m), dtype=dtype, device=device)

            expected = Q @ C_right
            actual = torch.ormqr(reflectors, tau, C_right, left=True, transpose=False)
            self.assertEqual(expected, actual)

            expected = C_left @ Q
            actual = torch.ormqr(reflectors, tau, C_left, left=False, transpose=False)
            self.assertEqual(expected, actual)

            expected = Q.mH @ C_right
            actual = torch.ormqr(reflectors, tau, C_right, left=True, transpose=True)
            self.assertEqual(expected, actual)

            expected = C_left @ Q.mH
            actual = torch.ormqr(reflectors, tau, C_left, left=False, transpose=True)
            self.assertEqual(expected, actual)

            # if tau is all zeros then the implicit matrix Q is the identity matrix
            # so the actual result should be C_right in this case
            zero_tau = torch.zeros_like(tau)
            actual = torch.ormqr(reflectors, zero_tau, C_right, left=True, transpose=False)
            self.assertEqual(C_right, actual)

        batches = [(), (0, ), (2, ), (2, 1)]
        ns = [5, 2, 0]
        for batch, (m, n), fortran_contiguous in product(batches, product(ns, ns), [True, False]):
            run_test(batch, m, n, fortran_contiguous)

    @skipCPUIfNoLapack
    @skipCUDAIfNoCusolver
    @dtypes(*floating_and_complex_types())
    def test_ormqr_errors_and_warnings(self, device, dtype):
        test_cases = [
            # input1 size, input2 size, input3 size, error regex
            ((10,), (2,), (2,), r"input must have at least 2 dimensions"),
            ((2, 2), (2,), (2,), r"other must have at least 2 dimensions"),
            ((10, 6), (20,), (10, 6), r"other.shape\[-2\] must be greater than or equal to tau.shape\[-1\]"),
            ((6, 6), (5,), (5, 5), r"other.shape\[-2\] must be equal to input.shape\[-2\]"),
            ((1, 2, 2), (2, 2), (1, 2, 2), r"batch dimensions of tau to be equal to input.shape\[:-2\]"),
            ((1, 2, 2), (1, 2), (2, 2, 2), r"batch dimensions of other to be equal to input.shape\[:-2\]"),
        ]
        for a_size, tau_size, c_size, error_regex in test_cases:
            a = make_tensor(a_size, dtype=dtype, device=device)
            tau = make_tensor(tau_size, dtype=dtype, device=device)
            c = make_tensor(c_size, dtype=dtype, device=device)
            with self.assertRaisesRegex(RuntimeError, error_regex):
                torch.ormqr(a, tau, c)

    def test_blas_empty(self, device):
        def fn(torchfn, *args, test_out=False, **kwargs):
            def call_torch_fn(*args, **kwargs):
                return torchfn(*tuple(torch.randn(shape, device=device) if isinstance(shape, tuple) else shape
                                      for shape in args), **kwargs)
            result = call_torch_fn(*args, **kwargs)
            if not test_out:
                return result
            else:
                out = torch.full_like(result, math.nan)
                out1 = call_torch_fn(*args, **kwargs, out=out)
                return out

        # mm, addmm
        self.assertEqual((0, 0), fn(torch.mm, (0, 0), (0, 0)).shape)
        self.assertEqual((0, 5), fn(torch.mm, (0, 0), (0, 5)).shape)
        self.assertEqual((5, 0), fn(torch.mm, (5, 0), (0, 0)).shape)
        self.assertEqual((3, 0), fn(torch.mm, (3, 2), (2, 0)).shape)
        self.assertEqual(torch.zeros((5, 6), device=device), fn(torch.mm, (5, 0), (0, 6)))
        self.assertEqual(torch.zeros((5, 6), device=device), fn(torch.mm, (5, 0), (0, 6), test_out=True))

        self.assertEqual((0, 0), fn(torch.addmm, (0, 0), (0, 0), (0, 0)).shape)
        self.assertEqual((0, 1), fn(torch.addmm, (1, ), (0, 17), (17, 1)).shape)
        t = torch.randn((5, 6), device=device)
        self.assertEqual(t, fn(torch.addmm, t, (5, 0), (0, 6)))
        self.assertEqual(t, fn(torch.addmm, t, (5, 0), (0, 6), test_out=True))

        # mv, addmv
        self.assertEqual((0,), fn(torch.mv, (0, 0), (0,)).shape)
        self.assertEqual((0,), fn(torch.mv, (0, 2), (2,)).shape)
        self.assertEqual(torch.zeros((3,), device=device), fn(torch.mv, (3, 0), (0,)))
        self.assertEqual(torch.zeros((3,), device=device), fn(torch.mv, (3, 0), (0,), test_out=True))

        self.assertEqual((0,), fn(torch.addmv, (0,), (0, 0), (0,)).shape)
        t = torch.randn((3,), device=device)
        self.assertEqual(t, fn(torch.addmv, t, (3, 0), (0,)))
        self.assertEqual(t, fn(torch.addmv, t, (3, 0), (0,), test_out=True))

        # bmm, baddbmm
        self.assertEqual((0, 0, 0), fn(torch.bmm, (0, 0, 0), (0, 0, 0)).shape)
        self.assertEqual((3, 0, 5), fn(torch.bmm, (3, 0, 0), (3, 0, 5)).shape)
        self.assertEqual((0, 5, 6), fn(torch.bmm, (0, 5, 0), (0, 0, 6)).shape)
        self.assertEqual(torch.zeros((3, 5, 6), device=device), fn(torch.bmm, (3, 5, 0), (3, 0, 6)))
        self.assertEqual(torch.zeros((3, 5, 6), device=device), fn(torch.bmm, (3, 5, 0), (3, 0, 6), test_out=True))

        self.assertEqual((0, 0, 0), fn(torch.baddbmm, (0, 0, 0), (0, 0, 0), (0, 0, 0)).shape)
        self.assertEqual((3, 0, 5), fn(torch.baddbmm, (3, 0, 5), (3, 0, 0), (3, 0, 5)).shape)
        self.assertEqual((0, 5, 6), fn(torch.baddbmm, (0, 5, 6), (0, 5, 0), (0, 0, 6)).shape)
        self.assertEqual((3, 5, 6), fn(torch.baddbmm, (3, 5, 6), (3, 5, 0), (3, 0, 6)).shape)
        c = torch.arange(30, dtype=torch.float32, device=device).reshape(3, 2, 5)
        self.assertEqual(-2 * c, fn(torch.baddbmm, c, (3, 2, 0), (3, 0, 5), beta=-2))  # Issue #33467
        self.assertEqual(-2 * c, fn(torch.baddbmm, c, (3, 2, 0), (3, 0, 5), beta=-2, test_out=True))  # Issue #33467

        # addbmm
        self.assertEqual((0, 0), fn(torch.addbmm, (0, 0), (0, 0, 0), (0, 0, 0)).shape)
        self.assertEqual((0, 5), fn(torch.addbmm, (0, 5), (3, 0, 0), (3, 0, 5)).shape)
        t = torch.randn((5, 6), device=device)
        self.assertEqual(t, fn(torch.addbmm, t, (0, 5, 0), (0, 0, 6)))
        self.assertEqual(t, fn(torch.addbmm, t, (0, 5, 0), (0, 0, 6), test_out=True))

        # matmul
        self.assertEqual(torch.tensor(0., device=device), fn(torch.matmul, (0,), (0,)))
        self.assertEqual(torch.tensor(0., device=device), fn(torch.matmul, (0,), (0,), test_out=True))
        self.assertEqual((0, 0), fn(torch.matmul, (0, 0), (0, 0)).shape)
        self.assertEqual((0, 0, 0), fn(torch.matmul, (0, 0, 0), (0, 0, 0)).shape)
        self.assertEqual((5, 0, 0), fn(torch.matmul, (5, 0, 0), (5, 0, 0)).shape)
        self.assertEqual(torch.zeros((5, 3, 4), device=device), fn(torch.matmul, (5, 3, 0), (5, 0, 4)))
        self.assertEqual(torch.zeros((5, 3, 4), device=device), fn(torch.matmul, (5, 3, 0), (5, 0, 4), test_out=True))

        # dot
        self.assertEqual(torch.tensor(0., device=device), fn(torch.dot, (0,), (0,)))
        self.assertEqual(torch.tensor(0., device=device), fn(torch.dot, (0,), (0,), test_out=True))

    @precisionOverride({torch.double: 1e-8, torch.float: 1e-4, torch.bfloat16: 0.6,
                        torch.half: 1e-1, torch.cfloat: 1e-4, torch.cdouble: 1e-8})
    @dtypesIfCUDA(*floating_and_complex_types_and(
                  *[torch.half] if not CUDA9 else [],
                  *[torch.bfloat16] if CUDA11OrLater and SM53OrLater else []
                  ))
    @dtypes(*all_types_and_complex_and(torch.bfloat16))
    def test_corner_cases_of_cublasltmatmul(self, device, dtype):
        # common case
        M = torch.randn(128, device=device).to(dtype)
        m1 = torch.randn(2048, 2400, device=device).to(dtype)
        m2 = torch.randn(128, 2400, device=device).to(dtype)
        torch.nn.functional.linear(m1, m2, M)
        # Ntrans_B has ld >> rows
        m1 = torch.rand([128, 2400]).to(dtype).to(device).t()
        m2 = torch.rand([2048, 25272]).to(dtype).to(device).t()[21940:24340]
        M = torch.rand([128]).to(dtype).to(device)
        torch.addmm(M, m2.t(), m1)
        # trans_A has ld >> rows
        m1 = torch.rand([128, 25272]).to(dtype).to(device)[:, 21940:24340].t()
        m2 = torch.randn(2048, 2400, device=device).to(dtype)
        M = torch.rand([128]).to(dtype).to(device)
        torch.addmm(M, m2, m1)
        # large tensor dim > 65535
        M = torch.randn(16, device=device).to(dtype)
        m1 = torch.randn(32, 131071 , device=device).to(dtype)
        m2 = torch.randn(16, 131071, device=device).to(dtype)
        torch.nn.functional.linear(m1, m2, M)

    @dtypesIfCUDA(*floating_and_complex_types_and(
                  *[torch.half] if not CUDA9 else [],
                  *[torch.bfloat16] if CUDA11OrLater and SM53OrLater else []
                  ))
    @dtypes(*all_types_and_complex_and(torch.bfloat16))
    def test_blas_alpha_beta_empty(self, device, dtype):
        # This test is disabled on CUDA 9 due to:
        # See: https://github.com/pytorch/pytorch/issues/31006
        if dtype is torch.bfloat16 and self.device_type == 'xla':
            # TODO (@zasdfgbnm): this causes the following error on test
            # TestTorchDeviceTypeXLA.test_blas_alpha_beta_empty_xla_bfloat16:
            #
            #   RuntimeError: _th_equal not supported on CPUType for BFloat16
            return
        # ensure beta is respected
        value = 11
        input = torch.full((2,), value, dtype=dtype, device=device)
        mat = torch.ones((2, 0), dtype=dtype, device=device)
        vec = torch.ones((0,), dtype=dtype, device=device)
        out = torch.empty((2,), dtype=dtype, device=device)
        if dtype.is_complex:
            alpha = 6 + 7j
            beta = 3 + 4j
        else:
            alpha = 6
            beta = 3
        self.assertEqual(torch.full((2,), beta * value, dtype=dtype, device=device),
                         torch.addmv(input=input, mat=mat, vec=vec, alpha=alpha, beta=beta))
        self.assertEqual(torch.full((2,), beta * value, dtype=dtype, device=device),
                         torch.addmv(input=input, mat=mat, vec=vec, alpha=alpha, beta=beta, out=out))

        # torch.addmm
        input = torch.full((2, 3), value, dtype=dtype, device=device)
        mat2 = torch.ones((0, 3), dtype=dtype, device=device)
        out = torch.empty((2, 3), dtype=dtype, device=device)
        self.assertEqual(torch.full((2, 3), beta * value, dtype=dtype, device=device),
                         torch.addmm(input=input, mat1=mat, mat2=mat2, alpha=alpha, beta=beta))
        self.assertEqual(torch.full((2, 3), beta * value, dtype=dtype, device=device),
                         torch.addmm(input=input, mat1=mat, mat2=mat2, alpha=alpha, beta=beta, out=out))

    @dtypes(*floating_and_complex_types_and(torch.half, torch.bfloat16))
    def test_blas_nan_out(self, device, dtype):
        # These functions should work correctly with NaN filled outputs,
        # but need special handling, see [NOTE: cpu_zero]
        b = 3
        n = 5
        m = 7
        p = 11

        # torch.mv
        nm = torch.randn((m, n), device=device).t()
        _m = torch.randn((), device=device).expand(m)
        _m_out = torch.full((m,), float('nan'), device=device)
        self.assertEqual(torch.mv(nm, _m), torch.mv(nm, _m, out=_m_out))
        self.assertEqual(0, torch.isnan(torch.mv(nm, _m)).sum())

        # torch.mm
        mp = torch.randn((p, m), device=device).t()
        np_out = torch.full((n, p), float('nan'), device=device)
        self.assertEqual(torch.mm(nm, mp), torch.mm(nm, mp, out=np_out))

        # torch.bmm
        bnm = torch.randn((b, m, n), device=device).transpose(1, 2)
        bmp = torch.randn((b, p, m), device=device).transpose(1, 2)
        bnp_out = torch.full((b, n, p), float('nan'), device=device)
        self.assertEqual(torch.bmm(bnm, bmp), torch.bmm(bnm, bmp, out=bnp_out))

    @onlyCPU  # not supported by CUBLAS
    def test_blas_mv_large_input(self, device):
        # This would previously fail if the allocated output had NaNs, see:
        # https://github.com/pytorch/pytorch/issues/31663 and [NOTE: cpu_zero]
        n = 3000
        m = 200

        nm = torch.randn((m, n), device=device).t()
        _m = torch.randn((), device=device).expand(m)
        _m_out = torch.full((m,), 0., device=device)

        self.assertEqual(torch.mv(nm, _m), torch.mv(nm, _m, out=_m_out))

    @onlyCPU
    def test_renorm_ps(self, device):
        # full reduction
        x = torch.randn(5, 5)
        xn = x.numpy()
        for p in [1, 2, 3, 4, inf]:
            res = x.renorm(p, 1, 1)
            expected = x / x.norm(p, 0, keepdim=True).clamp(min=1)
            self.assertEqual(res, expected, msg="renorm failed for {}-norm".format(p))

    @skipCPUIfNoLapack
    @skipCUDAIfNoCusolver
    @dtypes(*floating_and_complex_types())
    def test_householder_product(self, device, dtype):
        def generate_reflectors_and_tau(A):
            """
            This function uses numpy.linalg.qr with mode "raw" to extract output of LAPACK's geqrf.
            There is torch.geqrf function but it doesn't work with complex-valued input.
            """
            if A.numel() > 0:
                A_cpu = A.cpu()
                flattened_batch_shape = [-1, *A_cpu.shape[-2:]]
                reflectors = torch.empty_like(A_cpu).view(*flattened_batch_shape)
                tau_shape = [*A_cpu.shape[:-2], A_cpu.shape[-1]]
                tau = torch.empty(tau_shape, dtype=dtype).view(-1, A_cpu.shape[-1])
                for A_i, reflectors_i, tau_i in zip(A_cpu.contiguous().view(*flattened_batch_shape), reflectors, tau):
                    reflectors_tmp, tau_i[:] = map(torch.from_numpy, np.linalg.qr(A_i, mode='raw'))
                    reflectors_i[:] = reflectors_tmp.T
                reflectors = reflectors.view(*A_cpu.shape)
                tau = tau.view(tau_shape)
                return reflectors.to(A.device), tau.to(A.device)

            reflectors = torch.empty_like(A)
            tau = torch.empty(*A.shape[:-2], A.shape[-1], dtype=dtype, device=device)
            return reflectors, tau

        def run_test(shape):
            A = torch.randn(*shape, dtype=dtype, device=device)
            reflectors, tau = generate_reflectors_and_tau(A)
            expected, _ = torch.linalg.qr(A)
            actual = torch.linalg.householder_product(reflectors, tau)
            # torch.linalg.qr does not work correctly for zero batch dimension tensors
            # see https://github.com/pytorch/pytorch/issues/50576
            if (A.numel() > 0):
                self.assertEqual(expected, actual)
            else:
                self.assertTrue(actual.shape == shape)

            # if tau is empty and A is not the result should be a matrix with ones on the diagonal
            if (A.numel() > 0):
                tau_empty = torch.empty(*shape[:-2], 0, dtype=dtype, device=device)
                identity_mat = torch.zeros_like(reflectors)
                identity_mat.diagonal(dim1=-1, dim2=-2)[:] = 1
                actual = torch.linalg.householder_product(reflectors, tau_empty)
                self.assertEqual(actual, identity_mat)

            out = torch.empty_like(A)
            ans = torch.linalg.householder_product(reflectors, tau, out=out)
            self.assertEqual(ans, out)
            if (A.numel() > 0):
                self.assertEqual(expected, out)

        shapes = [(0, 0), (5, 0),  # Empty matrix
                  (5, 5), (5, 3),  # Single matrix
                  (0, 0, 0), (0, 5, 5), (0, 5, 3),  # Zero batch dimension tensors
                  (2, 5, 5), (2, 5, 3),  # 3-dim tensors
                  (2, 1, 5, 5), (2, 1, 5, 3)]  # 4-dim tensors
        for shape in shapes:
            run_test(shape)

    @skipCPUIfNoLapack
    @skipCUDAIfNoCusolver
    def test_householder_product_errors_and_warnings(self, device):
        test_cases = [
            # input1 size, input2 size, error regex
            ((10,), (2,), r"input must have at least 2 dimensions"),
            ((10, 6), (20,), r"input.shape\[-1\] must be greater than or equal to tau.shape\[-1\]"),
            ((6, 10), (5,), r"input.shape\[-2\] must be greater than or equal to input.shape\[-1\]"),
        ]
        for a_size, tau_size, error_regex in test_cases:
            a = torch.rand(*a_size, device=device)
            tau = torch.rand(*tau_size, device=device)
            with self.assertRaisesRegex(RuntimeError, error_regex):
                torch.linalg.householder_product(a, tau)

        # if out tensor with wrong shape is passed a warning is given
        reflectors = torch.randn(3, 3, device=device)
        tau = torch.randn(3, device=device)
        out = torch.empty(2, 3, device=device)
        with warnings.catch_warnings(record=True) as w:
            # Trigger warning
            torch.linalg.householder_product(reflectors, tau, out=out)
            # Check warning occurs
            self.assertEqual(len(w), 1)
            self.assertTrue("An output with one or more elements was resized" in str(w[-1].message))

        # dtypes should be safely castable
        out = torch.empty_like(reflectors).to(torch.int)
        with self.assertRaisesRegex(RuntimeError, "but got result with dtype Int"):
            torch.linalg.householder_product(reflectors, tau, out=out)

        with self.assertRaisesRegex(RuntimeError, "tau dtype Int does not match input dtype"):
            torch.linalg.householder_product(reflectors, tau.to(torch.int))

        if torch.cuda.is_available():
            # device of out and input should match
            wrong_device = 'cpu' if self.device_type != 'cpu' else 'cuda'
            out = torch.empty_like(reflectors).to(wrong_device)
            with self.assertRaisesRegex(RuntimeError, "Expected all tensors to be on the same device"):
                torch.linalg.householder_product(reflectors, tau, out=out)

            # device of tau and input should match
            wrong_device = 'cpu' if self.device_type != 'cpu' else 'cuda'
            tau = tau.to(wrong_device)
            with self.assertRaisesRegex(RuntimeError, "Expected all tensors to be on the same device"):
                torch.linalg.householder_product(reflectors, tau)

    @precisionOverride({torch.float32: 1e-2, torch.complex64: 1e-2})
    @skipCUDAIfNoMagmaAndNoCusolver
    @skipCPUIfNoLapack
    @dtypes(*floating_and_complex_types())
    def test_linalg_lu_family(self, device, dtype):
        # Tests torch.lu
        #       torch.linalg.lu_factor
        #       torch.linalg.lu_factor_ex
        #       torch.lu_unpack
        #       torch.linalg.lu_solve
        #       torch.linalg.solve
        make_arg_full = partial(make_fullrank_matrices_with_distinct_singular_values, device=device, dtype=dtype)
        make_arg = partial(make_tensor, device=device, dtype=dtype)

        def run_test(A, pivot, singular, fn):
            k = min(A.shape[-2:])
            batch = A.shape[:-2]
            check_errors = (fn == torch.linalg.lu_factor)
            if singular and check_errors:
                # It may or may not throw as the LU decomposition without pivoting
                # may still succeed for singular matrices
                try:
                    LU, pivots = fn(A, pivot=pivot)
                except RuntimeError:
                    return
            else:
                LU, pivots = fn(A, pivot=pivot)[:2]

            self.assertEqual(LU.size(), A.shape)
            self.assertEqual(pivots.size(), batch + (k,))

            if not pivot:
                self.assertEqual(pivots, torch.arange(1, 1 + k, device=device, dtype=torch.int32).expand(batch + (k, )))

            P, L, U = torch.lu_unpack(LU, pivots, unpack_pivots=pivot)

            self.assertEqual(P @ L @ U if pivot else L @ U, A)

            PLU = torch.linalg.lu(A, pivot=pivot)
            self.assertEqual(P, PLU.P)
            self.assertEqual(L, PLU.L)
            self.assertEqual(U, PLU.U)

            if not singular and A.size(-2) == A.size(-1):
                nrhs = ((), (1,), (3,))
                for left, rhs in product((True, False), nrhs):
                    # Vector case when left = False is not allowed
                    if not left and rhs == ():
                        continue
                    if left:
                        shape_B = A.shape[:-1] + rhs
                    else:
                        shape_B = A.shape[:-2] + rhs + A.shape[-1:]
                    B = make_arg(shape_B)

                    # Test linalg.lu_solve. It does not support vectors as rhs
                    # See https://github.com/pytorch/pytorch/pull/74045#issuecomment-1112304913
                    if rhs != ():
                        for adjoint in (True, False):
                            X = torch.linalg.lu_solve(LU, pivots, B, left=left, adjoint=adjoint)
                            A_adj = A.mH if adjoint else A
                            if left:
                                self.assertEqual(B, A_adj @ X)
                            else:
                                self.assertEqual(B, X @ A_adj)

                    # Test linalg.solve
                    X = torch.linalg.solve(A, B, left=left)
                    X_ = X.unsqueeze(-1) if rhs == () else X
                    B_ = B.unsqueeze(-1) if rhs == () else B
                    if left:
                        self.assertEqual(B_, A @ X_)
                    else:
                        self.assertEqual(B_, X_ @ A)


        sizes = ((3, 3), (5, 5), (4, 2), (3, 4), (0, 0), (0, 1), (1, 0))
        batches = ((0,), (), (1,), (2,), (3,), (1, 0), (3, 5))
        # Non pivoting just implemented for CUDA
        pivots = (True, False) if self.device_type == "cuda" else (True,)
        fns = (partial(torch.lu, get_infos=True), torch.linalg.lu_factor, torch.linalg.lu_factor_ex)
        for ms, batch, pivot, singular, fn in itertools.product(sizes, batches, pivots, (True, False), fns):
            shape = batch + ms
            A = make_arg(shape) if singular else make_arg_full(*shape)
            # Just do one of them on singular matrices
            if A.numel() == 0 and not singular:
                continue
            run_test(A, pivot, singular, fn)

            # Reproducer of a magma bug,
            # see https://bitbucket.org/icl/magma/issues/13/getrf_batched-kernel-produces-nans-on
            # This is also a bug in cuSOLVER < 11.3
            if (dtype == torch.double
               and singular
               and (torch.version.cuda is None or
                    torch.version.cuda.split('.') >= ["11", "3"])):
                A = torch.ones(batch + ms, dtype=dtype, device=device)
                run_test(A, pivot, singular, fn)

        # Info should be positive for rank deficient matrices
        A = torch.ones(5, 3, 3, device=device)
        self.assertTrue((torch.linalg.lu_factor_ex(A, pivot=True).info >= 0).all())

        if self.device_type == 'cpu':
            # Error checking, no pivoting variant on CPU
            fns = [torch.lu, torch.linalg.lu_factor, torch.linalg.lu_factor_ex, torch.linalg.lu]
            for f in fns:
                with self.assertRaisesRegex(RuntimeError, 'LU without pivoting is not implemented on the CPU'):
                    f(torch.empty(1, 2, 2), pivot=False)


    @precisionOverride({torch.float32: 1e-2, torch.complex64: 1e-2})
    @skipCUDAIfNoMagmaAndNoCusolver
    @skipCPUIfNoLapack
    @setLinalgBackendsToDefaultFinally
    @dtypes(*floating_and_complex_types())
    def test_linalg_lu_solve(self, device, dtype):
        make_arg = partial(make_tensor, dtype=dtype, device=device)

        backends = ["default"]

        if torch.device(device).type == 'cuda':
            if torch.cuda.has_magma:
                backends.append("magma")
            if has_cusolver():
                backends.append("cusolver")

        def gen_matrices():
            rhs = 3
            ns = (5, 2, 0)
            batches = ((), (0,), (1,), (2,), (2, 1), (0, 2))
            for batch, n in product(batches, ns):
                yield make_arg(batch + (n, n)), make_arg(batch + (n, rhs))
            # Shapes to exercise all the paths
            shapes = ((1, 64), (2, 128), (1025, 2))
            for b, n in shapes:
                yield make_arg((b, n, n)), make_arg((b, n, rhs))


        for A, B in gen_matrices():
            LU, pivots = torch.linalg.lu_factor(A)
            for backend in backends:
                torch.backends.cuda.preferred_linalg_library(backend)

                for left, adjoint in product((True, False), repeat=2):
                    B_left = B if left else B.mT
                    X = torch.linalg.lu_solve(LU, pivots, B_left, left=left, adjoint=adjoint)
                    A_adj = A.mH if adjoint else A
                    if left:
                        self.assertEqual(B_left, A_adj @ X)
                    else:
                        self.assertEqual(B_left, X @ A_adj)


    @skipCPUIfNoLapack
    @skipCUDAIfNoMagma
    @dtypes(torch.double)
    def test_lu_unpack_check_input(self, device, dtype):
        x = torch.rand(5, 5, 5, device=device, dtype=dtype)
        lu_data, lu_pivots = torch.linalg.lu_factor(x)

        with self.assertRaisesRegex(RuntimeError, "torch.int32 dtype"):
            torch.lu_unpack(lu_data, lu_pivots.long())

        # check that onces flags are unset, Nones are returned
        p, l, u = torch.lu_unpack(lu_data, lu_pivots, unpack_data=False)
        self.assertTrue(l.numel() == 0 and u.numel() == 0)
        p, l, u = torch.lu_unpack(lu_data, lu_pivots, unpack_pivots=False)
        self.assertTrue(p.numel() == 0)
        p, l, u = torch.lu_unpack(lu_data, lu_pivots, unpack_data=False, unpack_pivots=False)
        self.assertTrue(p.numel() == 0 and l.numel() == 0 and u.numel() == 0)

    @skipCUDAIfNoMagma
    @skipCPUIfNoLapack
    @dtypes(torch.double)
    def test_lobpcg_basic(self, device, dtype):
        self._test_lobpcg_method(device, dtype, 'basic')

    @skipCUDAIfNoCusolver
    @skipCPUIfNoLapack
    @dtypes(torch.double)
    def test_lobpcg_ortho(self, device, dtype):
        self._test_lobpcg_method(device, dtype, 'ortho')

    def _test_lobpcg_method(self, device, dtype, method):
        from torch.testing._internal.common_utils import random_symmetric_pd_matrix, random_sparse_pd_matrix
        from torch._linalg_utils import matmul, qform
        from torch._lobpcg import lobpcg

        def test_tracker(worker):
            k = worker.iparams['k']
            nc = worker.ivars['converged_count']
            if k <= nc:
                tol = worker.fparams['tol']
                rerr = worker.tvars['rerr']
                X = worker.X
                E = worker.E
                B = worker.B
                A = worker.A
                dtype = X.dtype
                device = X.device

                # Check convergence
                self.assertLessEqual(rerr[:k].max(), tol)

                # Check B-orthogonality
                I = torch.eye(k, k, dtype=dtype, device=device)
                self.assertEqual(qform(B, X[:, :k]), I)

                # Check block equation
                self.assertEqual(qform(A, X[:, :k]) / E[:k], I, atol=0.2, rtol=0)

        orig_lobpcg = lobpcg

        def lobpcg(*args, **kwargs):
            kwargs['tracker'] = test_tracker
            kwargs['niter'] = 1000
            kwargs['method'] = method
            kwargs['tol'] = 1e-8
            return orig_lobpcg(*args, **kwargs)
        prec = 5e-4

        # check dense input
        mm = torch.matmul
        for batches in [(), (2,), (2, 3)]:
            for m, n, k in [
                    (9, 3, 1),
                    (9, 3, 2),
                    (9, 2, 2),
                    (100, 15, 5),
            ]:
                # skip tests that are known to fail with the basic
                # LOBPCG method due to calling cholesky on singular
                # input
                if method == 'basic' and (m, n, k) in [(9, 2, 2), (100, 15, 5)]:
                    continue
                A = random_symmetric_pd_matrix(m, *batches, device=device, dtype=dtype)
                B = random_symmetric_pd_matrix(m, *batches, device=device, dtype=dtype)

                # classical eigenvalue problem, smallest eigenvalues
                E, V = lobpcg(A, k=k, n=n, largest=False)
                self.assertEqual(E.shape, batches + (k,))
                self.assertEqual(V.shape, batches + (m, k))
                self.assertEqual(matmul(A, V), mm(V, E.diag_embed()), atol=prec, rtol=0)
                e = torch.symeig(A)[0]
                e_smallest = e[..., :k]
                self.assertEqual(E, e_smallest)

                # classical eigenvalue problem, largest eigenvalues
                E, V = lobpcg(A, k=k, n=n, largest=True)
                e_largest, _ = torch.sort(e[..., -k:], descending=True)
                self.assertEqual(E, e_largest, atol=prec, rtol=0)
                self.assertEqual(matmul(A, V), mm(V, E.diag_embed()), atol=prec, rtol=0)

                # generalized eigenvalue problem, smallest eigenvalues
                E, V = lobpcg(A, B=B, k=k, n=n, largest=False)
                self.assertEqual(matmul(A, V), mm(matmul(B, V), E.diag_embed()), atol=prec, rtol=0)

                # generalized eigenvalue problem, largest eigenvalues
                E, V = lobpcg(A, B=B, k=k, n=n, largest=True)
                self.assertEqual(matmul(A, V) / E.max(), mm(matmul(B, V), (E / E.max()).diag_embed()),
                                 atol=prec, rtol=0)

        # check sparse input
        for m, n, k, density in [
                (5, 1, 1, 0.8),
                (9, 3, 2, 0.5),
                (100, 1, 1, 0.1),
                (1000, 7, 3, 0.01),
        ]:
            # skip tests that are known to fail with the basic LOBCG
            # method due to insufficient accuracy
            if method == 'basic' and (m, n, k, density) in [(1000, 7, 3, 0.01)]:
                continue
            A = random_sparse_pd_matrix(m, density=density, device=device, dtype=dtype)
            B = random_sparse_pd_matrix(m, density=density, device=device, dtype=dtype)
            A_eigenvalues = torch.arange(1, m + 1, dtype=dtype) / m
            e_smallest = A_eigenvalues[..., :k]
            e_largest, _ = torch.sort(A_eigenvalues[..., -k:], descending=True)

            # classical eigenvalue problem, smallest eigenvalues
            E, V = lobpcg(A, k=k, n=n, largest=False)
            self.assertEqual(E, e_smallest)
            self.assertEqual(matmul(A, V), mm(V, E.diag_embed()), atol=prec, rtol=0)

            # classical eigenvalue problem, largest eigenvalues
            E, V = lobpcg(A, k=k, n=n, largest=True)
            self.assertEqual(matmul(A, V), mm(V, E.diag_embed()), atol=prec, rtol=0)
            self.assertEqual(E, e_largest)

            # generalized eigenvalue problem, smallest eigenvalues
            E, V = lobpcg(A, B=B, k=k, n=n, largest=False)
            self.assertEqual(matmul(A, V), matmul(B, mm(V, E.diag_embed())), atol=prec, rtol=0)

            # generalized eigenvalue problem, largest eigenvalues
            E, V = lobpcg(A, B=B, k=k, n=n, largest=True)
            self.assertEqual(matmul(A, V) / E.max(), mm(matmul(B, V), (E / E.max()).diag_embed()),
                             atol=prec, rtol=0)

    @skipCPUIfNoLapack
    @onlyCPU
    @dtypes(torch.double)
    def test_lobpcg_torchscript(self, device, dtype):
        from torch.testing._internal.common_utils import random_sparse_pd_matrix
        from torch._linalg_utils import matmul as mm

        lobpcg = torch.jit.script(torch.lobpcg)

        m = 500
        k = 5
        A1 = random_sparse_pd_matrix(m, density=2.0 / m, device=device, dtype=dtype)
        X1 = torch.randn((m, k), dtype=dtype, device=device)
        E1, V1 = lobpcg(A1, X=X1)
        eq_err = torch.norm((mm(A1, V1) - V1 * E1), 2) / E1.max()
        self.assertLess(eq_err, 1e-6)

    @unittest.skipIf(not TEST_SCIPY or (TEST_SCIPY and scipy.__version__ < '1.4.1'), "Scipy not found or older than 1.4.1")
    @skipCPUIfNoLapack
    @onlyCPU
    @dtypes(torch.double)
    def test_lobpcg_scipy(self, device, dtype):
        """Compare torch and scipy.sparse.linalg implementations of lobpcg
        """
        import time
        from torch.testing._internal.common_utils import random_sparse_pd_matrix
        from torch._linalg_utils import matmul as mm
        from scipy.sparse.linalg import lobpcg as scipy_lobpcg
        import scipy.sparse

        def toscipy(A):
            if A.layout == torch.sparse_coo:
                values = A.coalesce().values().cpu().numpy().copy()
                indices = A.coalesce().indices().cpu().numpy().copy()
                return scipy.sparse.coo_matrix((values, (indices[0], indices[1])), A.shape)
            return A.cpu().numpy().copy()

        niter = 1000
        repeat = 10
        m = 500   # size of the square matrix
        k = 7     # the number of requested eigenpairs
        A1 = random_sparse_pd_matrix(m, density=2.0 / m, device=device, dtype=dtype)
        B1 = random_sparse_pd_matrix(m, density=2.0 / m, device=device, dtype=dtype)
        X1 = torch.randn((m, k), dtype=dtype, device=device)

        A2 = toscipy(A1)
        B2 = toscipy(B1)
        X2 = toscipy(X1)

        lambdas1 = []

        def tracker(worker):
            lambdas1.append(worker.E[:])

        tol = 1e-8
        # tol for scipy lobpcg will be choosed so that the number of
        # iterations will be equal or very close to pytorch lobpcg
        # (that is around 170-180)

        # Standard eigenvalue problem
        E1, V1 = torch.lobpcg(A1, X=X1, niter=niter, largest=True, tracker=tracker, tol=tol)
        E2, V2, lambdas2 = scipy_lobpcg(A2, X2, maxiter=niter, largest=True, retLambdaHistory=True, tol=1.1 * tol)
        iters1 = len(lambdas1)
        iters2 = len(lambdas2)
        self.assertLess(abs(iters1 - iters2), 0.05 * max(iters1, iters2))

        E2a, V2a = scipy_lobpcg(A2, X2, maxiter=niter, largest=False)

        eq_err = torch.norm((mm(A1, V1) - V1 * E1), 2) / E1.max()
        eq_err_scipy = (abs(A2.dot(V2) - V2 * E2)**2).sum() ** 0.5 / E2.max()
        self.assertLess(eq_err, 1e-6)        # std
        self.assertLess(eq_err_scipy, 1e-6)  # std

        self.assertEqual(E1, torch.from_numpy(E2.copy()))

        # Generalized eigenvalue problem
        lambdas1 = []

        def tracker(worker):
            lambdas1.append(worker.E[:])

        E1, V1 = torch.lobpcg(A1, B=B1, X=X1, niter=niter, largest=True, tracker=tracker, tol=tol)
        E2, V2, lambdas2 = scipy_lobpcg(A2, X2, B=B2, maxiter=niter, largest=True, retLambdaHistory=True, tol=39 * tol)
        E2a, V2a = scipy_lobpcg(A2, X2, B=B2, maxiter=niter, largest=False)
        iters1 = len(lambdas1)
        iters2 = len(lambdas2)
        self.assertLess(abs(iters1 - iters2), 0.05 * max(iters1, iters2))

        eq_err = torch.norm((mm(A1, V1) - mm(B1, V1) * E1), 2) / E1.max()
        eq_err_scipy = (abs(A2.dot(V2) - B2.dot(V2) * E2)**2).sum() ** 0.5 / E2.max()
        self.assertLess(eq_err, 1e-6)        # general
        self.assertLess(eq_err_scipy, 1e-6)  # general

        self.assertEqual(E1, torch.from_numpy(E2.copy()))

        # Timings
        elapsed_ortho = 0
        elapsed_ortho_general = 0
        elapsed_scipy = 0
        elapsed_general_scipy = 0
        for i in range(repeat):
            start = time.time()
            torch.lobpcg(A1, X=X1, niter=niter, method='ortho', tol=tol)
            end = time.time()
            elapsed_ortho += end - start

            start = time.time()
            torch.lobpcg(A1, X=X1, B=B1, niter=niter, method='ortho', tol=tol)
            end = time.time()
            elapsed_ortho_general += end - start

            start = time.time()
            scipy_lobpcg(A2, X2, maxiter=niter, tol=1.1 * tol)
            end = time.time()
            elapsed_scipy += end - start

            start = time.time()
            scipy_lobpcg(A2, X2, B=B2, maxiter=niter, tol=39 * tol)
            end = time.time()
            elapsed_general_scipy += end - start

        elapsed_ortho_ms = 1000.0 * elapsed_ortho / repeat
        elapsed_ortho_general_ms = 1000.0 * elapsed_ortho_general / repeat
        elapsed_scipy_ms = 1000.0 * elapsed_scipy / repeat
        elapsed_general_scipy_ms = 1000.0 * elapsed_general_scipy / repeat

        print('''
CPU timings: torch.lobpcg vs scipy.sparse.linalg.lobpcg
-------------------------------------------------------
              | standard    | generalized | method
torch.lobpcg  | {:10.2f}  | {:10.2f}  | ortho
scipy_lobpcg  | {:10.2f}  | {:10.2f}  | N/A
-(input size: {:4}, eigenpairs:{:2}, units: ms per call)-
        '''.format(elapsed_ortho_ms, elapsed_ortho_general_ms,
                   elapsed_scipy_ms, elapsed_general_scipy_ms,
                   m, k))

        # Handling of very small tolerence
        tol = 1e-100

        lambdas1 = []

        def tracker(worker):
            lambdas1.append(worker.E[:])

        E1, V1 = torch.lobpcg(A1, X=X1, niter=niter, largest=True, tracker=tracker, tol=tol)
        iters1 = len(lambdas1)
        eq_err = torch.norm((mm(A1, V1) - V1 * E1), 2) / E1.max()

        try:
            E2, V2, lambdas2 = scipy_lobpcg(A2, X2, maxiter=niter, largest=True, retLambdaHistory=True, tol=tol)
            iters2 = len(lambdas2)
            eq_err_scipy = (abs(A2.dot(V2) - V2 * E2)**2).sum() ** 0.5 / E2.max()
        except Exception as msg:
            print('Calling scipy_lobpcg failed [standard]:', msg)
            iters2 = -1
            eq_err_scipy = -1

        lambdas1 = []

        def tracker(worker):
            lambdas1.append(worker.E[:])

        E1, V1 = torch.lobpcg(A1, X=X1, B=B1, niter=niter, largest=True, tracker=tracker, tol=tol)
        iters1_general = len(lambdas1)
        eq_err_general = torch.norm((mm(A1, V1) - mm(B1, V1) * E1), 2) / E1.max()

        try:
            E2, V2, lambdas2 = scipy_lobpcg(A2, X2, B=B2, maxiter=niter, largest=True, retLambdaHistory=True, tol=tol)
            iters2_general = len(lambdas2)
            eq_err_general_scipy = (abs(A2.dot(V2) - B2.dot(V2) * E2)**2).sum() ** 0.5 / E2.max()
        except Exception as msg:
            print('Calling scipy_lobpcg failed [generalized]:', msg)
            iters2_general = -1
            eq_err_general_scipy = -1

        print('''\
Handling of small tol={:6.0e}: torch.lobpcg vs scipy.sparse.linalg.lobpcg
----------------------------------------------------------------------------
              | standard    | generalized |  niter | method
torch.lobpcg  | {:10.2e}  | {:10.2e}  | {:6} | ortho
scipy_lobpcg  | {:10.2e}  | {:10.2e}  | {:6} | N/A
---(input size: {:4}, eigenpairs:{:2}, units: relative error, maxiter={:4})---
'''.format(tol, eq_err, eq_err_general, iters1, eq_err_scipy, eq_err_general_scipy, iters2, m, k, niter))

    def _test_addmm_addmv(self, f, t, m, v, *, alpha=None, beta=None, transpose_out=False, activation=None):
        dtype = t.dtype
        numpy_dtype = dtype
        if dtype in {torch.bfloat16}:
            numpy_dtype = torch.float
        if dtype.is_complex:
            alpha = 0.9 + 0.3j if alpha is None else alpha
            beta = 0.5 + 0.6j if beta is None else beta
        else:
            alpha = 1.2 if alpha is None else alpha
            beta = 0.8 if beta is None else beta
        res1 = f(t, m, v, alpha=alpha, beta=beta)
        res2 = torch.full_like(res1, math.nan)
        if transpose_out:
            res2 = res2.t().clone(memory_format=torch.contiguous_format).t()
        f(t, m, v, alpha=alpha, beta=beta, out=res2)
        res3 = alpha * (m.to(numpy_dtype).cpu().numpy() @ v.to(numpy_dtype).cpu().numpy())
        if beta != 0:
            res3 += (beta * t).to(numpy_dtype).cpu().numpy()
        if activation == "relu":
            res3 = res3 * (res3 > 0)
        else:
            assert activation is None, f"unsupported activation {activation}"
        res3 = torch.from_numpy(res3).to(dtype)
        self.assertEqual(res1, res2)
        self.assertEqual(res1, res3)

    @precisionOverride({torch.bfloat16: 1e-0, torch.half: 5e-4, torch.float: 1e-4, torch.double: 1e-8,
                        torch.cfloat: 1e-4, torch.cdouble: 1e-8})
    @dtypesIfCUDA(*floating_and_complex_types_and(
                  *[torch.bfloat16] if TEST_WITH_ROCM or (CUDA11OrLater and SM53OrLater) else [],
                  *[torch.half]))
    @dtypes(torch.bfloat16, torch.float, torch.double, torch.cfloat, torch.cdouble)
    def test_addmv(self, device, dtype):
        # have to use torch.randn(...).to(bfloat16) instead of
        # torch.randn(..., dtype=bfloat16). randn does not support
        # bfloat16 yet.
        # "*0.2" to reduce errors for low precision
        ts = [
            0.2 * torch.randn(50, device=device).to(dtype),
            0.2 * torch.randn(1, device=device).to(dtype).expand(50),
        ]
        vs = [
            0.2 * torch.randn(100, device=device).to(dtype),
            0.2 * torch.ones(1, device=device).to(dtype).expand(100),  # to reduce errors for low precision
        ]
        ms = [
            # 0d
            0.2 * torch.ones((), device=device).to(dtype).expand(50, 100),  # to reduce errors for low precision
            # 1d
            0.2 * torch.randn((1, 100), device=device).to(dtype).expand(50, 100),
            # this initialization reduces errors for low precision for broadcasted matrices
            # by making sure that intermediate and result values are exactly representable
            # in low precision type
            0.2 * torch.randint(3, (50, 1), dtype=torch.float, device=device).to(dtype).expand(50, 100),
            # 2d
            0.2 * torch.randn((50, 100), device=device).to(dtype),
            0.2 * torch.randn((100, 50), device=device).to(dtype).t(),
        ]
        for m, v, t in itertools.product(ms, vs, ts):
            self._test_addmm_addmv(torch.addmv, t, m, v)
        # Test beta=0, t=nan
        t = torch.full((50,), math.nan, device=device).to(dtype)
        for m, v in itertools.product(ms, vs):
            self._test_addmm_addmv(torch.addmv, t, m, v, beta=0)

    @dtypesIfCUDA(*floating_types_and(*[torch.bfloat16] if TEST_WITH_ROCM or (CUDA11OrLater and
                  SM53OrLater) else []))
    @dtypes(torch.float, torch.double)
    def test_addmv_rowmajor_colmajor_incx_incy_lda(self, device, dtype):
        # tests (o, s)*(s).  o is output size, s is summed size.
        o = 5
        s = 3
        a_data = torch.arange(1, o * s + 1, device=device, dtype=dtype).view(o, s)
        x_data = torch.arange(1, s + 1, 1, device=device, dtype=dtype)
        y_data = torch.ones(o, device=device, dtype=dtype)
        control = torch.tensor([15., 33., 51., 69., 87.], device=device, dtype=dtype)

        def _test(row_major, incx, incy, lda_tail):
            if row_major:
                a_storage = torch.full((o, s + lda_tail), float('nan'), device=device, dtype=dtype)
            else:
                a_storage = torch.full((s, o + lda_tail), float('nan'), device=device, dtype=dtype).permute(1, 0)
            a = a_storage[:o, :s].copy_(a_data)

            x_storage = torch.full((s, incx), float('nan'), device=device, dtype=dtype)
            x = x_storage[:, 0].copy_(x_data)

            y_storage = torch.full((o, incy), float('nan'), device=device, dtype=dtype)
            y = y_storage[:, 0].copy_(y_data)

            self._test_addmm_addmv(torch.addmv, y, a, x)

        for row_major, incx, incy, lda_tail in itertools.product((False, True), (1, 2), (1, 2), (0, 1)):
            _test(row_major, incx, incy, lda_tail)

    def _test_addmm_impl(self, func, activation, device, dtype):
        M = torch.randn(10, 25, device=device).to(dtype)
        m1 = torch.randn(10, 50, device=device).to(dtype)
        m2 = torch.randn(50, 25, device=device).to(dtype)
        self._test_addmm_addmv(func, M, m1, m2, activation=activation)

        # Test 0-strided
        M = torch.randn(10, 1, device=device).to(dtype).expand(10, 25)
        m1 = torch.randn(10, 1, device=device).to(dtype).expand(10, 50)
        m2 = torch.randn(50, 25, device=device).to(dtype)
        self._test_addmm_addmv(func, M, m1, m2, activation=activation)

        # Test beta=0, M=nan
        M = torch.full((10, 25), math.nan, device=device).to(dtype)
        m1 = torch.randn(10, 50, device=device).to(dtype)
        m2 = torch.randn(50, 25, device=device).to(dtype)
        self._test_addmm_addmv(func, M, m1, m2, beta=0, activation=activation)

        # Test transpose
        for t1, t2, t3, t4 in itertools.product([True, False], repeat=4):
            def maybe_transpose(cond, m):
                if not cond:
                    return m
                return m.t().clone(memory_format=torch.contiguous_format).t()

            M = maybe_transpose(t1, torch.randn(10, 25, device=device).to(dtype))
            m1 = maybe_transpose(t2, torch.randn(10, 50, device=device).to(dtype))
            m2 = maybe_transpose(t3, torch.randn(50, 25, device=device).to(dtype))
            self._test_addmm_addmv(func, M, m1, m2, transpose_out=t4, activation=activation)

    @precisionOverride({torch.double: 1e-8, torch.float: 1e-4, torch.bfloat16: 0.6,
                        torch.half: 1e-1, torch.cfloat: 1e-4, torch.cdouble: 1e-8})
    @dtypesIfMPS(torch.float32)
    @dtypesIfCUDA(*floating_and_complex_types_and(
                  *[torch.bfloat16] if TEST_WITH_ROCM or (CUDA11OrLater and SM53OrLater) else []))
    @dtypes(*floating_and_complex_types_and(torch.bfloat16))
    @tf32_on_and_off(0.05)
    def test_addmm(self, device, dtype):
        self._test_addmm_impl(torch.addmm, None, device, dtype)

    @precisionOverride({torch.double: 1e-8, torch.float: 1e-4, torch.bfloat16: 0.6,
                        torch.half: 1e-1, torch.cfloat: 1e-4, torch.cdouble: 1e-8})
    @dtypesIfCUDA(*floating_types_and(
                  *[torch.bfloat16] if TEST_WITH_ROCM or (CUDA11OrLater and SM53OrLater) else []))
    @dtypes(*floating_types_and(torch.bfloat16))
    @tf32_on_and_off(0.05)
    def test_addmm_activation(self, device, dtype):
        self._test_addmm_impl(torch._addmm_activation, "relu", device, dtype)

    @dtypes(torch.float, torch.double)
    @dtypesIfCUDA(*floating_and_complex_types())
    @tf32_on_and_off(0.005)
    def test_addmm_sizes(self, device, dtype):
        for m in [0, 1, 25]:
            for n in [0, 1, 10]:
                for k in [0, 1, 8]:
                    M = torch.randn(n, m, device=device).to(dtype)
                    m1 = torch.randn(n, k, device=device).to(dtype)
                    m2 = torch.randn(k, m, device=device).to(dtype)
                    self._test_addmm_addmv(torch.addmm, M, m1, m2)

                    m1 = torch.randn(n, k + 1, device=device).to(dtype)
                    m2 = torch.randn(k, m, device=device).to(dtype)
                    self.assertRaisesRegex(RuntimeError, f"{n}x{k + 1}.*{k}x{m}", lambda: torch.addmm(M, m1, m2))
                    self.assertRaisesRegex(RuntimeError, f"{n}x{k + 1}.*{k}x{m}", lambda: torch.mm(m1, m2))

    @dtypes(torch.half)
    @onlyCUDA
    def test_addmm_baddbmm_overflow(self, device, dtype):
        orig = torch.backends.cuda.matmul.allow_fp16_reduced_precision_reduction
        torch.backends.cuda.matmul.allow_fp16_reduced_precision_reduction = False
        inp = torch.zeros(128, 128, dtype=torch.half, device=device)
        mat1 = torch.ones(128, 1000, dtype=torch.half, device=device) * 100
        mat2 = torch.ones(1000, 128, dtype=torch.half, device=device) * 100
        out = torch.addmm(inp, mat1, mat2, alpha=0.001, beta=0.)
        # just check for no overflow on ROCM
        if TEST_WITH_ROCM:
            self.assertFalse(out.isinf().any())
        else:
            self.assertTrue((out == 10000.).all())
        inp = torch.zeros(3, 128, 128, dtype=torch.half, device=device)
        mat1 = torch.ones(3, 128, 1000, dtype=torch.half, device=device) * 100
        mat2 = torch.ones(3, 1000, 128, dtype=torch.half, device=device) * 100
        out = torch.baddbmm(inp, mat1, mat2, alpha=0.001, beta=0.)
        if TEST_WITH_ROCM:
            self.assertFalse(out.isinf().any())
        else:
            self.assertTrue((out == 10000.).all())
        torch.backends.cuda.matmul.allow_fp16_reduced_precision_reduction = orig

    @unittest.skipIf(IS_FBCODE and IS_REMOTE_GPU, "cublas runtime error")
    @onlyCUDA
    def test_matmul_45724(self, device):
        # https://github.com/pytorch/pytorch/issues/45724
        a = torch.rand(65537, 22, 64, device=device, dtype=torch.half)
        b = torch.rand(65537, 64, 22, device=device, dtype=torch.half)
        c = torch.full((65537, 22, 22), math.nan, dtype=torch.half, device=device)
        cpu_result = torch.matmul(a.cpu().float(), b.cpu().float()).cuda().half()
        torch.matmul(a, b, out=c)
        self.assertEqual(c, cpu_result)

    @slowTest
    @onlyNativeDeviceTypes
    # bfloat16 doesn't have sufficient precision to pass this test
    @dtypes(torch.float32, torch.float64, torch.int32, torch.int64, torch.cfloat, torch.cdouble)
    @dtypesIfCUDA(torch.float32, torch.float64, torch.cfloat, torch.cdouble)
    @tf32_on_and_off(0.01)
    def test_mm(self, device, dtype):
        def _test_mm(n, m, p, dtype, genf):
            # helper function
            def matrixmultiply(mat1, mat2):
                n = mat1.size(0)
                m = mat1.size(1)
                p = mat2.size(1)
                res = torch.zeros(n, p, dtype=dtype, device=device)
                for i, j in iter_indices(res):
                    res[i, j] = sum(mat1[i, k] * mat2[k, j] for k in range(m))
                return res

            # contiguous case
            mat1 = genf(n, m)
            mat2 = genf(m, p)
            res = torch.mm(mat1, mat2)

            res2 = matrixmultiply(mat1, mat2)
            self.assertEqual(res, res2)

            # non contiguous case 1
            mat1 = genf(n, m)
            mat2 = genf(p, m).t()
            res = torch.mm(mat1, mat2)

            res2 = matrixmultiply(mat1, mat2)
            self.assertEqual(res, res2)

            # non contiguous case 2
            mat1 = genf(m, n).t()
            mat2 = genf(m, p)
            res = torch.mm(mat1, mat2)

            res2 = matrixmultiply(mat1, mat2)
            self.assertEqual(res, res2)

            # non contiguous case 3
            mat1 = genf(m, n).t()
            mat2 = genf(p, m).t()
            res = torch.mm(mat1, mat2)

            res2 = matrixmultiply(mat1, mat2)
            self.assertEqual(res, res2)

            # test with zero stride
            mat1 = genf(n, m)
            mat2 = genf(m, 1).expand(m, p)
            res = torch.mm(mat1, mat2)

            res2 = matrixmultiply(mat1, mat2)
            self.assertEqual(res, res2)

            # explicitly exercise the _out variant in torch.mm().
            # contiguous case
            mat1 = genf(n, m)
            mat2 = genf(m, p)
            res = genf(n, p)
            torch.mm(mat1, mat2, out=res)

            res2 = matrixmultiply(mat1, mat2)
            self.assertEqual(res, res2)

            # explicitly exercise the _out variant in torch.mm().
            # non contiguous case 3
            mat1 = genf(m, n).t()
            mat2 = genf(p, m).t()
            res = genf(n, p)
            torch.mm(mat1, mat2, out=res)

            res2 = matrixmultiply(mat1, mat2)
            self.assertEqual(res, res2)

        def genf_int(x, y):
            return torch.randint(0, 100, (x, y), dtype=dtype, device=device)

        def genf_bfloat(x, y):
            return torch.randn(x, y, dtype=torch.float32, device=device).to(dtype) * 0.1

        def genf_float(x, y):
            return torch.randn(x, y, dtype=dtype, device=device)

        for (n, m, p) in [(20, 10, 15), (15, 20, 10), (25, 18, 10)]:
            if (dtype == torch.int32) or (dtype == torch.int64):
                genf = genf_int
            elif (dtype == torch.bfloat16):
                genf = genf_bfloat
            else:
                genf = genf_float

            _test_mm(n, m, p, dtype, genf)

    @onlyNativeDeviceTypes
    def test_mm_bmm_non_memory_dense(self, device):
        def _slice(tensor, fn):
            return fn(tensor)[..., ::2]
        A = torch.randn(3, 6, dtype=torch.cfloat, device=device)
        B = torch.randn(3, 3, dtype=torch.cfloat, device=device)
        out = torch.empty(3, 3, device=device, dtype=torch.complex64).t()
        out1 = torch.empty(3, 3, device=device, dtype=torch.complex64).t()
        A_conj = _slice(A, torch.conj)
        A_conj_physical = _slice(A, torch.conj_physical)

        self.assertEqual(torch.mm(A_conj, B, out=out), torch.mm(A_conj_physical, B, out=out))
        self.assertEqual(torch.mm(A_conj.t(), B, out=out), torch.mm(A_conj_physical.t(), B, out=out))

        Ab = torch.randn(2, 3, 6, dtype=torch.cfloat, device=device)
        Bb = torch.randn(2, 3, 3, dtype=torch.cfloat, device=device)
        Bb_ = torch.randn(1, 3, 3, dtype=torch.cfloat, device=device).expand(2, 3, 3)
        out_b = torch.empty(2, 3, 3, device=device, dtype=torch.complex64).mT

        Ab_conj = _slice(Ab, torch.conj)
        Ab_conj_physical = _slice(Ab, torch.conj_physical)

        def t_b(tensor):
            return tensor.mT

        self.assertEqual(torch.bmm(Ab_conj, Bb, out=out_b), torch.bmm(Ab_conj_physical, Bb, out=out_b))
        self.assertEqual(torch.bmm(t_b(Ab_conj), Bb, out=out_b), torch.bmm(t_b(Ab_conj_physical), Bb, out=out_b))

        # test broadcasting
        self.assertEqual(torch.bmm(Ab_conj, Bb_, out=out_b), torch.bmm(Ab_conj_physical, Bb_, out=out_b))
        self.assertEqual(torch.bmm(t_b(Ab_conj), Bb_, out=out_b), torch.bmm(t_b(Ab_conj_physical), Bb_, out=out_b))

    @onlyNativeDeviceTypes
    @dtypes(torch.float32, torch.float64)
    def test_strided_mm_bmm(self, device, dtype):
        # Tests strided view case with stride smaller than corresponding dimension size
        x = torch.tensor([[1., 2., 3.], [4., 5., 6.]], dtype=dtype, device=device)
        new_shape = [2, 2, 2]
        new_stride = [3, 1, 1]
        sx = torch.as_strided(x, size=new_shape, stride=new_stride)

        torch_fn = lambda x: torch.bmm(x, x)  # noqa: E731
        np_fn = lambda x: np.matmul(x, x)  # noqa: E731
        self.compare_with_numpy(torch_fn, np_fn, sx)

        torch_fn = lambda x: torch.mm(x, x)  # noqa: E731
        self.compare_with_numpy(torch_fn, np_fn, sx[0])

    @precisionOverride({torch.half: 0.05, torch.bfloat16: 0.05})
    @onlyNativeDeviceTypes
    @dtypes(*floating_and_complex_types_and(torch.bfloat16))
    @tf32_on_and_off(0.05)
    def test_bmm(self, device, dtype):
        if self.device_type == 'cuda' and dtype is torch.bfloat16 and CUDA11OrLater and not SM53OrLater:
            # cuBLAS does not guarantee BFloat16 support on SM < 53.
            # So on PyTorch, we consider BFloat16 support on SM < 53 as
            # undefined bahavior
            return

        batch_sizes = [1, 10]
        M, N, O = 23, 15, 12
        numpy_dtype = dtype if dtype != torch.bfloat16 else torch.float32

        is_supported = True
        if dtype == torch.bfloat16 and self.device_type == 'cuda':
            is_supported = TEST_WITH_ROCM or (CUDA11OrLater and SM53OrLater)

        if not is_supported:
            for num_batches in batch_sizes:
                b1 = torch.randn(num_batches, M, N, device=device).to(dtype)
                b2 = torch.randn(num_batches, N, O, device=device).to(dtype)
                self.assertRaisesRegex(RuntimeError, "type|Type|not implemented|CUBLAS_STATUS_NOT_SUPPORTED",
                                       lambda: torch.bmm(b1, b2))
            return

        def invert_perm(p):
            d = {x: i for i, x in enumerate(p)}
            return (d[0], d[1], d[2])

        def generate_inputs(num_batches):
            # transposed tensors
            for perm1, perm2 in itertools.product(itertools.permutations((0, 1, 2)), repeat=2):
                b1 = make_tensor((num_batches, M, N), dtype=dtype, device=device, low=-0.1, high=0.1)
                b2 = make_tensor((num_batches, N, O), dtype=dtype, device=device, low=-0.1, high=0.1)
                b1 = b1.permute(perm1).contiguous().permute(invert_perm(perm1))
                b2 = b2.permute(perm2).contiguous().permute(invert_perm(perm2))
                yield b1, b2
            # broadcasting tensors
            for b1, b2, b3, b4, b5, b6 in itertools.product((True, False), repeat=6):
                shape1 = (num_batches if b1 else 1, M if b2 else 1, N if b3 else 1)
                shape2 = (num_batches if b4 else 1, N if b5 else 1, O if b6 else 1)
                b1 = make_tensor(shape1, dtype=dtype, device=device, low=-0.1, high=0.1).expand(num_batches, M, N)
                b2 = make_tensor(shape2, dtype=dtype, device=device, low=-0.1, high=0.1).expand(num_batches, N, O)
                yield b1, b2
            # zero-sized tensors
            for z1, z2, z3, z4 in itertools.product((True, False), repeat=4):
                shape1 = (num_batches if z1 else 0, M if z2 else 0, N if z3 else 0)
                shape2 = (num_batches if z1 else 0, N if z3 else 0, O if z4 else 0)
                b1 = torch.randn(shape1, dtype=dtype, device=device)
                b2 = torch.randn(shape2, dtype=dtype, device=device)
                yield b1, b2

        for num_batches in batch_sizes:
            for (b1, b2), perm3 in itertools.product(generate_inputs(num_batches), itertools.permutations((0, 1, 2))):
                res1 = torch.bmm(b1, b2)
                res2 = torch.full((num_batches, M, O), math.nan, dtype=dtype, device=device) \
                    .permute(perm3).contiguous().permute(invert_perm(perm3))
                torch.bmm(b1, b2, out=res2)
                expect = torch.from_numpy(
                    b1.to(numpy_dtype).cpu().numpy() @ b2.to(numpy_dtype).cpu().numpy()).to(device=device, dtype=dtype)
                self.assertEqual(expect, res1)
                self.assertEqual(expect, res2)

                if self.device_type == 'cuda':
                    # check that mixed arguments are rejected
                    self.assertRaises(RuntimeError, lambda: torch.bmm(b1, b2.cpu()))
                    self.assertRaises(RuntimeError, lambda: torch.bmm(b1.cpu(), b2))
                    self.assertRaises(RuntimeError, lambda: torch.bmm(b1, b2, out=res2.cpu()))

    def _test_addbmm_baddbmm(self, func, b1, b2, ref, out_tensor):
        getattr(out_tensor, func + "_")(b1, b2)
        self.assertEqual(out_tensor, ref)
        res3 = out_tensor.clone()

        with self.assertWarnsOnceRegex(
                UserWarning, f"This overload of {func}_ is deprecated"):
            getattr(out_tensor, func + "_")(1, b1, b2)
        self.assertEqual(out_tensor, ref * 2),
        getattr(res3, func + "_")(b1, b2, beta=1)
        self.assertEqual(out_tensor, res3)

        with self.assertWarnsOnceRegex(
                UserWarning, f"This overload of {func}_ is deprecated"):
            getattr(out_tensor, func + "_")(1., .5, b1, b2)
        self.assertEqual(out_tensor, ref * 2.5)
        getattr(res3, func + "_")(b1, b2, beta=1., alpha=.5)
        self.assertEqual(out_tensor, res3)

        with self.assertWarnsOnceRegex(
                UserWarning, f"This overload of {func} is deprecated"):
            self.assertEqual(out_tensor, getattr(torch, func)(1, out_tensor, 0, b1, b2))

        res4 = getattr(torch, func)(out_tensor, b1, b2, beta=1, alpha=.5)
        self.assertEqual(res4, ref * 3),

        nan = torch.full_like(out_tensor, math.nan)
        res5 = getattr(torch, func)(nan, b1, b2, beta=0, alpha=1)
        self.assertEqual(res5, ref)

        if b1.is_complex():
            res6 = getattr(torch, func)(out_tensor, b1, b2, beta=.1j, alpha=.5j)
            self.assertEqual(res6, out_tensor * .1j + .5j * ref)
        else:
            res6 = getattr(torch, func)(out_tensor, b1, b2, beta=.1, alpha=.5)
            self.assertEqual(res6, out_tensor * .1 + .5 * ref)

        res7 = torch.full_like(out_tensor, math.nan)
        getattr(torch, func)(nan, b1, b2, beta=0, out=res7)
        self.assertEqual(res7, ref)

    @precisionOverride({torch.half: 0.05, torch.bfloat16: 0.05})
    @onlyNativeDeviceTypes
    @dtypes(*floating_and_complex_types_and(torch.bfloat16))
    @tf32_on_and_off(0.05)
    def test_addbmm(self, device, dtype):
        if self.device_type == 'cuda' and dtype is torch.bfloat16 and CUDA11OrLater and not SM53OrLater:
            # cuBLAS does not guarantee BFloat16 support on SM < 53.
            # So on PyTorch, we consider BFloat16 support on SM < 53 as
            # undefined bahavior
            return

        num_batches = 2
        M, N, O = 16, 17, 18

        is_supported = True
        if dtype == torch.bfloat16:
            if self.device_type == 'cpu':
                self.precision = 1  # 43 vs 43.75
            else:
                is_supported = TEST_WITH_ROCM or (CUDA11OrLater and SM53OrLater)

        if not is_supported:
            b1 = make_tensor((num_batches, M, N), dtype=dtype, device=device, low=-1, high=1)
            b2 = make_tensor((num_batches, N, O), dtype=dtype, device=device, low=-1, high=1)
            t = make_tensor((M, O), dtype=dtype, device=device, low=-1, high=1)
            self.assertRaisesRegex(RuntimeError, "type|Type|not implemented|CUBLAS_STATUS_NOT_SUPPORTED",
                                   lambda: torch.addbmm(t, b1, b2))
            return

        def invert_perm(p):
            d = {x: i for i, x in enumerate(p)}
            return (d[0], d[1], d[2])

        def generate_tensor():
            numpy_dtype = dtype if dtype != torch.bfloat16 else torch.float32
            # transposed tensors
            for perm1, perm2 in itertools.product(itertools.permutations((0, 1, 2)), repeat=2):
                for perm3 in itertools.permutations((0, 1)):
                    b1 = make_tensor((num_batches, M, N), dtype=dtype, device=device, low=-1, high=1) * 0.1
                    b2 = make_tensor((num_batches, N, O), dtype=dtype, device=device, low=-1, high=1) * 0.1
                    b1 = b1.permute(perm1).contiguous().permute(invert_perm(perm1))
                    b2 = b2.permute(perm2).contiguous().permute(invert_perm(perm2))
                    ref = torch.from_numpy(
                        b1.to(numpy_dtype).cpu().numpy() @ b2.to(numpy_dtype).cpu().numpy()
                    ).to(device=device, dtype=dtype).sum(0)
                    out_tensor = torch.zeros_like(ref).permute(perm3).contiguous().permute(perm3)
                    yield b1, b2, ref, out_tensor
            # broadcasting tensors
            for s1, s2, s3, s4, s5, s6 in itertools.product((True, False), repeat=6):
                shape1 = (num_batches if s1 else 1, M if s2 else 1, N if s3 else 1)
                shape2 = (num_batches if s4 else 1, N if s5 else 1, O if s6 else 1)
                b1 = make_tensor(shape1, dtype=dtype, device=device, low=-1, high=1).expand(num_batches, M, N) * 0.1
                b2 = make_tensor(shape2, dtype=dtype, device=device, low=-1, high=1).expand(num_batches, N, O) * 0.1
                ref = torch.from_numpy(
                    b1.to(numpy_dtype).cpu().numpy() @ b2.to(numpy_dtype).cpu().numpy()
                ).to(device=device, dtype=dtype).sum(0)
                out_tensor = torch.zeros_like(ref)
                yield b1, b2, ref, out_tensor
            # zero-sized tensors
            for z1, z2, z3, z4 in itertools.product((True, False), repeat=4):
                shape1 = (num_batches if z1 else 0, M if z2 else 0, N if z3 else 0)
                shape2 = (num_batches if z1 else 0, N if z3 else 0, O if z4 else 0)
                b1 = make_tensor(shape1, dtype=dtype, device=device, low=-1, high=1) * 0.1
                b2 = make_tensor(shape2, dtype=dtype, device=device, low=-1, high=1) * 0.1
                ref = torch.from_numpy(
                    b1.to(numpy_dtype).cpu().numpy() @ b2.to(numpy_dtype).cpu().numpy()
                ).to(device=device, dtype=dtype).sum(0)
                out_tensor = torch.zeros_like(ref)
                yield b1, b2, ref, out_tensor

        for b1, b2, ref, out_tensor in generate_tensor():
            self._test_addbmm_baddbmm("addbmm", b1, b2, ref, out_tensor)

    @precisionOverride({torch.half: 0.1, torch.bfloat16: 0.5})
    @onlyNativeDeviceTypes
    @dtypes(*floating_and_complex_types_and(torch.bfloat16))
    @tf32_on_and_off(0.05)
    def test_baddbmm(self, device, dtype):
        if self.device_type == 'cuda' and dtype is torch.bfloat16 and CUDA11OrLater and not SM53OrLater:
            # cuBLAS does not guarantee BFloat16 support on SM < 53.
            # So on PyTorch, we consider BFloat16 support on SM < 53 as
            # undefined bahavior
            return

        num_batches = 10
        M, N, O = 12, 8, 50

        is_supported = True
        if dtype == torch.bfloat16 and self.device_type == 'cuda':
            is_supported = TEST_WITH_ROCM or (CUDA11OrLater and SM53OrLater)

        if not is_supported:
            b1 = make_tensor((num_batches, M, N), dtype=dtype, device=device, low=-1, high=1)
            b2 = make_tensor((num_batches, N, O), dtype=dtype, device=device, low=-1, high=1)
            t = make_tensor((num_batches, M, O), dtype=dtype, device=device, low=-1, high=1)
            self.assertRaisesRegex(RuntimeError, "type|Type|not implemented|CUBLAS_STATUS_NOT_SUPPORTED",
                                   lambda: torch.baddbmm(t, b1, b2))
            return

        def invert_perm(p):
            d = {x: i for i, x in enumerate(p)}
            return (d[0], d[1], d[2])

        def generate_tensor():
            numpy_dtype = dtype if dtype != torch.bfloat16 else torch.float32
            # transposed tensors
            for perm1, perm2, perm3 in itertools.product(itertools.permutations((0, 1, 2)), repeat=3):
                b1 = make_tensor((num_batches, M, N), dtype=dtype, device=device, low=-1, high=1)
                b2 = make_tensor((num_batches, N, O), dtype=dtype, device=device, low=-1, high=1)
                b1 = b1.permute(perm1).contiguous().permute(invert_perm(perm1))
                b2 = b2.permute(perm2).contiguous().permute(invert_perm(perm2))
                ref = torch.from_numpy(
                    b1.to(numpy_dtype).cpu().numpy() @ b2.to(numpy_dtype).cpu().numpy()).to(device=device, dtype=dtype)
                out_tensor = torch.zeros_like(ref)
                out_tensor = out_tensor.permute(perm3).contiguous().permute(invert_perm(perm3))
                yield b1, b2, ref, out_tensor
            # broadcasting tensors
            for s1, s2, s3, s4, s5, s6 in itertools.product((True, False), repeat=6):
                shape1 = (num_batches if s1 else 1, M if s2 else 1, N if s3 else 1)
                shape2 = (num_batches if s4 else 1, N if s5 else 1, O if s6 else 1)
                b1 = make_tensor(shape1, dtype=dtype, device=device, low=-1, high=1).expand(num_batches, M, N)
                b2 = make_tensor(shape2, dtype=dtype, device=device, low=-1, high=1).expand(num_batches, N, O)
                ref = torch.from_numpy(
                    b1.to(numpy_dtype).cpu().numpy() @ b2.to(numpy_dtype).cpu().numpy()).to(device=device, dtype=dtype)
                out_tensor = torch.zeros_like(ref)
                yield b1, b2, ref, out_tensor
            # zero-sized tensors
            for z1, z2, z3, z4 in itertools.product((True, False), repeat=4):
                shape1 = (num_batches if z1 else 0, M if z2 else 0, N if z3 else 0)
                shape2 = (num_batches if z1 else 0, N if z3 else 0, O if z4 else 0)
                b1 = make_tensor(shape1, dtype=dtype, device=device, low=-2, high=2)
                b2 = make_tensor(shape2, dtype=dtype, device=device, low=-2, high=2)
                ref = torch.from_numpy(
                    b1.to(numpy_dtype).cpu().numpy() @ b2.to(numpy_dtype).cpu().numpy()).to(device=device, dtype=dtype)
                out_tensor = torch.zeros_like(ref)
                yield b1, b2, ref, out_tensor

        for b1, b2, ref, out_tensor in generate_tensor():
            self._test_addbmm_baddbmm("baddbmm", b1, b2, ref, out_tensor)

    @precisionOverride({torch.float32: 5e-3, torch.complex64: 1e-3})
    @skipCUDAIfNoMagma
    @skipCPUIfNoLapack
    @dtypes(*floating_and_complex_types())
    def test_pinverse(self, device, dtype):
        make_fullrank = make_fullrank_matrices_with_distinct_singular_values
        make_arg = partial(make_fullrank, device=device, dtype=dtype)

        def run_test(M):
            # Testing against definition for pseudo-inverses
            MPI = torch.pinverse(M)
            MPI_ = MPI.cpu().numpy()
            M_ = M.cpu().numpy()
            if M.numel() > 0:
                self.assertEqual(M_, np.matmul(np.matmul(M_, MPI_), M_))
                self.assertEqual(MPI_, np.matmul(np.matmul(MPI_, M_), MPI_))
                self.assertEqual(np.matmul(M_, MPI_), np.matmul(M_, MPI_).swapaxes(-2, -1).conj())
                self.assertEqual(np.matmul(MPI_, M_), np.matmul(MPI_, M_).swapaxes(-2, -1).conj())
            else:
                self.assertEqual(M.shape, MPI.shape[:-2] + (MPI.shape[-1], MPI.shape[-2]))
        for sizes in [(5, 5), (3, 5, 5), (3, 7, 5, 5),  # square matrices
                      (3, 2), (5, 3, 2), (7, 5, 3, 2),  # fat matrices
                      (2, 3), (5, 2, 3), (7, 5, 2, 3),  # thin matrices
                      (0, 0), (0, 2), (2, 0), (3, 0, 0), (0, 3, 0), (0, 0, 3)]:  # zero numel matrices
            M = torch.randn(*sizes, dtype=dtype, device=device)
            run_test(M)

        # Test inverse and pseudo-inverse for invertible matrix
        for sizes in [(5, 5), (3, 5, 5), (3, 7, 5, 5)]:
            matsize = sizes[-1]
            batchdims = sizes[:-2]
            M = make_arg(*batchdims, matsize, matsize)
            self.assertEqual(torch.eye(matsize, dtype=dtype, device=device).expand(sizes), M.pinverse().matmul(M),
                             atol=1e-7, rtol=0, msg='pseudo-inverse for invertible matrix')

    @skipCPUIfNoLapack
    @skipCUDAIfNoMagmaAndNoCusolver
    @dtypes(torch.double, torch.cdouble)
    def test_matrix_power_non_negative(self, device, dtype):
        def check(*size):
            t = make_tensor(size, dtype=dtype, device=device)
            for n in range(8):
                res = torch.linalg.matrix_power(t, n)
                ref = np.linalg.matrix_power(t.cpu().numpy(), n)
                self.assertEqual(res.cpu(), torch.from_numpy(ref))

        check(0, 0)
        check(1, 1)
        check(5, 5)
        check(0, 3, 3)
        check(2, 3, 3)

    @skipCPUIfNoLapack
    @skipCUDAIfNoMagmaAndNoCusolver
    @dtypes(torch.double, torch.cdouble)
    def test_matrix_power_negative(self, device, dtype):
        make_fullrank = make_fullrank_matrices_with_distinct_singular_values
        make_arg = partial(make_fullrank, device=device, dtype=dtype)

        def check(*size):
            t = make_arg(*size)
            for n in range(-7, 0):
                res = torch.linalg.matrix_power(t, n)
                ref = np.linalg.matrix_power(t.cpu().numpy(), n)
                self.assertEqual(res.cpu(), torch.from_numpy(ref))

        check(0, 0)
        check(5, 5)
        check(2, 0, 0)
        check(0, 3, 3)
        check(2, 3, 3)
        check(2, 3, 5, 5)

    @skipCUDAIfNoMagma
    @skipCPUIfNoLapack
    @dtypes(torch.float, torch.complex64)
    def test_linalg_matrix_exp_utils(self, device, dtype):
        # test linear combination
        def run_test(coeff_shape, data_shape):
            coeffs = torch.rand(*coeff_shape, device=device, dtype=torch.float)
            x = torch.rand(coeff_shape[1], *data_shape, device=device, dtype=dtype)

            res1 = torch._compute_linear_combination(x, coeffs)
            res2 = (x.unsqueeze(0) * coeffs.view(*coeff_shape, *([1] * len(data_shape)))).sum(1)
            self.assertEqual(res1, res2, atol=1e-5, rtol=0.0)

            # check `out=` version
            res3 = torch.zeros(coeff_shape[0], *data_shape, device=device, dtype=dtype)
            torch._compute_linear_combination(x, coeffs, out=res3)
            self.assertEqual(res1, res3, atol=1e-5, rtol=0.0)

            res4 = torch.ones(coeff_shape[0], *data_shape, device=device, dtype=dtype)
            torch._compute_linear_combination(x, coeffs, out=res4)
            self.assertEqual(res1, res4 - 1.0, atol=1e-5, rtol=0.0)

            res5 = torch.ones(coeff_shape[0], *data_shape, device=device, dtype=dtype)
            res5_clone = res5.clone()
            torch._compute_linear_combination(x, coeffs, out=res5)
            self.assertEqual(res1, res5 - res5_clone, atol=1e-5, rtol=0.0)

        run_test([1, 3], [2, 2])
        run_test([3, 1], [2, 2])
        run_test([1, 10], [10, 10])
        run_test([10, 1], [10, 10])
        run_test([5, 3], [2, 2])
        run_test([5, 3], [100, 100])
        run_test([3, 4], [3, 3, 3])
        run_test([3, 4], [3, 3, 3, 3])

    @skipCUDAIfNoMagma
    @skipCPUIfNoLapack
    @dtypes(torch.float, torch.double, torch.complex64, torch.complex128)
    def test_linalg_matrix_exp_boundary_cases(self, device, dtype):
        expm = torch.linalg.matrix_exp

        with self.assertRaisesRegex(RuntimeError, "Expected a floating point or complex tensor"):
            expm(torch.randn(3, 3).type(torch.int))

        with self.assertRaisesRegex(RuntimeError, "must have at least 2 dimensions"):
            expm(torch.randn(3))

        with self.assertRaisesRegex(RuntimeError, "must be batches of square matrices"):
            expm(torch.randn(3, 2, 1))

        # check 1x1 matrices
        x = torch.randn(3, 3, 1, 1)
        self.assertEqual(expm(x), x.exp())

    @slowTest
    @skipCUDAIfNoMagma
    @skipCPUIfNoLapack
    @dtypes(torch.float, torch.double, torch.cfloat, torch.cdouble)
    def test_linalg_matrix_exp_analytic(self, device, dtype):
        expm = torch.linalg.matrix_exp
        # check zero matrix
        x = torch.zeros(20, 20, dtype=dtype, device=device)
        self.assertTrue((expm(x) == torch.eye(20, 20, dtype=dtype, device=device)).all().item())

        def normalize_to_1_operator_norm(sample, desired_norm):
            sample_norm, _ = sample.abs().sum(-2).max(-1)
            sample_to_1_norm = sample / sample_norm.unsqueeze(-1).unsqueeze(-1)
            return sample_to_1_norm * desired_norm

        def gen_good_cond_number_matrices(*n):
            """
            Generates a diagonally-domimant matrix
            with the eigenvalues centered at 1
            and the radii at most (n[-1] - 1) / (n[-2] ** 2)
            """
            identity = torch.eye(n[-2], n[-1], dtype=dtype, device=device).expand(*n)
            x = torch.rand(*n, dtype=dtype, device=device) / (n[-1] ** 2)
            x = (x - x * identity) + identity
            return x

        def run_test(*n):
            if dtype == torch.float:
                thetas = [
                    1.192092800768788e-07,  # deg 1
                    5.978858893805233e-04,  # deg 2
                    5.116619363445086e-02,  # deg 4
                    5.800524627688768e-01,  # deg 8
                    1.461661507209034e+00,  # deg 12
                    3.010066362817634e+00   # deg 18
                ]
            else:  # if torch.double
                thetas = [
                    2.220446049250313e-16,  # deg 1
                    2.580956802971767e-08,  # deg 2
                    3.397168839976962e-04,  # deg 4
                    4.991228871115323e-02,  # deg 8
                    2.996158913811580e-01,  # deg 12
                    1.090863719290036e+00   # deg 18
                ]

            # generate input
            q = gen_good_cond_number_matrices(*n)
            q_ = q.cpu().numpy()
            qinv = torch.inverse(q)
            qinv_ = qinv.cpu().numpy()
            d = torch.randn(n[:-1], dtype=dtype, device=device)
            x = torch.from_numpy(
                np.matmul(q_, np.matmul(torch.diag_embed(d).cpu().numpy(), qinv_))).to(device)
            x_norm, _ = x.abs().sum(-2).max(-1)

            # test simple analytic whatever norm generated
            mexp = expm(x)
            mexp_analytic = np.matmul(
                q_,
                np.matmul(
                    torch.diag_embed(d.exp()).cpu().numpy(),
                    qinv_
                )
            )
            self.assertEqual(mexp, mexp_analytic, atol=1e-3, rtol=0.0)

            # generate norms to test different degree expansions
            sample_norms = []
            for i in range(len(thetas) - 1):
                sample_norms.append(0.5 * (thetas[i] + thetas[i + 1]))
            sample_norms = [thetas[0] / 2] + sample_norms + [thetas[-1] * 2]

            # matrices to equal norm
            for sample_norm in sample_norms:
                x_normalized = normalize_to_1_operator_norm(x, sample_norm)

                mexp = expm(x_normalized)
                mexp_analytic = np.matmul(
                    q_,
                    np.matmul(
                        torch.diag_embed((d / x_norm.unsqueeze(-1) * sample_norm).exp()).cpu().numpy(),
                        qinv_
                    )
                )
                self.assertEqual(mexp, mexp_analytic, atol=1e-3, rtol=0.0)

        # single matrix
        run_test(2, 2)
        run_test(3, 3)
        run_test(4, 4)
        run_test(5, 5)
        run_test(100, 100)
        run_test(200, 200)

        # small batch of matrices
        run_test(3, 2, 2)
        run_test(3, 3, 3)
        run_test(3, 4, 4)
        run_test(3, 5, 5)
        run_test(3, 100, 100)
        run_test(3, 200, 200)

        # large batch of matrices
        run_test(3, 3, 2, 2)
        run_test(3, 3, 3, 3)
        run_test(3, 3, 4, 4)
        run_test(3, 3, 5, 5)
        run_test(3, 3, 100, 100)
        run_test(3, 3, 200, 200)

    @skipCUDAIfNoMagma
    @skipCPUIfNoLapack
    @dtypes(torch.float, torch.double)
    def test_linalg_matrix_exp_batch(self, device, dtype):

        def run_test(*n):
            tensors_batch = torch.zeros(n, dtype=dtype, device=device)
            tensors_batch = tensors_batch.view(-1, n[-2], n[-1])

            num_matrices = tensors_batch.size(0)
            tensors_list = []
            for i in range(num_matrices):
                tensors_list.append(torch.randn(n[-2], n[-1], dtype=dtype, device=device))

            for i in range(num_matrices):
                tensors_batch[i, ...] = tensors_list[i]

            tensors_exp_map = (torch.linalg.matrix_exp(x) for x in tensors_list)
            tensors_exp_batch = torch.linalg.matrix_exp(tensors_batch)

            for i, tensor_exp in enumerate(tensors_exp_map):
                self.assertEqual(tensors_exp_batch[i, ...], tensor_exp)

        # small batch of matrices
        run_test(3, 2, 2)
        run_test(3, 3, 3)
        run_test(3, 4, 4)
        run_test(3, 5, 5)

        # large batch of matrices
        run_test(3, 3, 2, 2)
        run_test(3, 3, 3, 3)
        run_test(3, 3, 4, 4)
        run_test(3, 3, 5, 5)

    @skipCUDAIfNoMagma
    @skipCPUIfNoLapack
    @dtypes(torch.float, torch.double, torch.cfloat, torch.cdouble)
    def test_linalg_matrix_exp_compare_with_taylor(self, device, dtype):

        def normalize_to_1_operator_norm(sample, desired_norm):
            sample_norm, _ = sample.abs().sum(-2).max(-1)
            sample_to_1_norm = sample / sample_norm.unsqueeze(-1).unsqueeze(-1)
            return sample_to_1_norm * desired_norm

        def gen_good_cond_number_matrices(*n):
            """
            Generates a diagonally-domimant matrix
            with the eigenvalues centered at 1
            and the radii at most (n[-1] - 1) / (n[-2] ** 2)
            """
            identity = torch.eye(n[-2], n[-1], dtype=dtype, device=device).expand(*n)
            x = torch.rand(*n, dtype=dtype, device=device) / (n[-1] ** 2)
            x = (x - x * identity) + identity
            return x

        def get_taylor_approximation(a, deg):
            a_ = a.cpu().numpy()
            identity = torch.eye(a.size(-2), a.size(-1), dtype=dtype, device=device).expand_as(a)
            res = identity.cpu().numpy()
            taylor_term = identity.cpu().numpy()

            for i in range(1, deg + 1):
                taylor_term = np.matmul(a_, taylor_term) / i
                res = res + taylor_term

            return res

        def scale_square(a, deg):
            if a.abs().pow(2).sum().sqrt() < 1.0:
                return get_taylor_approximation(a, 12)
            else:
                s = int(torch.log2(a.abs().pow(2).sum().sqrt()).ceil().item())
                b = a / (2 ** s)
                b = get_taylor_approximation(b, 18)
                for _ in range(s):
                    b = np.matmul(b, b)
                return torch.from_numpy(b).to(a.device)

        def run_test(*n):
            degs = [1, 2, 4, 8, 12, 18]
            if dtype == torch.float:
                thetas = [
                    1.192092800768788e-07,  # deg 1
                    5.978858893805233e-04,  # deg 2
                    5.116619363445086e-02,  # deg 4
                    5.800524627688768e-01,  # deg 8
                    1.461661507209034e+00,  # deg 12
                    3.010066362817634e+00   # deg 18
                ]
            else:  # if torch.double
                thetas = [
                    2.220446049250313e-16,  # deg 1
                    2.580956802971767e-08,  # deg 2
                    3.397168839976962e-04,  # deg 4
                    4.991228871115323e-02,  # deg 8
                    2.996158913811580e-01,  # deg 12
                    1.090863719290036e+00   # deg 18
                ]

            # generate norms to test different degree expansions
            sample_norms = []
            for i in range(len(thetas) - 1):
                sample_norms.append(0.5 * (thetas[i] + thetas[i + 1]))
            sample_norms = [thetas[0] / 2] + sample_norms + [thetas[-1] * 2]
            degs = [degs[0]] + degs

            for sample_norm, deg in zip(sample_norms, degs):
                x = gen_good_cond_number_matrices(*n)
                x = normalize_to_1_operator_norm(x, sample_norm)

                mexp = torch.linalg.matrix_exp(x)
                mexp_taylor = scale_square(x, deg)

                self.assertEqual(mexp, mexp_taylor, atol=1e-2, rtol=0.0)

        # single matrix
        run_test(2, 2)
        run_test(3, 3)
        run_test(4, 4)
        run_test(5, 5)

        # small batch of matrices
        run_test(3, 2, 2)
        run_test(3, 3, 3)
        run_test(3, 4, 4)
        run_test(3, 5, 5)

        # large batch of matrices
        run_test(3, 3, 2, 2)
        run_test(3, 3, 3, 3)
        run_test(3, 3, 4, 4)
        run_test(3, 3, 5, 5)

    @skipCUDAIfNoMagma
    @skipCPUIfNoLapack
    @dtypes(*floating_and_complex_types())
    @precisionOverride({torch.float32: 1e-3, torch.complex64: 1e-3,
                        torch.float64: 1e-8, torch.complex128: 1e-8})
    def test_slogdet(self, device, dtype):
        from torch.testing._internal.common_utils import (random_hermitian_matrix, random_hermitian_psd_matrix,
                                                          random_hermitian_pd_matrix, random_square_matrix_of_rank)

        # mat_chars denotes matrix characteristics
        # possible values are: hermitian, hermitian_psd, hermitian_pd, singular, non_singular
        def run_test(matsize, batchdims, mat_chars):
            num_matrices = np.prod(batchdims)
            list_of_matrices = []
            if num_matrices != 0:
                for idx in range(num_matrices):
                    mat_type = idx % len(mat_chars)
                    if mat_chars[mat_type] == 'hermitian':
                        list_of_matrices.append(random_hermitian_matrix(matsize, dtype=dtype, device=device))
                    elif mat_chars[mat_type] == 'hermitian_psd':
                        list_of_matrices.append(random_hermitian_psd_matrix(matsize, dtype=dtype, device=device))
                    elif mat_chars[mat_type] == 'hermitian_pd':
                        list_of_matrices.append(random_hermitian_pd_matrix(matsize, dtype=dtype, device=device))
                    elif mat_chars[mat_type] == 'singular':
                        list_of_matrices.append(torch.ones(matsize, matsize, dtype=dtype, device=device))
                    elif mat_chars[mat_type] == 'non_singular':
                        list_of_matrices.append(random_square_matrix_of_rank(matsize, matsize, dtype=dtype, device=device))
                full_tensor = torch.stack(list_of_matrices, dim=0).reshape(batchdims + (matsize, matsize))
            else:
                full_tensor = torch.randn(*batchdims, matsize, matsize, dtype=dtype, device=device)

            actual_value = torch.linalg.slogdet(full_tensor)
            expected_value = np.linalg.slogdet(full_tensor.cpu().numpy())
            self.assertEqual(expected_value[0], actual_value[0], atol=self.precision, rtol=self.precision)
            self.assertEqual(expected_value[1], actual_value[1], atol=self.precision, rtol=self.precision)

            # test out=variant
            sign_out = torch.empty_like(actual_value[0])
            logabsdet_out = torch.empty_like(actual_value[1])
            ans = torch.linalg.slogdet(full_tensor, out=(sign_out, logabsdet_out))
            self.assertEqual(ans[0], sign_out)
            self.assertEqual(ans[1], logabsdet_out)
            self.assertEqual(sign_out, actual_value[0])
            self.assertEqual(logabsdet_out, actual_value[1])

        for matsize, batchdims in itertools.product([0, 3, 5], [(0,), (3,), (5, 3)]):
            run_test(matsize, batchdims, mat_chars=['hermitian_pd'])
            run_test(matsize, batchdims, mat_chars=['singular'])
            run_test(matsize, batchdims, mat_chars=['non_singular'])
            run_test(matsize, batchdims, mat_chars=['hermitian', 'hermitian_pd', 'hermitian_psd'])
            run_test(matsize, batchdims, mat_chars=['singular', 'non_singular'])

    @skipCUDAIfNoMagma
    @skipCPUIfNoLapack
    @dtypes(*floating_and_complex_types())
    def test_slogdet_errors_and_warnings(self, device, dtype):
        # slogdet requires the input to be a square matrix or batch of square matrices
        a = torch.randn(2, 3, device=device, dtype=dtype)
        with self.assertRaisesRegex(RuntimeError, r'must be batches of square matrices'):
            torch.linalg.slogdet(a)

        # slogdet requires the input to be at least 2 dimensional tensor
        a = torch.randn(2, device=device, dtype=dtype)
        with self.assertRaisesRegex(RuntimeError, r'must have at least 2 dimensions'):
            torch.linalg.slogdet(a)

        a = torch.randn(2, 2, device=device, dtype=torch.bfloat16)
        with self.assertRaisesRegex(RuntimeError, r'Low precision dtypes not supported'):
            torch.linalg.slogdet(a)

        # if non-empty out tensor with wrong shape is passed a warning is given
        a = torch.randn(2, 3, 3, device=device, dtype=dtype)
        sign_out = torch.empty(1, device=device, dtype=dtype)
        real_dtype = a.real.dtype if dtype.is_complex else dtype
        logabsdet_out = torch.empty(1, device=device, dtype=real_dtype)
        with warnings.catch_warnings(record=True) as w:
            # Trigger warning
            torch.linalg.slogdet(a, out=(sign_out, logabsdet_out))
            # Check warning occurs
            self.assertEqual(len(w), 1)
            self.assertTrue("An output with one or more elements was resized" in str(w[-1].message))

        # device should match
        if torch.cuda.is_available():
            wrong_device = 'cpu' if self.device_type != 'cpu' else 'cuda'
            sign_out = torch.empty(0, device=wrong_device, dtype=dtype)
            logabsdet_out = torch.empty(0, device=wrong_device, dtype=real_dtype)
            with self.assertRaisesRegex(RuntimeError, "tensors to be on the same device"):
                torch.linalg.slogdet(a, out=(sign_out, logabsdet_out))

    @skipCUDAIf(torch.version.cuda is not None
                and torch.version.cuda.split(".") < ["11", "3"], "There's a bug in cuSOLVER < 11.3")
    # FIXME One of the backends of lu_factor fails in windows. I haven't investigated which or why
    # https://github.com/pytorch/pytorch/issues/75225
    @unittest.skipIf(IS_WINDOWS, "Skipped on Windows!")
    @skipCUDAIfNoCusolver
    @skipCPUIfNoLapack
    @dtypes(torch.double)
    def test_det_logdet_slogdet(self, device, dtype):
        def reference_slogdet(M):
            sdet, logabsdet = np.linalg.slogdet(M.detach().cpu().numpy())
            return M.new_tensor(sdet), M.new_tensor(logabsdet)

        def test_single_det(M, target, desc):
            target_sdet, target_logabsdet = target

            det = M.det()
            logdet = M.logdet()
            sdet, logabsdet = M.slogdet()
            linalg_sdet, linalg_logabsdet = torch.linalg.slogdet(M)

            # Test det
            self.assertEqual(det, target_sdet * target_logabsdet.exp(),
                             atol=1e-6, rtol=0, msg='{} (det)'.format(desc))

            # Test slogdet
            # Compare the overall value rather than individual parts because of
            # precision issues when det is near zero.
            self.assertEqual(sdet * logabsdet.exp(), target_sdet * target_logabsdet.exp(),
                             atol=1e-6, rtol=0, msg='{} (slogdet)'.format(desc))
            self.assertEqual(linalg_sdet * linalg_logabsdet.exp(), target_sdet * target_logabsdet.exp(),
                             atol=1e-6, rtol=0, msg='{} (linalg_slogdet)'.format(desc))

            # Test logdet
            # Compare logdet against our own pytorch slogdet because they should
            # be consistent, while it may behave slightly differently with other
            # slogdet implementations when det is near zero due to precision
            # issues.
            if sdet.item() < 0:
                self.assertTrue(logdet.item() != logdet.item(), '{} (logdet negative case)'.format(desc))
            else:
                self.assertEqual(logdet.exp(), target_logabsdet.exp(),
                                 atol=1e-6, rtol=0, msg='{} (logdet non-negative case)'.format(desc))

        eye = torch.eye(5, dtype=dtype, device=device)
        test_single_det(eye, (torch.ones((), dtype=dtype, device=device), torch.zeros((), dtype=dtype, device=device)), 'identity')
        # Testing bug in #34061 (https://github.com/pytorch/pytorch/issues/34061)
        for n in range(250, 551, 100):
            mat = torch.randn(n, n, dtype=dtype, device=device)
            q, _ = torch.qr(mat)
            ref_det, ref_logabsdet = reference_slogdet(q)
            test_single_det(q, (ref_det, ref_logabsdet), 'orthogonal')

        def test(M):
            assert M.size(0) >= 5, 'this helper fn assumes M to be at least 5x5'
            M = M.to(device)

            ref_M_sdet, ref_M_logabsdet = reference_slogdet(M)

            test_single_det(M, (ref_M_sdet, ref_M_logabsdet), 'basic')
            if ref_M_logabsdet.exp().item() >= 1e-6:  # skip singular
                M_inv = M.inverse()
                test_single_det(M_inv, reference_slogdet(M_inv), 'inverse')

            test_single_det(M, (ref_M_sdet, ref_M_logabsdet), 'transpose')

            for x in [0, 2, 4]:
                for scale in [-2, -0.1, 0, 10]:
                    if scale > 0:
                        target = ref_M_sdet, ref_M_logabsdet + math.log(scale)
                    elif scale == 0:
                        target = torch.zeros_like(ref_M_sdet), torch.full_like(ref_M_logabsdet, -inf)
                    else:
                        target = ref_M_sdet.neg(), ref_M_logabsdet + math.log(-scale)

                    # dim 0
                    M_clone = M.clone()
                    M_clone[:, x] *= scale
                    test_single_det(M_clone, target, 'scale a row')
                    # dim 1
                    M_clone = M.clone()
                    M_clone[x, :] *= scale
                    test_single_det(M_clone, target, 'scale a column')

            for x1, x2 in [(0, 3), (4, 1), (3, 2)]:
                assert x1 != x2, 'x1 and x2 needs to be different for this test'
                target = torch.zeros_like(ref_M_sdet), torch.full_like(ref_M_logabsdet, -inf)
                # dim 0
                M_clone = M.clone()
                M_clone[:, x2] = M_clone[:, x1]
                test_single_det(M_clone, target, 'two rows are same')
                # dim 1
                M_clone = M.clone()
                M_clone[x2, :] = M_clone[x1, :]
                test_single_det(M_clone, target, 'two columns are same')

                for scale1, scale2 in [(0.3, -1), (0, 2), (10, 0.1)]:
                    det_scale = scale1 * scale2 * -1
                    if det_scale > 0:
                        target = ref_M_sdet, ref_M_logabsdet + math.log(det_scale)
                    elif det_scale == 0:
                        target = torch.zeros_like(ref_M_sdet), torch.full_like(ref_M_logabsdet, -inf)
                    else:
                        target = ref_M_sdet.neg(), ref_M_logabsdet + math.log(-det_scale)

                    # dim 0
                    M_clone = M.clone()
                    t = M_clone[:, x1] * scale1
                    M_clone[:, x1] += M_clone[:, x2] * scale2
                    M_clone[:, x2] = t
                    test_single_det(M_clone, target, 'exchanging rows')
                    # dim 1
                    M_clone = M.clone()
                    t = M_clone[x1, :] * scale1
                    M_clone[x1, :] += M_clone[x2, :] * scale2
                    M_clone[x2, :] = t
                    test_single_det(M_clone, target, 'exchanging columns')

        def get_random_mat_scale(n):
            # For matrices with values i.i.d. with 0 mean, unit variance, and
            # subexponential tail, we have:
            #   E[log det(A^2)] \approx log((n-1)!)
            #
            # Notice:
            #   log Var[det(A)] = log E[det(A^2)] >= E[log det(A^2)]
            #
            # So:
            #   stddev[det(A)] >= sqrt( (n-1)! )
            #
            # We use this as an intuitive guideline to scale random generated
            # matrices so our closeness tests can work more robustly:
            #   scale by sqrt( (n-1)! )^(-1/n) = ( (n-1)! )^(-1/(2n))
            #
            # source: https://arxiv.org/pdf/1112.0752.pdf

            # TODO: technically we need subexponential distn for this to hold,
            #       but we mostly use gaussian entries below. Consider switching
            #       to Chi-sq if this turns out not stable enough, since Chi-sq
            #       is easy enough to sample from.
            return math.factorial(n - 1) ** (-1.0 / (2 * n))

        for n in [5, 10, 25]:
            scale = get_random_mat_scale(n)
            test(torch.randn(n, n, dtype=dtype, device=device) * scale)
            r = torch.randn(n, n, dtype=dtype, device=device) * scale
            # symmetric psd
            test(r.mm(r.t()))
            # symmetric pd
            r = torch.randn(n, n, dtype=dtype, device=device) * scale
            test(r.mm(r.t()) + torch.eye(n, dtype=dtype, device=device) * 1e-6)
            # symmetric
            r = torch.randn(n, n, dtype=dtype, device=device) * scale
            for i in range(n):
                for j in range(i):
                    r[i, j] = r[j, i]
            test(r)
            # non-contiguous
            test((torch.randn(n, n, n + 1, dtype=dtype, device=device) * scale)[:, 2, 1:])
            # det = 0
            r = torch.randn(n, n, dtype=dtype, device=device) * scale
            u, s, v = r.svd()
            if reference_slogdet(u)[0] < 0:
                u = -u
            if reference_slogdet(v)[0] < 0:
                v = -v
            s[0] *= -1
            s[-1] = 0
            test(u.mm(s.diag()).mm(v))

        # Small values to test numerical stability. Note that we don't scale
        # this matrix.
        r = torch.randn(512, 512, dtype=dtype, device=device)
        u, s, v = r.svd()
        s.fill_(1. / (100 * s.numel()))
        test(u.mm(s.diag()).mm(v))

    @skipCUDAIfNoMagma
    @skipCPUIfNoLapack
    @dtypes(torch.double)
    def test_det_logdet_slogdet_batched(self, device, dtype):
        from torch.testing._internal.common_utils import (random_symmetric_matrix, random_symmetric_psd_matrix,
                                                          random_symmetric_pd_matrix, random_square_matrix_of_rank)

        # mat_chars denotes matrix characteristics
        # possible values are: sym, sym_psd, sym_pd, sing, non_sym
        def run_test(matsize, batchdims, mat_chars):
            num_matrices = reduce(lambda x, y: x * y, batchdims, 1)
            list_of_matrices = []

            for idx in range(num_matrices):
                mat_type = idx % len(mat_chars)
                if mat_chars[mat_type] == 'sym':
                    list_of_matrices.append(random_symmetric_matrix(matsize, dtype=dtype, device=device))
                elif mat_chars[mat_type] == 'sym_psd':
                    list_of_matrices.append(random_symmetric_psd_matrix(matsize, dtype=dtype, device=device))
                elif mat_chars[mat_type] == 'sym_pd':
                    list_of_matrices.append(random_symmetric_pd_matrix(matsize, dtype=dtype, device=device))
                elif mat_chars[mat_type] == 'sing':
                    list_of_matrices.append(torch.ones(matsize, matsize, dtype=dtype, device=device))
                elif mat_chars[mat_type] == 'non_sing':
                    list_of_matrices.append(random_square_matrix_of_rank(matsize, matsize, dtype=dtype, device=device))
            full_tensor = torch.stack(list_of_matrices, dim=0).reshape(batchdims + (matsize, matsize))
            # Scaling adapted from `get_random_mat_scale` in _test_det_logdet_slogdet
            full_tensor *= (math.factorial(matsize - 1) ** (-1.0 / (2 * matsize)))

            for fn in [torch.det, torch.logdet, torch.slogdet, torch.linalg.slogdet]:
                expected_value = []
                actual_value = fn(full_tensor)
                for full_idx in itertools.product(*map(lambda x: list(range(x)), batchdims)):
                    expected_value.append(fn(full_tensor[full_idx]))

                if fn == torch.slogdet or fn == torch.linalg.slogdet:
                    sign_value = torch.stack([tup[0] for tup in expected_value], dim=0).reshape(batchdims)
                    expected_value = torch.stack([tup[1] for tup in expected_value], dim=0).reshape(batchdims)
                    self.assertEqual(sign_value, actual_value[0])
                    self.assertEqual(expected_value, actual_value[1])
                else:
                    expected_value = torch.stack(expected_value, dim=0).reshape(batchdims)
                    self.assertEqual(actual_value, expected_value)

        for matsize, batchdims in itertools.product([3, 5], [(3,), (5, 3)]):
            run_test(matsize, batchdims, mat_chars=['sym_pd'])
            run_test(matsize, batchdims, mat_chars=['sing'])
            run_test(matsize, batchdims, mat_chars=['non_sing'])
            run_test(matsize, batchdims, mat_chars=['sym', 'sym_pd', 'sym_psd'])
            run_test(matsize, batchdims, mat_chars=['sing', 'non_sing'])

    @skipCUDAIfNoMagma
    @skipCPUIfNoLapack
    @dtypes(*floating_and_complex_types())
    def test_cholesky_inverse(self, device, dtype):
        from torch.testing._internal.common_utils import random_hermitian_pd_matrix

        def run_test(shape, batch, upper, contiguous):
            A = random_hermitian_pd_matrix(shape, *batch, dtype=dtype, device=device)
            if A.numel() > 0 and not contiguous:
                A = A.mT
                self.assertFalse(A.is_contiguous())
            L = torch.linalg.cholesky(A)
            expected_inverse = torch.inverse(A)
            L = L.mH if upper else L
            actual_inverse = torch.cholesky_inverse(L, upper)
            self.assertEqual(actual_inverse, expected_inverse)

        shapes = (0, 3, 5)
        batches = ((), (0,), (3, ), (2, 2))
        for shape, batch, upper, contiguous in list(itertools.product(shapes, batches, (True, False), (True, False))):
            run_test(shape, batch, upper, contiguous)

        # check the out= variant
        A = random_hermitian_pd_matrix(3, 2, dtype=dtype, device=device)
        L = torch.linalg.cholesky(A)

        # There are two code paths currently for the out= variant
        # 1. When 'out' tensor is in Fortran (column-major) memory format
        # then the fast route is taken and the storage is reused directly in the computations
        # 2. When 'out' tensor is not in Fortran format then a temporary tensor is allocated internally
        # and the result is copied from the temporary tensor to 'out' tensor

        # This test checks the first code path
        out = torch.empty_like(A)
        out_t = out.mT.clone(memory_format=torch.contiguous_format)
        out = out_t.mT
        ans = torch.cholesky_inverse(L, out=out)
        self.assertEqual(ans, out)
        expected = torch.inverse(A)
        self.assertEqual(expected, out)

        # This test checks the second code path
        out = torch.empty_like(A)
        ans = torch.cholesky_inverse(L, out=out)
        self.assertEqual(ans, out)
        expected = torch.inverse(A)
        self.assertEqual(expected, out)

    @skipCUDAIfNoMagma
    @skipCPUIfNoLapack
    @dtypes(*floating_and_complex_types())
    def test_cholesky_inverse_errors_and_warnings(self, device, dtype):
        # cholesky_inverse requires the input to be at least 2 dimensional tensor
        a = torch.randn(2, device=device, dtype=dtype)
        with self.assertRaisesRegex(RuntimeError, "must have at least 2 dimensions"):
            torch.cholesky_inverse(a)

        # cholesky_inverse requires a square matrix
        a = torch.randn(2, 3, device=device, dtype=dtype)
        with self.assertRaisesRegex(RuntimeError, "must be batches of square matrices"):
            torch.cholesky_inverse(a)

        # if non-empty out tensor with wrong shape is passed a warning is given
        a = torch.randn(3, 3, device=device, dtype=dtype)
        out = torch.empty(2, 3, device=device, dtype=dtype)
        with warnings.catch_warnings(record=True) as w:
            # Trigger warning
            torch.cholesky_inverse(a, out=out)
            # Check warning occurs
            self.assertEqual(len(w), 1)
            self.assertTrue("An output with one or more elements was resized" in str(w[-1].message))

        # dtypes should be safely castable
        out = torch.empty(*a.shape, dtype=torch.int, device=device)
        with self.assertRaisesRegex(RuntimeError, "but got result with dtype Int"):
            torch.cholesky_inverse(a, out=out)

        # device should match
        if torch.cuda.is_available():
            wrong_device = 'cpu' if self.device_type != 'cpu' else 'cuda'
            out = torch.empty(0, device=wrong_device, dtype=dtype)
            with self.assertRaisesRegex(RuntimeError, "Expected all tensors to be on the same device"):
                torch.cholesky_inverse(a, out=out)

        # cholesky_inverse raises an error for invalid inputs on CPU
        # for example if at least one diagonal element is zero
        a = torch.randn(3, 3, device=device, dtype=dtype)
        a[1, 1] = 0
        if self.device_type == 'cpu':
            with self.assertRaisesRegex(torch.linalg.LinAlgError, r"cholesky_inverse: The diagonal element 2 is zero"):
                torch.cholesky_inverse(a)
        # cholesky_inverse on GPU does not raise an error for this case
        elif self.device_type == 'cuda':
            out = torch.cholesky_inverse(a)
            self.assertTrue(out.isinf().any() or out.isnan().any())

    def _select_broadcastable_dims(self, dims_full=None):
        # select full dimensionality
        if dims_full is None:
            dims_full = []
            ndims = random.randint(1, 4)
            dims_full = [random.randint(1, 8) for _ in range(ndims)]
        else:
            ndims = len(dims_full)

        # select actual dimensions for ops:
        # larger: full ndims, individual sizes may be reduced
        # smaller: possibly reduced ndims, sizes may be reduced
        smaller_ndims = random.randint(1, ndims)
        dims_small = []
        dims_large = []
        for i in range(ndims - 1, -1, -1):
            j = random.randint(1, 3)
            if j == 1:  # no reduced singleton dimension
                ds = dims_full[i]
                dl = dims_full[i]
            elif j == 2:  # larger may have reduced singleton dimension
                ds = dims_full[i]
                dl = 1 if len(dims_small) < smaller_ndims else dims_full[i]
            elif j == 3:  # smaller may have reduced singleton dimension
                ds = 1
                dl = dims_full[i]
            dims_large = [dl] + dims_large
            if len(dims_small) < smaller_ndims:
                dims_small = [ds] + dims_small
        return (dims_small, dims_large, dims_full)

    def test_broadcast_fused_matmul(self, device):
        fns = ["baddbmm", "addbmm", "addmm", "addmv", "addr"]

        for fn in fns:
            batch_dim = random.randint(1, 8)
            n_dim = random.randint(1, 8)
            m_dim = random.randint(1, 8)
            p_dim = random.randint(1, 8)

            def dims_full_for_fn():
                if fn == "baddbmm":
                    return ([batch_dim, n_dim, p_dim], [batch_dim, n_dim, m_dim], [batch_dim, m_dim, p_dim])
                elif fn == "addbmm":
                    return ([n_dim, p_dim], [batch_dim, n_dim, m_dim], [batch_dim, m_dim, p_dim])
                elif fn == "addmm":
                    return ([n_dim, p_dim], [n_dim, m_dim], [m_dim, p_dim])
                elif fn == "addmv":
                    return ([n_dim], [n_dim, m_dim], [m_dim])
                elif fn == "addr":
                    return ([n_dim, m_dim], [n_dim], [m_dim])
                else:
                    raise AssertionError("unknown function")

            (t0_dims_full, t1_dims, t2_dims) = dims_full_for_fn()
            (t0_dims_small, _, _) = self._select_broadcastable_dims(t0_dims_full)

            t0_small = torch.randn(*t0_dims_small, device=device).float()
            t1 = torch.randn(*t1_dims, device=device).float()
            t2 = torch.randn(*t2_dims, device=device).float()

            t0_full = t0_small.expand(*t0_dims_full).to(device)

            fntorch = getattr(torch, fn)
            r0 = fntorch(t0_small, t1, t2)
            r1 = fntorch(t0_full, t1, t2)
            self.assertEqual(r0, r1)

    @tf32_on_and_off(0.001)
    def test_broadcast_batched_matmul(self, device):
        n_dim = random.randint(1, 8)
        m_dim = random.randint(1, 8)
        p_dim = random.randint(1, 8)
        full_batch_dims = [random.randint(1, 3) for i in range(random.randint(1, 3))]
        (batch_dims_small, _, _) = self._select_broadcastable_dims(full_batch_dims)

        def verify_batched_matmul(full_lhs, one_dimensional):
            if not one_dimensional:
                lhs_dims = [n_dim, m_dim]
                rhs_dims = [m_dim, p_dim]
                result_dims = [n_dim, p_dim]
            else:
                lhs_dims = [n_dim, m_dim] if full_lhs else [m_dim]
                rhs_dims = [m_dim, p_dim] if not full_lhs else [m_dim]
                result_dims = [n_dim] if full_lhs else [p_dim]

            lhs_mat_dims = lhs_dims if len(lhs_dims) != 1 else [1, m_dim]
            rhs_mat_dims = rhs_dims if len(rhs_dims) != 1 else [m_dim, 1]
            full_mat_dims = lhs_mat_dims if full_lhs else rhs_mat_dims
            dim0_dims = rhs_dims if full_lhs else lhs_dims
            small_dims = batch_dims_small + (rhs_mat_dims if full_lhs else lhs_mat_dims)

            small = torch.randn(*(small_dims), device=device).float()
            dim0 = torch.randn(*(dim0_dims), device=device).float()
            full = torch.randn(*(full_batch_dims + full_mat_dims), device=device).float()
            if not one_dimensional:
                (lhsTensors, rhsTensors) = ((full,), (small, dim0)) if full_lhs else ((small, dim0), (full,))
            else:
                (lhsTensors, rhsTensors) = ((full,), (dim0,)) if full_lhs else ((dim0,), (full,))

            def maybe_squeeze_result(l, r, result):
                if len(lhs_dims) == 1 and l.dim() != 1:
                    return result.squeeze(-2)
                elif len(rhs_dims) == 1 and r.dim() != 1:
                    return result.squeeze(-1)
                else:
                    return result

            for lhs in lhsTensors:
                lhs_expanded = lhs.expand(*(torch.Size(full_batch_dims) + torch.Size(lhs_mat_dims)))
                lhs_expanded_matmul_fn = lhs_expanded.matmul
                for rhs in rhsTensors:
                    rhs_expanded = ((rhs if len(rhs_dims) != 1 else rhs.unsqueeze(-1)).
                                    expand(*(torch.Size(full_batch_dims) + torch.Size(rhs_mat_dims))))
                    truth = maybe_squeeze_result(lhs_expanded, rhs_expanded, lhs_expanded_matmul_fn(rhs_expanded))
                    for l in (lhs, lhs_expanded):
                        for r in (rhs, rhs_expanded):
                            l_matmul_fn = l.matmul
                            result = maybe_squeeze_result(l, r, l_matmul_fn(r))
                            self.assertEqual(truth, result)
                            # test torch.matmul function as well
                            torch_result = maybe_squeeze_result(l, r, torch.matmul(l, r))
                            self.assertEqual(truth, torch_result)
                            # test torch.matmul with out
                            out = torch.zeros_like(torch_result)
                            torch.matmul(l, r, out=out)
                            self.assertEqual(truth, maybe_squeeze_result(l, r, out))

                # compare to bmm
                bmm_result = (torch.bmm(lhs_expanded.contiguous().view(-1, *lhs_mat_dims),
                                        rhs_expanded.contiguous().view(-1, *rhs_mat_dims)))
                self.assertEqual(truth.view(-1, *result_dims), bmm_result.view(-1, *result_dims))

        for indices in itertools.product((True, False), repeat=2):
            verify_batched_matmul(*indices)

    def lu_solve_test_helper(self, A_dims, b_dims, pivot, device, dtype):
        make_fullrank = make_fullrank_matrices_with_distinct_singular_values
        make_A = partial(make_fullrank, device=device, dtype=dtype)

        b = torch.randn(*b_dims, dtype=dtype, device=device)
        A = make_A(*A_dims)
        LU_data, LU_pivots, info = torch.linalg.lu_factor_ex(A)
        self.assertEqual(info, torch.zeros_like(info))
        return b, A, LU_data, LU_pivots

    @skipCPUIfNoLapack
    @skipCUDAIfNoMagmaAndNoCusolver
    @dtypes(*floating_and_complex_types())
    @precisionOverride({torch.float32: 1e-3, torch.complex64: 1e-3,
                        torch.float64: 1e-8, torch.complex128: 1e-8})
    def test_lu_solve(self, device, dtype):
        def sub_test(pivot):
            for k, n in zip([2, 3, 5], [3, 5, 7]):
                b, A, LU_data, LU_pivots = self.lu_solve_test_helper((n, n), (n, k), pivot, device, dtype)
                x = torch.lu_solve(b, LU_data, LU_pivots)
                self.assertEqual(b, np.matmul(A.cpu(), x.cpu()))

        sub_test(True)
        if self.device_type == 'cuda':
            sub_test(False)

    @skipCPUIfNoLapack
    @skipCUDAIfNoMagmaAndNoCusolver
    @dtypes(*floating_and_complex_types())
    @precisionOverride({torch.float32: 1e-3, torch.complex64: 1e-3,
                        torch.float64: 1e-8, torch.complex128: 1e-8})
    def test_lu_solve_batched(self, device, dtype):
        def sub_test(pivot):
            def lu_solve_batch_test_helper(A_dims, b_dims, pivot):
                b, A, LU_data, LU_pivots = self.lu_solve_test_helper(A_dims, b_dims, pivot, device, dtype)
                x_exp_list = []
                for i in range(b_dims[0]):
                    x_exp_list.append(torch.lu_solve(b[i], LU_data[i], LU_pivots[i]))
                x_exp = torch.stack(x_exp_list)  # Stacked output
                x_act = torch.lu_solve(b, LU_data, LU_pivots)  # Actual output
                self.assertEqual(x_exp, x_act)  # Equality check
                Ax = np.matmul(A.cpu(), x_act.cpu())
                self.assertEqual(b, Ax)

            for batchsize in [1, 3, 4]:
                lu_solve_batch_test_helper((batchsize, 5, 5), (batchsize, 5, 10), pivot)

        # Tests tensors with 0 elements
        b = torch.randn(3, 0, 3, dtype=dtype, device=device)
        A = torch.randn(3, 0, 0, dtype=dtype, device=device)
        LU_data, LU_pivots = torch.linalg.lu_factor(A)
        self.assertEqual(torch.empty_like(b), b.lu_solve(LU_data, LU_pivots))

        sub_test(True)
        if self.device_type == 'cuda':
            sub_test(False)

    @skipCUDAIfRocm  # ROCm: test was exceptionally slow, even for slow tests. Skip until triage.
    @slowTest
    @skipCPUIfNoLapack
    @skipCUDAIfNoMagmaAndNoCusolver
    @dtypes(*floating_and_complex_types())
    def test_lu_solve_batched_many_batches(self, device, dtype):
        def run_test(A_dims, b_dims):
            b, A, LU_data, LU_pivots = self.lu_solve_test_helper(A_dims, b_dims, True, device, dtype)
            x = torch.lu_solve(b, LU_data, LU_pivots)
            Ax = torch.matmul(A, x)
            self.assertEqual(Ax, b.expand_as(Ax))

        run_test((65536, 5, 5), (65536, 5, 10))
        run_test((262144, 5, 5), (262144, 5, 10))

    @skipCPUIfNoLapack
    @skipCUDAIfNoMagmaAndNoCusolver
    @dtypes(*floating_and_complex_types())
    def test_lu_solve_batched_broadcasting(self, device, dtype):
        make_fullrank = make_fullrank_matrices_with_distinct_singular_values
        make_A = partial(make_fullrank, device=device, dtype=dtype)

        def run_test(A_dims, b_dims, pivot=True):
            A_matrix_size = A_dims[-1]
            A_batch_dims = A_dims[:-2]
            A = make_A(*A_batch_dims, A_matrix_size, A_matrix_size)
            b = make_tensor(b_dims, dtype=dtype, device=device)
            x_exp = np.linalg.solve(A.cpu(), b.cpu())
            LU_data, LU_pivots = torch.linalg.lu_factor(A)
            x = torch.lu_solve(b, LU_data, LU_pivots)
            self.assertEqual(x, x_exp)

        # test against numpy.linalg.solve
        run_test((2, 1, 3, 4, 4), (2, 1, 3, 4, 6))  # no broadcasting
        run_test((2, 1, 3, 4, 4), (4, 6))  # broadcasting b
        run_test((4, 4), (2, 1, 3, 4, 2))  # broadcasting A
        run_test((1, 3, 1, 4, 4), (2, 1, 3, 4, 5))  # broadcasting A & b

    @onlyCUDA
    @skipCUDAIfNoMagma
    @dtypes(*floating_and_complex_types())
    # this tests https://github.com/pytorch/pytorch/issues/36921
    def test_lu_solve_large_matrices(self, device, dtype):
        def run_test(A_dims, b_dims):
            b, A, LU_data, LU_pivots = self.lu_solve_test_helper(A_dims, b_dims, True, device, dtype)
            x = torch.lu_solve(b, LU_data, LU_pivots)
            Ax = torch.matmul(A, x)
            self.assertEqual(Ax, b.expand_as(Ax))

        run_test((1, 1), (1, 1, 1025))

    @precisionOverride({torch.float32: 1e-5, torch.complex64: 1e-5})
    @skipCUDAIfNoMagma
    @skipCPUIfNoLapack
    @dtypes(*floating_and_complex_types())
    def test_symeig(self, device, dtype):
        from torch.testing._internal.common_utils import random_hermitian_matrix

        def run_test(dims, eigenvectors, upper):
            x = random_hermitian_matrix(*dims, dtype=dtype, device=device)
            if dtype.is_complex:
                real_dtype = torch.float32 if dtype is torch.complex64 else torch.float64
            else:
                real_dtype = dtype
            oute = torch.empty(dims[1:] + dims[:1], dtype=real_dtype, device=device)
            outv = torch.empty(dims[1:] + dims[:1] * 2, dtype=dtype, device=device)
            torch.symeig(x, eigenvectors=eigenvectors, upper=upper, out=(oute, outv))

            if eigenvectors:
                outv_ = outv.cpu().numpy()
                x_recon = np.matmul(np.matmul(outv_, torch.diag_embed(oute.to(dtype)).cpu().numpy()),
                                    outv_.swapaxes(-2, -1).conj())
                self.assertEqual(x, x_recon, atol=1e-8, rtol=0, msg='Incorrect reconstruction using V @ diag(e) @ V.T')
            else:
                eigvals, _ = torch.symeig(x, eigenvectors=True, upper=upper)
                self.assertEqual(eigvals, oute, msg='Eigenvalues mismatch')
                self.assertEqual(torch.empty(0, device=device, dtype=dtype), outv, msg='Eigenvector matrix not empty')

            rese, resv = x.symeig(eigenvectors=eigenvectors, upper=upper)
            self.assertEqual(rese, oute, msg="outputs of symeig and symeig with out don't match")
            self.assertEqual(resv, outv, msg="outputs of symeig and symeig with out don't match")

            # test non-contiguous
            x = random_hermitian_matrix(*dims, dtype=dtype, device=device)
            n_dim = len(dims) + 1
            # Reverse the batch dimensions and the matrix dimensions and then concat them
            x = x.permute(tuple(range(n_dim - 3, -1, -1)) + (n_dim - 1, n_dim - 2))
            assert not x.is_contiguous(), "x is intentionally non-contiguous"
            rese, resv = torch.symeig(x, eigenvectors=eigenvectors, upper=upper)
            if eigenvectors:
                resv_ = resv.cpu().numpy()
                x_recon = np.matmul(np.matmul(resv_, torch.diag_embed(rese.to(dtype)).cpu().numpy()),
                                    resv_.swapaxes(-2, -1).conj())
                self.assertEqual(x, x_recon, atol=1e-8, rtol=0, msg='Incorrect reconstruction using V @ diag(e) @ V.T')
            else:
                eigvals, _ = torch.symeig(x, eigenvectors=True, upper=upper)
                self.assertEqual(eigvals, rese, msg='Eigenvalues mismatch')
                self.assertEqual(torch.empty(0, device=device, dtype=dtype), resv, msg='Eigenvector matrix not empty')

        batch_dims_set = [(), (3,), (3, 5), (5, 3, 5)]
        for batch_dims, eigenvectors, upper in itertools.product(batch_dims_set, (True, False), (True, False)):
            run_test((5,) + batch_dims, eigenvectors, upper)

    @skipCUDAIfNoMagma
    @skipCPUIfNoLapack
    @dtypes(*floating_and_complex_types())
    def test_symeig_out_errors_and_warnings(self, device, dtype):
        from torch.testing._internal.common_utils import random_hermitian_matrix

        # if non-empty out tensor with wrong shape is passed a warning is given
        a = random_hermitian_matrix(3, dtype=dtype, device=device)
        real_dtype = a.real.dtype if dtype.is_complex else dtype
        out_w = torch.empty(7, 7, dtype=real_dtype, device=device)
        out_v = torch.empty(7, 7, dtype=dtype, device=device)
        with warnings.catch_warnings(record=True) as w:
            # Trigger warning
            torch.symeig(a, out=(out_w, out_v))
            self.assertTrue("An output with one or more elements was resized" in str(w[-2].message))
            self.assertTrue("An output with one or more elements was resized" in str(w[-1].message))

        # dtypes should be safely castable
        out_w = torch.empty(0, dtype=real_dtype, device=device)
        out_v = torch.empty(0, dtype=torch.int, device=device)
        with self.assertRaisesRegex(RuntimeError, "but got eigenvectors with dtype Int"):
            torch.symeig(a, out=(out_w, out_v))

        out_w = torch.empty(0, dtype=torch.int, device=device)
        out_v = torch.empty(0, dtype=dtype, device=device)
        with self.assertRaisesRegex(RuntimeError, "but got eigenvalues with dtype Int"):
            torch.symeig(a, out=(out_w, out_v))

        # device should match
        if torch.cuda.is_available():
            wrong_device = 'cpu' if self.device_type != 'cpu' else 'cuda'
            out_w = torch.empty(0, device=wrong_device, dtype=dtype)
            out_v = torch.empty(0, device=device, dtype=dtype)
            with self.assertRaisesRegex(RuntimeError, "tensors to be on the same device"):
                torch.symeig(a, out=(out_w, out_v))
            out_w = torch.empty(0, device=device, dtype=dtype)
            out_v = torch.empty(0, device=wrong_device, dtype=dtype)
            with self.assertRaisesRegex(RuntimeError, "tensors to be on the same device"):
                torch.symeig(a, out=(out_w, out_v))

    @skipCUDAIfNoCusolver
    @skipCPUIfNoLapack
    def test_pca_lowrank(self, device):
        from torch.testing._internal.common_utils import random_lowrank_matrix, random_sparse_matrix

        dtype = torch.double

        def run_subtest(guess_rank, actual_rank, matrix_size, batches, device, pca, **options):
            density = options.pop('density', 1)
            if isinstance(matrix_size, int):
                rows = columns = matrix_size
            else:
                rows, columns = matrix_size
            if density == 1:
                a_input = random_lowrank_matrix(actual_rank, rows, columns, *batches, device=device, dtype=dtype)
                a = a_input
            else:
                a_input = random_sparse_matrix(rows, columns, density, device=device, dtype=dtype)
                a = a_input.to_dense()

            u, s, v = pca(a_input, q=guess_rank, **options)

            self.assertEqual(s.shape[-1], guess_rank)
            self.assertEqual(u.shape[-2], rows)
            self.assertEqual(u.shape[-1], guess_rank)
            self.assertEqual(v.shape[-1], guess_rank)
            self.assertEqual(v.shape[-2], columns)

            A1 = u.matmul(s.diag_embed()).matmul(v.mT)
            ones_m1 = torch.ones(batches + (rows, 1), dtype=a.dtype, device=device)
            c = a.sum(axis=-2) / rows
            c = c.reshape(batches + (1, columns))
            A2 = a - ones_m1.matmul(c)
            self.assertEqual(A1, A2)

            if density == 1:
                # actual rank is known only for dense input
                detect_rank = (s.abs() > 1e-5).sum(axis=-1)
                self.assertEqual(actual_rank * torch.ones(batches, device=device, dtype=torch.int64), detect_rank)
                S = torch.linalg.svdvals(A2)
                self.assertEqual(s[..., :actual_rank], S[..., :actual_rank])

        all_batches = [(), (1,), (3,), (2, 3)]
        for actual_rank, size, all_batches in [
                (2, (17, 4), all_batches),
                (2, (100, 4), all_batches),
                (6, (100, 40), all_batches),
                (12, (1000, 1000), [()]),
        ]:
            for batches in all_batches:
                for guess_rank in [
                        actual_rank,
                        actual_rank + 2,
                        actual_rank + 6,
                ]:
                    if guess_rank <= min(*size):
                        run_subtest(guess_rank, actual_rank, size, batches, device, torch.pca_lowrank)
                        run_subtest(guess_rank, actual_rank, size[::-1], batches, device, torch.pca_lowrank)

        # sparse input
        for guess_rank, size in [
                (4, (17, 4)), (4, (4, 17)), (16, (17, 17)),
                (21, (100, 40)), (20, (40, 100)), (600, (1000, 1000))]:
            for density in [0.005, 0.1]:
                run_subtest(guess_rank, None, size, (), device, torch.pca_lowrank, density=density)

        # jitting support
        jitted = torch.jit.script(torch.pca_lowrank)
        guess_rank, actual_rank, size, batches = 2, 2, (17, 4), ()
        run_subtest(guess_rank, actual_rank, size, batches, device, jitted)

    # Ensure that nuclear_norm's out variant gives the same result as the non-out
    @onlyNativeDeviceTypes
    @skipCUDAIfNoMagma
    @skipCPUIfNoLapack
    @dtypes(torch.float32, torch.float64)
    def test_nuclear_norm_out(self, device, dtype):
        test_cases = [
            # input size, dim
            ((25, 25), None),
            ((25, 25), (0, 1)),
            ((25, 25), (1, 0)),
            ((25, 25, 25), (2, 0)),
            ((25, 25, 25), (0, 1)),
        ]
        for keepdim in [False, True]:
            for input_size, dim in test_cases:
                msg = f'input_size: {input_size}, dim: {dim}, keepdim: {keepdim}'
                x = torch.randn(*input_size, device=device, dtype=dtype)
                result_out = torch.empty(0, device=device, dtype=dtype)
                if dim is None:
                    result = torch.nuclear_norm(x, keepdim=keepdim)
                    torch.nuclear_norm(x, keepdim=keepdim, out=result_out)
                else:
                    result = torch.nuclear_norm(x, keepdim=keepdim, dim=dim)
                    torch.nuclear_norm(x, keepdim=keepdim, dim=dim, out=result_out)
                self.assertEqual(result, result_out, msg=msg)

    @skipCUDAIfNoMagmaAndNoCusolver
    @skipCPUIfNoLapack
    @dtypes(*floating_and_complex_types())
    def test_geqrf(self, device, dtype):

        def run_test(shape):
            # numpy.linalg.qr with mode = 'raw' computes the same operation as torch.geqrf
            # so this test compares against that function
            A = make_tensor(shape, dtype=dtype, device=device)

            # numpy.linalg.qr doesn't work with batched input
            m, n = A.shape[-2:]
            tau_size = "n" if m > n else "m"
            np_dtype = A.cpu().numpy().dtype
            ot = [np_dtype, np_dtype]
            numpy_geqrf_batched = np.vectorize(
                lambda x: np.linalg.qr(x, mode='raw'),
                otypes=ot,
                signature=f'(m,n)->(n,m),({tau_size})')

            expected = numpy_geqrf_batched(A.cpu())
            actual = torch.geqrf(A)

            # numpy.linalg.qr returns transposed result
            self.assertEqual(expected[0].swapaxes(-2, -1), actual[0])
            self.assertEqual(expected[1], actual[1])

        batches = [(), (0, ), (2, ), (2, 1)]
        ns = [5, 2, 0]
        for batch, (m, n) in product(batches, product(ns, ns)):
            run_test((*batch, m, n))

    @skipCUDAIfNoMagma
    @skipCPUIfNoLapack
    @dtypes(torch.double)
    def test_lstsq(self, device, dtype):
        def _test_underdetermined(a, b, expectedNorm):
            # underdetermined systems are only supported on CPU
            if self.device_type != 'cpu':
                return

            m = a.size()[0]
            n = a.size()[1]
            assert(m <= n)

            a_copy = a.clone()
            b_copy = b.clone()
            res1 = torch.lstsq(b, a)[0]
            self.assertEqual(a, a_copy, atol=0, rtol=0)
            self.assertEqual(b, b_copy, atol=0, rtol=0)
            self.assertEqual((torch.mm(a, res1) - b).norm(), expectedNorm, atol=1e-8, rtol=0)

            ta = torch.tensor((), dtype=dtype, device=device)
            tb = torch.tensor((), dtype=dtype, device=device)
            res2 = torch.lstsq(b, a, out=(tb, ta))[0]
            self.assertEqual(a, a_copy, atol=0, rtol=0)
            self.assertEqual(b, b_copy, atol=0, rtol=0)
            self.assertEqual((torch.mm(a, res1) - b).norm(), expectedNorm, atol=1e-8, rtol=0)

            res3 = torch.lstsq(b, a, out=(b, a))[0]
            self.assertEqual((torch.mm(a_copy, b) - b_copy).norm(), expectedNorm, atol=1e-8, rtol=0)
            self.assertEqual(res1, tb, atol=0, rtol=0)
            self.assertEqual(res1, b, atol=0, rtol=0)
            self.assertEqual(res1, res2, atol=0, rtol=0)
            self.assertEqual(res1, res3, atol=0, rtol=0)

        def _test_overdetermined(a, b, expectedNorm):
            m = a.size()[0]
            n = a.size()[1]
            assert(m > n)

            def check_norm(a, b, expected_norm, gels_result):
                # Checks |ax - b| and the residual info from the result

                # The first n rows is the least square solution.
                # Rows n to m-1 contain residual information.
                x = gels_result[:n]
                resid_info = gels_result[n:]

                resid_norm = (torch.mm(a, x) - b).norm()
                self.assertEqual(resid_norm, expectedNorm, atol=1e-8, rtol=0)
                self.assertEqual(resid_info.norm(), resid_norm, atol=1e-8, rtol=0)

            a_copy = a.clone()
            b_copy = b.clone()
            res1 = torch.lstsq(b, a)[0]
            self.assertEqual(a, a_copy, atol=0, rtol=0)
            self.assertEqual(b, b_copy, atol=0, rtol=0)
            check_norm(a, b, expectedNorm, res1)

            ta = torch.tensor((), dtype=dtype, device=device)
            tb = torch.tensor((), dtype=dtype, device=device)
            res2 = torch.lstsq(b, a, out=(tb, ta))[0]
            self.assertEqual(a, a_copy, atol=0, rtol=0)
            self.assertEqual(b, b_copy, atol=0, rtol=0)
            check_norm(a, b, expectedNorm, res2)

            res3 = torch.lstsq(b, a, out=(b, a))[0]
            check_norm(a_copy, b_copy, expectedNorm, res3)

            self.assertEqual(res1, tb, atol=0, rtol=0)
            self.assertEqual(res1, b, atol=0, rtol=0)
            self.assertEqual(res1, res2, atol=0, rtol=0)
            self.assertEqual(res1, res3, atol=0, rtol=0)

        # basic test
        expectedNorm = 0
        a = torch.tensor(((1.44, -9.96, -7.55, 8.34),
                          (-7.84, -0.28, 3.24, 8.09),
                          (-4.39, -3.24, 6.27, 5.28),
                          (4.53, 3.83, -6.64, 2.06)), dtype=dtype, device=device).t()
        b = torch.tensor(((8.58, 8.26, 8.48, -5.28),
                          (9.35, -4.43, -0.70, -0.26)), dtype=dtype, device=device).t()
        _test_underdetermined(a, b, expectedNorm)

        # test overdetermined
        expectedNorm = 17.390200628863
        a = torch.tensor(((1.44, -9.96, -7.55, 8.34, 7.08, -5.45),
                          (-7.84, -0.28, 3.24, 8.09, 2.52, -5.70),
                          (-4.39, -3.24, 6.27, 5.28, 0.74, -1.19),
                          (4.53, 3.83, -6.64, 2.06, -2.47, 4.70)), dtype=dtype, device=device).t()
        b = torch.tensor(((8.58, 8.26, 8.48, -5.28, 5.72, 8.93),
                          (9.35, -4.43, -0.70, -0.26, -7.36, -2.52)), dtype=dtype, device=device).t()
        _test_overdetermined(a, b, expectedNorm)

        # test underdetermined
        expectedNorm = 0
        a = torch.tensor(((1.44, -9.96, -7.55),
                          (-7.84, -0.28, 3.24),
                          (-4.39, -3.24, 6.27),
                          (4.53, 3.83, -6.64)), dtype=dtype, device=device).t()
        b = torch.tensor(((8.58, 8.26, 8.48),
                          (9.35, -4.43, -0.70)), dtype=dtype, device=device).t()
        _test_underdetermined(a, b, expectedNorm)

        # test reuse
        expectedNorm = 0
        a = torch.tensor(((1.44, -9.96, -7.55, 8.34),
                          (-7.84, -0.28, 3.24, 8.09),
                          (-4.39, -3.24, 6.27, 5.28),
                          (4.53, 3.83, -6.64, 2.06)), dtype=dtype, device=device).t()
        b = torch.tensor(((8.58, 8.26, 8.48, -5.28),
                          (9.35, -4.43, -0.70, -0.26)), dtype=dtype, device=device).t()
        ta = torch.tensor((), dtype=dtype, device=device)
        tb = torch.tensor((), dtype=dtype, device=device)
        torch.lstsq(b, a, out=(tb, ta))
        self.assertEqual((torch.mm(a, tb) - b).norm(), expectedNorm, atol=1e-8, rtol=0)
        torch.lstsq(b, a, out=(tb, ta))
        self.assertEqual((torch.mm(a, tb) - b).norm(), expectedNorm, atol=1e-8, rtol=0)
        torch.lstsq(b, a, out=(tb, ta))
        self.assertEqual((torch.mm(a, tb) - b).norm(), expectedNorm, atol=1e-8, rtol=0)

    @skipCUDAIfNoMagma
    @skipCPUIfNoLapack
    def test_lapack_empty(self, device):
        # FIXME: these are just a selection of LAPACK functions -- we need a general strategy here.
        # The LAPACK functions themselves generally do NOT work with zero sized dimensions, although
        # numpy/sci often has a direct wrapper (e.g. lu_factor) and a wrapper that "does the right thing"
        # (e.g. lu).  We often name our functions identically to the lapack function, so it will take work
        # to name / migrate-to better wrappers.
        def fn(torchfn, *args):
            return torchfn(*tuple(torch.randn(shape, device=device) if isinstance(shape, tuple) else shape
                                  for shape in args))

        # inverse, pinverse
        self.assertEqual((0, 0), fn(torch.inverse, (0, 0)).shape)
        self.assertEqual((5, 0), fn(torch.pinverse, (0, 5)).shape)
        self.assertEqual((0, 5), fn(torch.pinverse, (5, 0)).shape)
        self.assertEqual((0, 0), fn(torch.pinverse, (0, 0)).shape)

        # det, logdet, slogdet
        self.assertEqual(torch.tensor(1., device=device), fn(torch.det, (0, 0)))
        self.assertEqual(torch.tensor(0., device=device), fn(torch.logdet, (0, 0)))
        self.assertEqual((torch.tensor(1., device=device), torch.tensor(0., device=device)),
                         fn(torch.slogdet, (0, 0)))

<<<<<<< HEAD
        # qr
        q, r = fn(torch.qr, (3, 0), True)
        self.assertEqual([(3, 0), (0, 0)], [q.shape, r.shape])
        q, r = fn(torch.qr, (0, 3), True)
        self.assertEqual([(0, 0), (0, 3)], [q.shape, r.shape])
        q, r = fn(torch.qr, (3, 0), False)
        self.assertEqual([(3, 3), (3, 0)], [q.shape, r.shape])
=======
        # eig, symeig
        evalues, evectors = fn(torch.eig, (0, 0), True)
        self.assertEqual([(0, 2), (0, 0)], [evalues.shape, evectors.shape])
        evalues, evectors = fn(torch.symeig, (0, 0), True)
        self.assertEqual([(0,), (0, 0)], [evalues.shape, evectors.shape])
>>>>>>> b0b24b42

        # lstsq
        self.assertRaises(RuntimeError, lambda: torch.lstsq(torch.randn(0, 0), torch.randn(0, 0)))
        self.assertRaises(RuntimeError, lambda: torch.lstsq(torch.randn(0,), torch.randn(0, 0)))

    @tf32_on_and_off(0.005)
    def test_tensordot(self, device):
        a = torch.arange(60., device=device).reshape(3, 4, 5)
        b = torch.arange(24., device=device).reshape(4, 3, 2)
        c = torch.tensordot(a, b, dims=([1, 0], [0, 1])).cpu()
        cn = torch.from_numpy(np.tensordot(a.cpu().numpy(), b.cpu().numpy(),
                                           axes=([1, 0], [0, 1])))
        self.assertEqual(c, cn)

        cout = torch.zeros((5, 2), device=device)
        torch.tensordot(a, b, dims=([1, 0], [0, 1]), out=cout).cpu()
        self.assertEqual(c, cout)

        a = torch.randn(2, 3, 4, 5, device=device)
        b = torch.randn(4, 5, 6, 7, device=device)
        c = torch.tensordot(a, b, dims=2).cpu()
        cn = torch.from_numpy(np.tensordot(a.cpu().numpy(), b.cpu().numpy(),
                                           axes=2))

        with self.assertRaisesRegex(RuntimeError, "expects dims >= 0"):
            torch.tensordot(a, b, dims=-1)

        self.assertEqual(c, cn)
        c = torch.tensordot(a, b).cpu()
        cn = torch.from_numpy(np.tensordot(a.cpu().numpy(), b.cpu().numpy()))
        self.assertEqual(c, cn)

        a = torch.tensordot(torch.tensor(0.), torch.tensor(0.), 0)
        an = torch.from_numpy(np.tensordot(np.zeros((), dtype=np.float32), np.zeros((), dtype=np.float32), 0))
        self.assertEqual(a, an)

    @skipCUDAIfNoCusolver
    @skipCUDAIfNoMagma
    @skipCPUIfNoLapack
    @skipCUDAIfRocm
    @dtypes(*floating_and_complex_types())
    def test_ldl_factor(self, device, dtype):
        from torch.testing._internal.common_utils import random_hermitian_pd_matrix

        def run_test(shape, batch, hermitian):
            A = random_hermitian_pd_matrix(shape, *batch, dtype=dtype, device=device)
            actual_factors, actual_pivots, info = torch.linalg.ldl_factor_ex(A, hermitian=hermitian)
            actual_L = torch.tril(actual_factors, diagonal=-1)
            actual_L.diagonal(0, -2, -1).fill_(1.0)

            # This test is designed only for inputs with 1x1 block diagonal matrix D.
            # That is for positive definite input matrices, the pivots tensor is always > 0.
            # If negative pivots are encountered, it means that the input matrix is not positive definite.
            # And matrix D is a 2x2 block diagonal matrix.
            self.assertTrue((actual_pivots > 0).all())

            # Construct a 1x1 block diagonal matrix D from factors.
            actual_D = torch.diag_embed(actual_factors.diagonal(0, -2, -1))

            def T(x):
                return x.mH if hermitian else x.mT
            A_reconstructed = actual_L @ actual_D @ T(actual_L)

            def symmetric(A):
                return A.tril() + A.tril(-1).mT

            self.assertEqual(symmetric(A) if not hermitian else A, A_reconstructed)

            # Now test against SciPy implementation
            if TEST_SCIPY:
                from scipy.linalg import ldl as scipy_ldl
                A_np = A.cpu().numpy()
                np_dtype = A_np.dtype
                scipy_ldl_batched = np.vectorize(
                    lambda x: scipy_ldl(x, hermitian=hermitian, lower=True),
                    otypes=[np_dtype, np_dtype, np.dtype('int64')],
                    signature='(m,m)->(m,m),(m,m),(m)')

                expected = scipy_ldl_batched(A_np)
                expected_L, expected_D, expected_pivots = expected

                if expected_pivots.ndim > 1:
                    permuted_expected_L = np.stack(
                        [expected_L[i][expected_pivots[i], :] for i in range(expected_pivots.shape[0])]
                    )
                else:
                    permuted_expected_L = expected_L[expected_pivots, :]
                self.assertEqual(actual_L, permuted_expected_L)
                self.assertEqual(actual_D, expected_D)
            else:
                self.assertEqual(actual_factors.shape, A.shape)
                self.assertEqual(actual_pivots.shape, A.shape[:-1])
                self.assertEqual(info.shape, A.shape[:-2])

        # hermitian=True for complex inputs on CUDA is supported only with MAGMA 2.5.4+
        magma_254_available = self.device_type == 'cuda' and _get_magma_version() >= (2, 5, 4)
        hermitians = (True, False) if dtype.is_complex and (self.device_type == 'cpu' or magma_254_available) else (False,)

        shapes = (5,)
        batches = ((), (4,),)
        for shape, batch, hermitian in itertools.product(shapes, batches, hermitians):
            run_test(shape, batch, hermitian)

    @skipCUDAIfNoCusolver
    @skipCUDAIfNoMagma
    @skipCPUIfNoLapack
    @skipCUDAIfRocm
    @skipCUDAIf(_get_torch_cuda_version() < (11, 4), "not available before CUDA 11.3.1")
    @dtypes(*floating_and_complex_types())
    def test_ldl_solve(self, device, dtype):
        from torch.testing._internal.common_utils import random_hermitian_pd_matrix

        def run_test(shape, batch, nrhs, hermitian):
            A = random_hermitian_pd_matrix(shape, *batch, dtype=dtype, device=device)
            B = make_tensor((*A.shape[:-1], nrhs), dtype=dtype, device=device)
            factors, pivots, info = torch.linalg.ldl_factor_ex(A, hermitian=hermitian)
            X = torch.linalg.ldl_solve(factors, pivots, B, hermitian=hermitian)

            def symmetric(A):
                return A.tril() + A.tril(-1).mT

            # verify A @ X == B
            expected_B = symmetric(A) @ X if not hermitian else A @ X
            self.assertEqual(B, expected_B)

        # hermitian=True is not supported on CUDA yet
        hermitians = (True, False) if dtype.is_complex and self.device_type == 'cpu' else (False,)

        shapes = (5,)
        batches = ((), (4,), (2, 2))
        nrhss = (1, 7)
        for shape, batch, nrhs, hermitian in itertools.product(shapes, batches, nrhss, hermitians):
            run_test(shape, batch, nrhs, hermitian)

    @onlyCUDA
    @skipCUDAIfNoMagma
    @skipCUDAIfNoCusolver
    @setLinalgBackendsToDefaultFinally
    def test_preferred_linalg_library(self):
        # The main purpose of this test is to make sure these "backend" calls work normally without raising exceptions.
        x = torch.randint(2, 5, (2, 4, 4), device='cuda', dtype=torch.double)

        torch.backends.cuda.preferred_linalg_library('cusolver')
        out1 = torch.linalg.inv(x)

        torch.backends.cuda.preferred_linalg_library('magma')
        out2 = torch.linalg.inv(x)

        torch.backends.cuda.preferred_linalg_library('default')
        # Although linalg preferred flags doesn't affect CPU currently,
        # we set this to make sure the flag can switch back to default normally.
        out_ref = torch.linalg.inv(x.cpu())

        self.assertEqual(out_ref, out1.cpu())
        self.assertEqual(out1, out2)


instantiate_device_type_tests(TestLinalg, globals())

if __name__ == '__main__':
    run_tests()<|MERGE_RESOLUTION|>--- conflicted
+++ resolved
@@ -7367,22 +7367,6 @@
         self.assertEqual((torch.tensor(1., device=device), torch.tensor(0., device=device)),
                          fn(torch.slogdet, (0, 0)))
 
-<<<<<<< HEAD
-        # qr
-        q, r = fn(torch.qr, (3, 0), True)
-        self.assertEqual([(3, 0), (0, 0)], [q.shape, r.shape])
-        q, r = fn(torch.qr, (0, 3), True)
-        self.assertEqual([(0, 0), (0, 3)], [q.shape, r.shape])
-        q, r = fn(torch.qr, (3, 0), False)
-        self.assertEqual([(3, 3), (3, 0)], [q.shape, r.shape])
-=======
-        # eig, symeig
-        evalues, evectors = fn(torch.eig, (0, 0), True)
-        self.assertEqual([(0, 2), (0, 0)], [evalues.shape, evectors.shape])
-        evalues, evectors = fn(torch.symeig, (0, 0), True)
-        self.assertEqual([(0,), (0, 0)], [evalues.shape, evectors.shape])
->>>>>>> b0b24b42
-
         # lstsq
         self.assertRaises(RuntimeError, lambda: torch.lstsq(torch.randn(0, 0), torch.randn(0, 0)))
         self.assertRaises(RuntimeError, lambda: torch.lstsq(torch.randn(0,), torch.randn(0, 0)))
