# -*- coding: utf-8 -*-
# Owner(s): ["oncall: jit"]

from torch._C import _disabled_torch_function_impl
import torch.fx
import torch.nn.functional as F
from torch.testing._internal.common_utils import run_tests, TestCase, skipIfTorchDynamo
import unittest
import torch
import operator
import itertools
from torch.utils._pytree import tree_map
from torch.fx.experimental.symbolic_shapes import ShapeEnv, PySymInt, sym_float
from torch.utils._python_dispatch import TorchDispatchMode

aten = torch.ops.aten

try:
    import sympy
    HAS_SYMPY = True
except ImportError:
    HAS_SYMPY = False
skipIfNoSympy = unittest.skipIf(not HAS_SYMPY, "no sympy")


meta_funcs = {}


def register_meta(op):
    def decorator(f):
        def add_func(op):
            meta_funcs[op] = f
        tree_map(add_func, op)
        return f
    return decorator


@register_meta([aten.add.Tensor, aten.sub.Tensor])
def binary_meta(a, b):
    return a.new_empty(a.shape)


@register_meta(aten.cat.default)
def cat_meta(tensors, dim=0):
    concat_length = 0
    shape = tensors[0].shape
    for tensor in tensors:
        for idx, (common_length, length) in enumerate(zip(shape, tensor.shape)):
            if idx == dim:
                concat_length = concat_length + length
            else:
                assert length == common_length
    new_shape = list(shape)
    new_shape[dim] = concat_length
    return tensors[0].new_empty(new_shape)


@register_meta([aten.narrow_copy.default])
def narrow_copy_symint_meta(a, dim, start, length, **kwargs):
    shape = []
    for i, x in enumerate(a.shape):
        if i == dim:
            shape.append(length)
        else:
            shape.append(x)
    return a.new_empty(tuple(shape))


@register_meta([aten.expand.default])
def expand_symint_meta(a, size, implicit=False):
    return a.new_empty(size)


def create_contiguous(shape):
    strides = [1]
    for dim in reversed(shape[:-1]):
        strides.append(dim * strides[-1])
    return list(reversed(strides))


class FakeSymbolicTensor(torch.Tensor):
    @staticmethod
    def __new__(cls, sym_shape, sym_strides, dtype, layout, requires_grad, device):
        offset = 0
        # TODO: this is wrong in general
        sym_stride = create_contiguous(sym_shape)
        r = torch.Tensor._make_wrapper_subclass(
            cls, sym_shape,
            sym_stride, offset,
            dtype=dtype, layout=layout, requires_grad=requires_grad,
            device=device,
        )
        return r

    __torch_function__ = _disabled_torch_function_impl

    def new_empty(self, shape):
        return FakeSymbolicTensor(shape, None, self.dtype, self.layout, self.requires_grad, self.device)

    @classmethod
    def __torch_dispatch__(cls, func_overload, types, args=(), kwargs=None):
        if func_overload in meta_funcs:
            return meta_funcs[func_overload](*args, **kwargs)

        if func_overload == torch.ops.aten.new_empty.default:
            self = args[0]
            shape = args[1]
            return FakeSymbolicTensor(shape, self.stride(), self.dtype, self.layout, self.requires_grad, self.device)

        raise RuntimeError(f"operator {func_overload} not supported")


def create_symbolic_tensor(name, arg, shape_env):
    sym_shapes = tuple([shape_env.create_symint(f"{name}_{idx}", val) for idx, val in enumerate(arg.size())])
    sym_strides = tuple([shape_env.create_symint(f"{name}_{idx}_stride", val) for idx, val in enumerate(arg.stride())])
    return FakeSymbolicTensor(sym_shapes, sym_strides, arg.dtype, arg.layout, arg.requires_grad, arg.device)


CPP_SYMINT_CLASS = type(torch.SymIntNode.new_symint(1))


@skipIfTorchDynamo("Creating ShapeEnv fails for confusing reasons (also we never expect dynamo to see code like this)")
class TestPySymInt(TestCase):

    @skipIfNoSympy
    def test_arith_ops(self):
        shape_env = ShapeEnv()
        symints = []
        for i in range(5):
            symints.append((i, shape_env.create_symint(f"s{i}", i)))

        ops = [operator.add, operator.sub, operator.floordiv, operator.mul, operator.mod]

        for op in ops:
            for args in itertools.permutations(symints, 2):
                if not isinstance(args[0][1], int) and ((op != operator.mod or op != operator.floordiv) and args[1][0] != 0):
                    self.assertTrue(op(args[0][1], args[1][1]) == op(args[0][0], args[1][0]))


    @skipIfNoSympy
    def test_reverse_arith_ops(self):
        shape_env = ShapeEnv()

        a = shape_env.create_symint("s1", 2)
        self.assertTrue(5 // a == 5 // 2)

        a = shape_env.create_symint("s1", 2)
        self.assertTrue(5 * a == 5 * 2)


    @skipIfNoSympy
    def test_roundtrip(self):
        shape_env = ShapeEnv()
        x = create_symbolic_tensor("x", torch.randn(5, 4, 3), shape_env)
        self.assertTrue(not isinstance(x.shape[0], PySymInt))
        self.assertTrue(isinstance(x.shape[0], CPP_SYMINT_CLASS))

        self.assertTrue(x.shape[0] == 5)
        self.assertTrue(x.shape[1] == 4)
        self.assertTrue(x.shape[2], 3)

        self.assertTrue(x.size()[0], 5)
        self.assertTrue(x.size()[1], 4)
        self.assertTrue(isinstance(x.size()[1], CPP_SYMINT_CLASS))
        self.assertTrue(x.size()[2] == 3)

        self.assertTrue(x.size(0) == 5)
        self.assertTrue(x.size(1) == 4)
        self.assertTrue(x.size(2) == 3)
        self.assertTrue(isinstance(x.size(2), CPP_SYMINT_CLASS))

    @skipIfNoSympy
    def test_binary(self):
        shape_env = ShapeEnv()
        x = create_symbolic_tensor("x", torch.randn(5, 4, 3), shape_env)
        y = create_symbolic_tensor("y", torch.randn(5, 4, 3), shape_env)

        z = x + y
        self.assertTrue(z.shape[0] == 5)
        self.assertTrue(z.shape[1] == 4)
        self.assertTrue(z.shape[2] == 3)

        # broadcasting
        y = create_symbolic_tensor("y", torch.randn(1, 4, 1), shape_env)
        z = x + y
        self.assertTrue(z.shape[0] == 5)
        self.assertTrue(z.shape[1] == 4)
        self.assertTrue(z.shape[2] == 3)

    @skipIfNoSympy
    def test_symint_args(self):
        shape_env = ShapeEnv()
        x = create_symbolic_tensor("x", torch.randn(5, 4, 3), shape_env)
        y = create_symbolic_tensor("y", torch.randn(5, 4, 1), shape_env)
        LAST_DIM = 2
        z = x.narrow_copy(LAST_DIM, 0, y.shape[LAST_DIM])
        self.assertTrue(z.shape[2] == int(y.shape[2]))

        # arithmetic expr with two symints
        z = x.narrow_copy(LAST_DIM, 0, x.shape[LAST_DIM] - y.shape[LAST_DIM])
        self.assertTrue(z.shape[2] == 2)

        # arithmetic expr with a symint and python int
        z = x.narrow_copy(LAST_DIM, 0, x.shape[LAST_DIM] - 1)
        self.assertTrue(z.shape[2] == 2)

    @skipIfNoSympy
    def test_symint_vargs(self):
        shape_env = ShapeEnv()
        x = create_symbolic_tensor("x", torch.randn(5, 4, 3), shape_env)
        y = create_symbolic_tensor("y", torch.randn(1, 4, 1), shape_env)

        # varargs
        z = y.expand(x.shape[0], y.shape[1], x.shape[2])
        self.assertTrue(z.shape[0] == 5)
        self.assertTrue(z.shape[1] == 4)
        self.assertTrue(z.shape[2] == 3)

        # shape list
        z = y.expand((x.shape[0], y.shape[1], x.shape[2]))
        self.assertTrue(z.shape[0] == 5)
        self.assertTrue(z.shape[1] == 4)
        self.assertTrue(z.shape[2] == 3)

        # mixed python symints and ints
        z = y.expand(x.shape[0], y.shape[1], 3)
        self.assertTrue(z.shape[0] == 5)
        self.assertTrue(z.shape[1] == 4)
        self.assertTrue(z.shape[2] == 3)

        # mixed python symints and ints in a list
        z = y.expand((x.shape[0], y.shape[1], 3))
        self.assertTrue(z.shape[0] == 5)
        self.assertTrue(z.shape[1] == 4)
        self.assertTrue(z.shape[2] == 3)

        # mixed python symints and ints
        z = y.expand(5, y.shape[1], x.shape[2])
        self.assertTrue(z.shape[0] == 5)
        self.assertTrue(z.shape[1] == 4)
        self.assertTrue(z.shape[2] == 3)

        # mixed python ints and symints in a list
        z = y.expand((5, y.shape[1], x.shape[2]))
        self.assertTrue(z.shape[0] == 5)
        self.assertTrue(z.shape[1] == 4)
        self.assertTrue(z.shape[2] == 3)

        z = y.expand((y.shape[1],))
        z = y.expand(y.shape[1])

    @skipIfNoSympy
    def test_stride(self):
        shape_env = ShapeEnv()
        x = create_symbolic_tensor("x", torch.randn(5, 5), shape_env)
        self.assertIsInstance(x.stride()[0], CPP_SYMINT_CLASS)

    @skipIfNoSympy
    def test_size_expressions(self):
        shape_env = ShapeEnv()
        x = create_symbolic_tensor("x", torch.randn(5), shape_env)
        expand_x = x.expand(x.shape[0], x.shape[0])
        if expand_x.shape[0] > 3:
            result = expand_x + expand_x
        else:
            result = expand_x + expand_x

        gt_op = shape_env.guards[0][0]
        self.assertTrue(isinstance(gt_op, sympy.core.relational.StrictGreaterThan))
        self.assertTrue(str(x.shape[0]), str(gt_op.args[0]))
        self.assertTrue(str(expand_x.shape[1]), str(x.shape[0]))
        self.assertTrue(str(expand_x.shape[1]), str(result.shape[0]))

    @skipIfNoSympy
    def test_int_to_float(self):
        shape_env = ShapeEnv()
        x = create_symbolic_tensor("x", torch.randn(5), shape_env)
        r = sym_float(x.shape[0])
        self.assertTrue(isinstance(r, torch.SymFloatNode))

    @skipIfNoSympy
    def test_aten_ops(self):

        shape_env = ShapeEnv()
        x = create_symbolic_tensor("x", torch.randn(5), shape_env)
        torch.ops.aten.narrow_copy.default(x, 0, 0, x.shape[0])

        shape_env = ShapeEnv()
        x = create_symbolic_tensor("x", torch.randn(5, 4, 3), shape_env)
        torch.ops.aten.expand.default(x, [x.shape[0], x.shape[1], x.shape[2]])

    def test_fx_trace_intlist(self):
        class CustomModule(torch.nn.Module):
            def forward(self, x):
                bs, c, h, w = x.shape
                return F.pad(x, (0, w % 2, 0, h % 2, 0, 0))

        m = CustomModule()
        x = torch.rand(1, 3, 4, 4)
        # should not TypeError: pad(): argument 'pad' (position 2) must be
        # tuple of ints, not tuple
        torch.fx.symbolic_trace(m)

    @skipIfNoSympy
    def test_meta_symint(self):
        shape_env = ShapeEnv()
        a0 = shape_env.create_symint("a0", 2)
        r = torch.empty(a0, device='meta')
        self.assertIsInstance(r.shape[0], CPP_SYMINT_CLASS)

    @skipIfNoSympy
<<<<<<< HEAD
    def test_symint_as_scalar(self):
        shape_env = ShapeEnv()
        a0 = shape_env.create_symint("a0", 2)

        sym_int_encountered = False

        class TestSymInt(TorchDispatchMode):
            def __torch_dispatch__(self, func, types, args=(), kwargs=None):
                assert func == torch.ops.aten.add.Tensor

                nonlocal sym_int_encountered
                sym_int_encountered = kwargs["alpha"] is a0
                kwargs["alpha"] = 0
                return func(*args)

        x = torch.rand([4, 4])
        with TestSymInt():
            y = torch.add(x, x, alpha=a0)

        self.assertTrue(sym_int_encountered)
=======
    def test_guard_int(self):
        shape_env = ShapeEnv()
        a0 = shape_env.create_symint("a0", 2)
        self.assertEqual(a0.guard_int(), 2)
        self.assertEqual(str(shape_env.guards[0][0]), "a0")
        self.assertEqual(shape_env.guards[0][1], 2)

    @skipIfNoSympy
    def test_int_conversion(self):
        shape_env = ShapeEnv()
        a0 = shape_env.create_symint("a0", 2)
        self.assertRaisesRegex(RuntimeError, "Trying to extract", lambda: int(a0))

>>>>>>> 13749fee

if __name__ == '__main__':
    run_tests()<|MERGE_RESOLUTION|>--- conflicted
+++ resolved
@@ -309,7 +309,20 @@
         self.assertIsInstance(r.shape[0], CPP_SYMINT_CLASS)
 
     @skipIfNoSympy
-<<<<<<< HEAD
+    def test_guard_int(self):
+        shape_env = ShapeEnv()
+        a0 = shape_env.create_symint("a0", 2)
+        self.assertEqual(a0.guard_int(), 2)
+        self.assertEqual(str(shape_env.guards[0][0]), "a0")
+        self.assertEqual(shape_env.guards[0][1], 2)
+
+    @skipIfNoSympy
+    def test_int_conversion(self):
+        shape_env = ShapeEnv()
+        a0 = shape_env.create_symint("a0", 2)
+        self.assertRaisesRegex(RuntimeError, "Trying to extract", lambda: int(a0))
+
+    @skipIfNoSympy
     def test_symint_as_scalar(self):
         shape_env = ShapeEnv()
         a0 = shape_env.create_symint("a0", 2)
@@ -330,21 +343,6 @@
             y = torch.add(x, x, alpha=a0)
 
         self.assertTrue(sym_int_encountered)
-=======
-    def test_guard_int(self):
-        shape_env = ShapeEnv()
-        a0 = shape_env.create_symint("a0", 2)
-        self.assertEqual(a0.guard_int(), 2)
-        self.assertEqual(str(shape_env.guards[0][0]), "a0")
-        self.assertEqual(shape_env.guards[0][1], 2)
-
-    @skipIfNoSympy
-    def test_int_conversion(self):
-        shape_env = ShapeEnv()
-        a0 = shape_env.create_symint("a0", 2)
-        self.assertRaisesRegex(RuntimeError, "Trying to extract", lambda: int(a0))
-
->>>>>>> 13749fee
 
 if __name__ == '__main__':
     run_tests()