--- conflicted
+++ resolved
@@ -3,19 +3,10 @@
 from torch.testing._internal.common_device_type import instantiate_device_type_tests, dtypes
 
 class TestForeach(TestCase):
-    N = 20
-    H = 20
-    W = 20
-
     @dtypes(*torch.testing.get_all_dtypes())
-<<<<<<< HEAD
-    def test_add_scalar__same_size_tensors(self, device, dtype):
-        tensors = [torch.zeros(self.H, self.W, device=device, dtype=dtype) for _ in range(self.N)]
-=======
     def test_int_scalar(self, device, dtype):
         tensors = [torch.zeros(10, 10, device=device, dtype=dtype) for _ in range(10)]
         int_scalar = 1
->>>>>>> e9e071a7
 
         # bool tensor + 1 will result in int64 tensor
         if dtype == torch.bool:
@@ -23,28 +14,6 @@
         else:
             expected = [torch.ones(10, 10, device=device, dtype=dtype) for _ in range(10)]
 
-<<<<<<< HEAD
-        for t in tensors:
-            self.assertEqual(t, torch.ones(self.H, self.W, device=device, dtype=dtype))
-
-    @dtypes(*torch.testing.get_all_dtypes())
-    def test_add_scalar_with_same_size_tensors(self, device, dtype):
-        N = 20
-        H = 20
-        W = 20
-        tensors = [torch.zeros(self.H, self.W, device=device, dtype=dtype) for _ in range(self.N)]
-
-        res = torch._foreach_add(tensors, 1)
-        for t in res:
-            # bool tensor + 1 will result in int64 tensor
-            if dtype == torch.bool:
-                dtype = torch.int64
-            self.assertEqual(t, torch.ones(self.H, self.W, device=device, dtype=dtype))
-
-    @dtypes(*torch.testing.get_all_dtypes())
-    def test_add_scalar_with_different_size_tensors(self, device, dtype):
-        tensors = [torch.zeros(self.H + n, self.W + n, device=device, dtype=dtype) for n in range(self.N)]
-=======
         res = torch._foreach_add(tensors, int_scalar)
         self.assertEqual(res, expected)
 
@@ -120,7 +89,6 @@
     @dtypes(*torch.testing.get_all_dtypes())
     def test_add_scalar_with_different_size_tensors(self, device, dtype):
         tensors = [torch.zeros(10 + n, 10 + n, device=device, dtype=dtype) for n in range(10)]
->>>>>>> e9e071a7
         self.assertRaises(RuntimeError, lambda: torch._foreach_add(tensors, 1))
 
     @dtypes(*torch.testing.get_all_dtypes())
@@ -150,28 +118,6 @@
                    torch.tensor([1], dtype=torch.long, device=device)]
         self.assertRaises(RuntimeError, lambda: torch._foreach_add(tensors, 1))
 
-<<<<<<< HEAD
-    def test_add_scalar_with_different_scalar_type(self, device):
-        # int tensor with float scalar
-        scalar = 1.1
-        tensors = [torch.tensor([1], dtype=torch.int, device=device)]
-        self.assertEqual([x + scalar for x in tensors], torch._foreach_add(tensors, scalar))
-
-        # float tensor with int scalar
-        scalar = 1
-        tensors = [torch.tensor([1.1], device=device)]
-        self.assertEqual([x + scalar for x in tensors], torch._foreach_add(tensors, scalar))
-
-        # bool tensor with int scalar
-        scalar = 1
-        tensors = [torch.tensor([False], device=device)]
-        self.assertEqual([x + scalar for x in tensors], torch._foreach_add(tensors, scalar))
-
-        # bool tensor with float scalar
-        scalar = 1.1
-        tensors = [torch.tensor([False], device=device)]
-        self.assertEqual([x + scalar for x in tensors], torch._foreach_add(tensors, scalar))
-
     def test_add_list_error_cases(self, device):
         tensors1 = []
         tensors2 = []
@@ -197,9 +143,9 @@
         # Different dtypes
         tensors1 = []
         tensors2 = []
-        for _ in range(self.N):
-            tensors1.append(torch.zeros(self.H, self.W, device=device, dtype=torch.float))
-            tensors2.append(torch.ones(self.H, self.W, device=device, dtype=torch.int))
+        for _ in range(10):
+            tensors1.append(torch.zeros(10, 10, device=device, dtype=torch.float))
+            tensors2.append(torch.ones(10, 10, device=device, dtype=torch.int))
 
         with self.assertRaises(RuntimeError):
             torch._foreach_add(tensors1, tensors2)
@@ -209,17 +155,15 @@
     def test_add_list_same_size(self, device, dtype):
         tensors1 = []
         tensors2 = []
-        for _ in range(self.N):
-            tensors1.append(torch.zeros(self.H, self.W, device=device, dtype=dtype))
-            tensors2.append(torch.ones(self.H, self.W, device=device, dtype=dtype))
+        for _ in range(10):
+            tensors1.append(torch.zeros(10, 10, device=device, dtype=dtype))
+            tensors2.append(torch.ones(10, 10, device=device, dtype=dtype))
 
         res = torch._foreach_add(tensors1, tensors2)
         torch._foreach_add_(tensors1, tensors2)
         self.assertEqual(res, tensors1)
-        self.assertEqual(res[0], torch.ones(self.H, self.W, device=device, dtype=dtype))
+        self.assertEqual(res[0], torch.ones(10, 10, device=device, dtype=dtype))
 
-=======
->>>>>>> e9e071a7
 instantiate_device_type_tests(TestForeach, globals())
 
 if __name__ == '__main__':
