--- conflicted
+++ resolved
@@ -19,7 +19,7 @@
 import weakref
 import operator
 
-from torch.utils._python_dispatch import TorchDispatchMode, enable_torch_dispatch_mode
+from torch.utils._python_dispatch import TorchDispatchMode, _pop_mode_temporarily, _get_current_dispatch_mode
 from torch._subclasses import FakeTensor
 from .symbolic_shapes import ShapeEnv, SymDispatchMode, PySymInt, PySymFloat
 from torch.fx import Proxy
@@ -167,9 +167,9 @@
 def maybe_disable_fake_tensor_mode():
     # TODO: figure out if this API generally makes sense and bake it into the
     # library
-    mb_fake_mode = torch._C._get_torch_dispatch_mode()
+    mb_fake_mode = _get_current_dispatch_mode()
     if isinstance(mb_fake_mode, FakeTensorMode):
-        return enable_torch_dispatch_mode(mb_fake_mode.inner, replace=mb_fake_mode)
+        return _pop_mode_temporarily()
     else:
         return nullcontext()
 
@@ -430,13 +430,6 @@
         with self.sym_mode.enable(False):
             return self.inner_torch_dispatch(func, types, args, kwargs)
 
-<<<<<<< HEAD
-    @contextmanager
-    def restore(self):
-        with self.sym_mode.enable(True):
-            with super().restore():
-                yield
-=======
     def __enter__(self):
         # sym mode first, then us...
         m = self.sym_mode.enable(True)
@@ -452,7 +445,6 @@
             return m.__exit__(exc_type, exc_value, traceback)
         else:
             return m.__exit__(None, None, None)
->>>>>>> b04b2fa9
 
     def inner_torch_dispatch(self, func, types, args=(), kwargs=None):
         if not self.enable_tracing:
@@ -656,12 +648,7 @@
 
 
 def get_torch_dispatch_modes():
-    modes = [torch._C._get_torch_dispatch_mode()]
-    if modes[-1] is None:
-        return list()
-    while modes[-1].inner is not None:
-        modes.append(modes[-1].inner)
-    return modes
+    return torch.utils._python_dispatch._get_current_dispatch_mode_stack()
 
 
 @contextlib.contextmanager
