--- conflicted
+++ resolved
@@ -67,10 +67,6 @@
   c10::Layout layout_;
   uint32_t dim_;
 };
-
-<<<<<<< HEAD
-// 8 + 8 + 1 + 1 + 1 + 1 + 4
-STATIC_ASSERT_MAXIMUM_SIZE(RawTensorMetadata, 24);
 
 struct TensorMetadata : public RawTensorMetadata {
   explicit TensorMetadata(const RawTensorMetadata& m) : RawTensorMetadata(m) {}
@@ -99,8 +95,6 @@
   c10::optional<size_t> id_;
 };
 
-=======
->>>>>>> e04e9f81
 struct Inputs {
   std::vector<std::vector<int64_t>> shapes_;
   std::vector<std::vector<int64_t>> strides_;
