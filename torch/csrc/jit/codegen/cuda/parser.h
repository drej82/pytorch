#pragma once

#include <torch/csrc/WindowsTorchApiMacro.h>
#include <torch/csrc/jit/ir/ir.h>
#include <torch/csrc/jit/runtime/profiling_record.h>

#include <torch/csrc/jit/codegen/cuda/fusion.h>

/*
 * This file handles Parsing PyTorch jit ir;
 *
 * It is used in two places:
 *   1. When partitioning PyTorch jit ir to create prim::CudaFusionGroup, each
 *      node is queried by `isNodeParsible` to determine whether the node could
 *      be handled by the fuser (whether a given PyTorch jit operator should be
 *      merged);
 *   2. lowering PyTorch jit ir to CUDA codegen ir.
 *      creates a `Fusion` by traversing a PyTorch jit graph.
 *
 * TODO: we could consider exposing API to allow custom registration of parsing
 * rules for a given PyTorch jit operator.
 */

namespace torch {
namespace jit {
namespace fuser {
namespace cuda {

constexpr int kPwThreadX = 128;
constexpr int kFcdReductionThreadX = 128;
constexpr int kNonFcdReductionThreadX = 32;
constexpr int kNonFcdReductionThreadY = 32;

<<<<<<< HEAD
TORCH_CUDA_API bool hasReductionNode(const Block* block);
TORCH_CUDA_API bool isReductionNode(const Node* node);
=======
TORCH_CUDA_CU_API bool hasReductionNode(const Block* block);

TORCH_CUDA_CU_API bool isReductionNode(const Node* node);
>>>>>>> f7b339d1

TORCH_CUDA_API bool hasNormalizationNode(const Block* block);
TORCH_CUDA_API bool isNormalizationNode(const Node* node);

TORCH_CUDA_API bool isElementWiseNode(const Node* node);

// returns whether or not a parsing function exists for the given node type.
TORCH_CUDA_CU_API bool isNodeParsible(const Node* node);

void InsertProfileNodes(ProfilingRecord* pr);

// lowers PyTorch jit graph to `Fusion`.
TORCH_CUDA_CU_API std::unique_ptr<Fusion> parseJitIR(
    const std::shared_ptr<Graph>& graph);

} // namespace cuda
} // namespace fuser
} // namespace jit
} // namespace torch<|MERGE_RESOLUTION|>--- conflicted
+++ resolved
@@ -31,19 +31,13 @@
 constexpr int kNonFcdReductionThreadX = 32;
 constexpr int kNonFcdReductionThreadY = 32;
 
-<<<<<<< HEAD
-TORCH_CUDA_API bool hasReductionNode(const Block* block);
-TORCH_CUDA_API bool isReductionNode(const Node* node);
-=======
 TORCH_CUDA_CU_API bool hasReductionNode(const Block* block);
+TORCH_CUDA_CU_API bool isReductionNode(const Node* node);
 
-TORCH_CUDA_CU_API bool isReductionNode(const Node* node);
->>>>>>> f7b339d1
+TORCH_CUDA_CU_API bool hasNormalizationNode(const Block* block);
+TORCH_CUDA_CU_API bool isNormalizationNode(const Node* node);
 
-TORCH_CUDA_API bool hasNormalizationNode(const Block* block);
-TORCH_CUDA_API bool isNormalizationNode(const Node* node);
-
-TORCH_CUDA_API bool isElementWiseNode(const Node* node);
+TORCH_CUDA_CU_API bool isElementWiseNode(const Node* node);
 
 // returns whether or not a parsing function exists for the given node type.
 TORCH_CUDA_CU_API bool isNodeParsible(const Node* node);
