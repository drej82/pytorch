--- conflicted
+++ resolved
@@ -217,37 +217,12 @@
   return toSugaredValue(member, m, loc, /*is_constant=*/true);
 }
 
-<<<<<<< HEAD
-=======
 #ifdef USE_CUDA
->>>>>>> 904bc146
 std::shared_ptr<SugaredValue> CUDAPythonModuleValue::attr(
     const SourceRange& loc,
     Function& m,
     const std::string& field) {
 
-<<<<<<< HEAD
-  if(field == "_cuda_getDevice") {
-    return std::make_shared<BuiltinFunction>(Symbol::aten("get_device"), c10::nullopt);
-  } else if(field == "_cuda_getDeviceIndex") {
-    return std::make_shared<BuiltinFunction>(Symbol::aten("get_device_index"), c10::nullopt);
-  } else if(field == "_cuda_getDeviceCount") {
-    return std::make_shared<BuiltinFunction>(Symbol::aten("get_device_count"), c10::nullopt);
-  } else if(field == "_cuda_setDevice") {
-    return std::make_shared<BuiltinFunction>(Symbol::aten("set_device"), c10::nullopt);
-  } else if(field == "_cuda_setStream") {
-    return std::make_shared<BuiltinFunction>(Symbol::aten("setCudaStream"), c10::nullopt);
-  } else if(field == "_cuda_getStream") {
-    return std::make_shared<BuiltinFunction>(Symbol::aten("getCudaStream"), c10::nullopt);
-  } else {
-    py::object member = getattr(loc, field);
-    // note: is_constant = true because we consider that global properties
-    // on modules like math.pi or torch.float to be constants
-    // even though it is possible, though rare, for someone to mutate them
-    return toSugaredValue(member, m, loc, /*is_constant=*/true);
-  }
-}
-=======
   // List of all the cuda operators which are supported in JIT
   const std::unordered_set<std::string> cuda_ops = {"current_stream",
                                              "default_stream",
@@ -269,7 +244,6 @@
   return toSugaredValue(member, m, loc, /*is_constant=*/true);
 }
 #endif
->>>>>>> 904bc146
 
 Value* ModuleValue::asValue(const SourceRange& loc, Function& m) {
   return self_;
@@ -992,19 +966,12 @@
   if (auto callee = as_function(obj)) {
     return std::make_shared<FunctionValue>(callee->function_);
   } else if (py::isinstance<py::module>(obj)) {
-<<<<<<< HEAD
-    std::string obj_name = py::cast<py::str>(py::getattr(obj,"__name__"));
-    if(obj_name.compare("torch.cuda") == 0) {
-        return std::make_shared<CUDAPythonModuleValue>(obj);
-    }
-=======
     #ifdef USE_CUDA
     std::string obj_name = py::cast<py::str>(py::getattr(obj, "__name__"));
     if (obj_name.compare("torch.cuda") == 0) {
       return std::make_shared<CUDAPythonModuleValue>(obj);
     }
     #endif
->>>>>>> 904bc146
     return std::make_shared<PythonModuleValue>(obj);
   } else if (
       obj.ptr() == py::module::import("torch.jit").attr("_fork").ptr() ||
