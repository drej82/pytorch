import builtins
import collections
import math
import operator
import warnings

from collections.abc import Iterable
from enum import Enum
from functools import partial, reduce, wraps
from typing import Callable, List, Optional, overload, Sequence, Tuple, Union

import torch

import torch._prims as prims
import torch._prims_common as utils
from torch._prims_common import (
    check,
    DeviceLikeType,
    DimsSequenceType,
    DimsType,
    dtype_to_type,
    ELEMENTWISE_TYPE_PROMOTION_KIND,
    is_weakly_lesser_type,
    Number,
    NumberType,
    REDUCTION_OUTPUT_TYPE_KIND,
    ShapeType,
    StrideType,
    TensorLike,
    TensorLikeType,
    TensorOrNumberLikeType,
    TensorSequenceType,
)
from torch._prims_common.wrappers import (
    _maybe_convert_to_dtype,
    _maybe_resize_out,
    _safe_copy_out,
    elementwise_type_promotion_wrapper,
    elementwise_unary_scalar_wrapper,
    out_wrapper,
)

# Experimental module containing prototype Python references for existing
#   PyTorch operations.

__all__ = [
    #
    # Elementwise Unary References
    #
    "abs",
    "acos",
    "acosh",
    "asinh",
    "asin",
    "atan",
    "atanh",
    "bitwise_not",
    # "cbrt",  # No corresponding torch operation
    "ceil",
    "conj_physical",
    "cos",
    "cosh",
    "digamma",
    "erf",
    "erfinv",
    "erfc",
    "exp",
    "expm1",
    "exp2",
    "fill",
    "floor",
    "frac",
    "index_add",
    "index_add_",
    "index_copy",
    "index_copy_",
    "index_select",
    "index_fill",
    "index_fill_",
    "isfinite",
    "isinf",
    "isnan",
    "i0",
    "lgamma",
    "log",
    "log1p",
    "log2",
    "log10",
    "nan_to_num",
    "neg",
    "positive",
    "reciprocal",
    "round",  # TODO: model kwargs
    "sigmoid",
    "sgn",
    "sign",
    "signbit",
    "sin",
    "sinc",
    "sinh",
    "sqrt",
    "square",
    "tan",
    "tanh",
    "trace",
    "trunc",
    #
    # Elementwise Binary References
    #
    "add",
    "atan2",
    "bitwise_and",
    "bitwise_left_shift",
    "bitwise_or",
    "bitwise_right_shift",
    "bitwise_xor",
    # "complex",
    "copysign",
    "div",
    "eq",
    "float_power",
    "floor_divide",
    "fmax",
    "fmin",
    "fmod",
    "gcd",
    "ge",
    "gt",
    "heaviside",
    "hypot",
    "igamma",
    "igammac",
    "imag",
    "isclose",
    "lcm",
    # 'ldexp',
    "le",
    "logical_and",
    "logical_not",
    "logical_or",
    "logical_xor",
    "lt",
    # 'max', # implement with reductions
    "maximum",
    # 'min', # implement with reductions
    "minimum",
    "mul",
    "ne",
    "nextafter",
    # 'polar',  # abs, cos, sin
    "pow",
    "real",
    "rpow",
    "remainder",
    "rsub",
    "rtruediv",
    "rfloordiv",
    # # special.xlog1py
    # # special.zeta
    "sub",
    "true_divide",
    "trunc_divide",
    # 'xlogy', # where?, log, mul
    #
    # Elementwise Ternary References
    #
    "addcdiv",
    "clamp",
    #
    # Conditional references
    #
    "masked_fill",
    "where",
    #
    # Data conversion and movement references
    #
    "clone",
    "copy_to",  # TODO: add OpInfo (or implement .to)
    "item",  # TODO: add OpInfo
    "to",
    #
    # Reduction ops
    #
    "all",
    "amax",
    "amin",
    "any",
    "mean",
    "std_mean",
    "var_mean",
    "sum",
    "prod",
    "var",
    #
    # Linear algebra ops
    #
    "addr",
    #
    # View & Shape Ops
    #
    "atleast_1d",
    "atleast_2d",
    "atleast_3d",
    "as_strided",
    "broadcast_shapes",
    "broadcast_tensors",
    "broadcast_to",
    "cat",
    "chunk",
    "column_stack",
    "conj",
    "constant_pad_nd",
    "contiguous",
    "diag_embed",
    "diagonal",
    "dsplit",
    "dstack",
    "expand",
    "expand_as",
    "flatten",
    "flip",
    "fliplr",
    "flipud",
    "hsplit",
    "hstack",
    "meshgrid",
    "movedim",
    "narrow",
    "native_layer_norm",
    "permute",
    "ravel",
    "repeat",
    "reshape",
    "roll",
    "rot90",
    "rsqrt",
    "stack",
    "swap_axes",  # alias for transpose
    "squeeze",
    "t",
    "tensor_split",
    "transpose",
    "unfold_copy",
    "unsqueeze",
    "view",
    "vsplit",
    "vstack",
    "unflatten",
    "unbind",
    "triu",
    "tril",
    "triu_indices",
    "tril_indices",
    #
    # Tensor Creation
    #
    "arange",
    "empty",
    "empty_like",
    "empty_strided",
    "eye",
    "full",
    "full_like",
    "linspace",
    "logspace",
    "ones",
    "ones_like",
    "randn",
    "scalar_tensor",
    "zeros",
    "zeros_like",
    #
    # Randomness References
    #
    "uniform",  # TODO: add OpInfo -- and testing for randomness?
    #
    # Test-related functions
    #
    "allclose",
    "equal",  # TODO: add OpInfo
]

Tensor = torch.Tensor
DispatchKey = torch._C.DispatchKey  # type: ignore[attr-defined]


def _broadcast_shapes(*_shapes):
    shapes = tuple(
        (x,) if isinstance(x, int) else x
        for x in filter(lambda x: x is not None, _shapes)
    )

    # Short-circuits on no input
    if len(shapes) == 0:
        return None

    # Type checking
    # TODO: make common validations available as utils
    for shape in shapes:
        assert isinstance(shape, Sequence)

    # Computes common shape
    common_shape = [
        1,
    ] * reduce(max, (len(shape) for shape in shapes))
    for shape in shapes:
        for idx in range(-1, -1 - len(shape), -1):
            if common_shape[idx] == 1:
                if shape[idx] < 0:
                    raise ValueError(
                        "Attempting to broadcast a dimension with negative length!"
                    )
                common_shape[idx] = shape[idx]
            elif shape[idx] != 1:
                if common_shape[idx] != shape[idx]:
                    raise RuntimeError(
                        "Attempting to broadcast a dimension of length ",
                        str(shape[idx]),
                        "!",
                    )

    return common_shape


def _maybe_broadcast(*args, preserve_cpu_scalar_tensors=True):
    # Computes common shape
    common_shape = _broadcast_shapes(
        *map(lambda t: t.shape if isinstance(t, TensorLike) else None, args)
    )

    def __maybe_broadcast(x, shape):
        if x is None:
            return None
        elif isinstance(x, Number):
            return x
        elif isinstance(x, TensorLike):
            if preserve_cpu_scalar_tensors and utils.is_cpu_scalar_tensor(x):
                return x

            if not utils.same_shape(x.shape, common_shape):
                common_rank = len(common_shape) + 1
                start = common_rank - (len(x.shape) + 1)
                dims = tuple(range(start, len(x.shape) + start))
                return prims.broadcast_in_dim(x, common_shape, dims)

            return x
        else:
            raise RuntimeError(
                "Unexpected type when broadcasting: " + str(type(x)) + "!"
            )

    return tuple(__maybe_broadcast(x, common_shape) for x in args)


# Utilities should come BEFORE this import
from torch._decomp import register_decomposition

#
# Elementwise unary references
#

infer_aten_op = object()

# TODO: add type promotion support
def _make_elementwise_unary_reference(
    type_promotion_kind,
    *,
    aten_op=infer_aten_op,
    disable_meta=False,
    extra_meta=None,
) -> Callable:
    def inner(prim: Callable):
        nonlocal aten_op

        @wraps(prim)
        @out_wrapper()
        @elementwise_unary_scalar_wrapper
        @elementwise_type_promotion_wrapper(
            type_promoting_args=("a",),
            type_promotion_kind=type_promotion_kind,
        )
        def _ref(a: TensorLikeType) -> TensorLikeType:
            if not isinstance(a, TensorLike):
                raise RuntimeError(
                    "Expected a tensor input for an elementwise unary operation!"
                )

            if extra_meta is not None:
                extra_meta(a)

            return prim(a)

        if aten_op is infer_aten_op:
            aten_op = getattr(torch.ops.aten, prim.__name__)
        if aten_op is not None:
            register_decomposition(aten_op, disable_meta=disable_meta)(_ref)

        return _ref

    return inner


@_make_elementwise_unary_reference(ELEMENTWISE_TYPE_PROMOTION_KIND.COMPLEX_TO_FLOAT)
def abs(a):
    return prims.abs(a)


@_make_elementwise_unary_reference(ELEMENTWISE_TYPE_PROMOTION_KIND.INT_TO_FLOAT)
def acos(a):
    return prims.acos(a)


@_make_elementwise_unary_reference(ELEMENTWISE_TYPE_PROMOTION_KIND.INT_TO_FLOAT)
def acosh(a):
    return prims.acosh(a)


@_make_elementwise_unary_reference(ELEMENTWISE_TYPE_PROMOTION_KIND.INT_TO_FLOAT)
def asin(a):
    return prims.asin(a)


@_make_elementwise_unary_reference(ELEMENTWISE_TYPE_PROMOTION_KIND.INT_TO_FLOAT)
def asinh(a):
    return prims.asinh(a)


@_make_elementwise_unary_reference(ELEMENTWISE_TYPE_PROMOTION_KIND.INT_TO_FLOAT)
def atan(a):
    return prims.atan(a)


@_make_elementwise_unary_reference(ELEMENTWISE_TYPE_PROMOTION_KIND.INT_TO_FLOAT)
def atanh(a):
    return prims.atanh(a)


@_make_elementwise_unary_reference(ELEMENTWISE_TYPE_PROMOTION_KIND.DEFAULT)
def bitwise_not(a):
    return prims.bitwise_not(a)


@_make_elementwise_unary_reference(ELEMENTWISE_TYPE_PROMOTION_KIND.DEFAULT)
def ceil(a):
    return prims.ceil(a)


@register_decomposition(torch.ops.aten.conj_physical)
@out_wrapper()
def conj_physical(input: TensorLikeType):
    if not utils.is_complex_dtype(input.dtype):
        return input
    return prims.conj_physical(input)


@_make_elementwise_unary_reference(ELEMENTWISE_TYPE_PROMOTION_KIND.INT_TO_FLOAT)
def cos(a):
    return prims.cos(a)


@_make_elementwise_unary_reference(ELEMENTWISE_TYPE_PROMOTION_KIND.INT_TO_FLOAT)
def cosh(a):
    return prims.cosh(a)


@_make_elementwise_unary_reference(ELEMENTWISE_TYPE_PROMOTION_KIND.INT_TO_FLOAT)
def digamma(a):
    return prims.digamma(a)


@_make_elementwise_unary_reference(ELEMENTWISE_TYPE_PROMOTION_KIND.INT_TO_FLOAT)
def erf(a):
    return prims.erf(a)


@_make_elementwise_unary_reference(ELEMENTWISE_TYPE_PROMOTION_KIND.INT_TO_FLOAT)
def erfinv(a):
    return prims.erf_inv(a)


@_make_elementwise_unary_reference(ELEMENTWISE_TYPE_PROMOTION_KIND.INT_TO_FLOAT)
def erfc(a):
    return prims.erfc(a)


@_make_elementwise_unary_reference(ELEMENTWISE_TYPE_PROMOTION_KIND.INT_TO_FLOAT)
def exp(a):
    return prims.exp(a)


@_make_elementwise_unary_reference(ELEMENTWISE_TYPE_PROMOTION_KIND.INT_TO_FLOAT)
def expm1(a):
    return prims.expm1(a)


@_make_elementwise_unary_reference(ELEMENTWISE_TYPE_PROMOTION_KIND.INT_TO_FLOAT)
def exp2(a):
    return prims.exp2(a)


# Fill has its own implementation because it has a value parameter
# CompositeImplicitAutograd - don't register decomp
@out_wrapper()
@elementwise_type_promotion_wrapper(
    type_promoting_args=("a,"),
    type_promotion_kind=ELEMENTWISE_TYPE_PROMOTION_KIND.NO_OPMATH,
)
def fill(a: TensorLikeType, value: NumberType) -> TensorLikeType:

    assert isinstance(a, TensorLike)
    assert isinstance(value, Number)

    python_type = utils.dtype_to_type(a.dtype)
    if not utils.is_weakly_lesser_type(type(value), python_type):
        msg = "value argument of type {0} cannot be safely cast to type {1}!".format(
            type(value), python_type
        )
        raise ValueError(msg)

    return prims.fill(a, value)


def fill_(a: TensorLikeType, value: NumberType) -> TensorLikeType:
    r = prims.fill(a, value)
    prims.copy_to(a, r)
    return a


def zero_(a: TensorLikeType) -> TensorLikeType:
    r = prims.fill(a, 0)
    prims.copy_to(a, r)
    return a


@_make_elementwise_unary_reference(ELEMENTWISE_TYPE_PROMOTION_KIND.DEFAULT)
def floor(a):
    return prims.floor(a)


@_make_elementwise_unary_reference(ELEMENTWISE_TYPE_PROMOTION_KIND.DEFAULT)
def frac(x: TensorLikeType) -> TensorLikeType:
    trunc_x = mul(floor(abs(x)), sign(x))
    return sub(x, trunc_x)


# imag does not use _make_elementwise_unary_reference because it does not support out
def imag(a: TensorLikeType) -> TensorLikeType:
    assert isinstance(a, TensorLike)
    utils.check(
        utils.is_complex_dtype(a.dtype), lambda: "imag only supports complex tensors."
    )
    return prims.imag(a)


@_make_elementwise_unary_reference(
    ELEMENTWISE_TYPE_PROMOTION_KIND.ALWAYS_BOOL,
    aten_op=None,  # CompositeImplicitAutograd
)
def isfinite(a: TensorLikeType) -> TensorLikeType:
    if utils.is_float_dtype(a.dtype) or utils.is_complex_dtype(a.dtype):
        return prims.isfinite(a)

    return ones_like(a, dtype=torch.bool)


@_make_elementwise_unary_reference(ELEMENTWISE_TYPE_PROMOTION_KIND.ALWAYS_BOOL)
def isinf(a: TensorLikeType) -> TensorLikeType:
    if utils.is_complex_dtype(a.dtype):
        return logical_or(isinf(real(a)), isinf(imag(a)))
    return logical_not(logical_or(isnan(a), isfinite(a)))


@_make_elementwise_unary_reference(ELEMENTWISE_TYPE_PROMOTION_KIND.ALWAYS_BOOL)
def isposinf(a: TensorLikeType) -> TensorLikeType:
    utils.check(
        not utils.is_complex_dtype(a.dtype),
        lambda: f"Complex dtype is not supported for isposinf, got dtype {a.dtype}",
    )
    if utils.is_float_dtype(a.dtype):
        return eq(a, float("inf"))
    return zeros_like(a, dtype=torch.bool)


@_make_elementwise_unary_reference(ELEMENTWISE_TYPE_PROMOTION_KIND.ALWAYS_BOOL)
def isneginf(a: TensorLikeType) -> TensorLikeType:
    utils.check(
        not utils.is_complex_dtype(a.dtype),
        lambda: f"Complex dtype is not supported for isneginf, got dtype {a.dtype}",
    )
    if utils.is_float_dtype(a.dtype):
        return eq(a, float("-inf"))
    return zeros_like(a, dtype=torch.bool)


@_make_elementwise_unary_reference(ELEMENTWISE_TYPE_PROMOTION_KIND.ALWAYS_BOOL)
def isnan(a: TensorLikeType) -> TensorLikeType:
    return prims.ne(a, a)


# TODO: if this is special maybe it should be defined there and imported here?
@_make_elementwise_unary_reference(
    ELEMENTWISE_TYPE_PROMOTION_KIND.INT_TO_FLOAT, aten_op=torch.ops.aten.special_i0
)
def i0(a):
    return prims.bessel_i0(a)


@_make_elementwise_unary_reference(ELEMENTWISE_TYPE_PROMOTION_KIND.INT_TO_FLOAT)
def lgamma(a):
    return prims.lgamma(a)


# alias
mvlgamma = torch.special.multigammaln  # type: ignore[has-type]


@_make_elementwise_unary_reference(ELEMENTWISE_TYPE_PROMOTION_KIND.INT_TO_FLOAT)
def log(a):
    return prims.log(a)


@_make_elementwise_unary_reference(ELEMENTWISE_TYPE_PROMOTION_KIND.INT_TO_FLOAT)
def log1p(a):
    return prims.log1p(a)


@_make_elementwise_unary_reference(ELEMENTWISE_TYPE_PROMOTION_KIND.INT_TO_FLOAT)
def log2(a):
    return prims.log2(a)


@_make_elementwise_unary_reference(ELEMENTWISE_TYPE_PROMOTION_KIND.INT_TO_FLOAT)
def log10(a):
    return prims.log10(a)


@out_wrapper()
def log_softmax(
    a: TensorLikeType,
    dim: int,
    *,
    dtype: Optional[torch.dtype] = None,
) -> TensorLikeType:
    result_dtype = dtype or a.dtype
    computation_dtype = utils.get_computation_dtype(a.dtype)
    a_ = _maybe_convert_to_dtype(a, computation_dtype)
    return _maybe_convert_to_dtype(a_ - logsumexp(a_, dim, keepdim=True), result_dtype)  # type: ignore[return-value]


@out_wrapper()
def logsumexp(
    a: TensorLikeType,
    dim: DimsType,
    keepdim: bool = False,
) -> TensorLikeType:
    dim = utils.canonicalize_dims(a.ndim, dim)
    # ATen specifies int[1] type dims which expands integers to tuples of length 1
    if not isinstance(dim, Iterable):
        dim = (dim,)
    if utils.is_float_dtype(a.dtype) or utils.is_complex_dtype(a.dtype):
        # For float and complex dtypes, we shift input to exp by a constant to avoid overflow
        a_max = amax(a, dim, keepdim=True)
        a_max = where(abs(a_max) == float("inf"), 0.0, a_max)
        a_max_squeezed = prims.squeeze(a_max, dim) if not keepdim else a_max
        result = log(sum(exp(a - a_max), dim, keepdim=keepdim)) + a_max_squeezed
    else:
        # This case covers boolean and integer dtypes and we use non-stabilized computation
        result = log(sum(exp(a), dim, keepdim=keepdim))
    return result


@register_decomposition(torch.ops.aten.nan_to_num)
@out_wrapper()
def nan_to_num(
    a: TensorLikeType,
    nan: Optional[NumberType] = 0.0,
    posinf: Optional[NumberType] = None,
    neginf: Optional[NumberType] = None,
) -> TensorLikeType:
    assert isinstance(a, TensorLike)

    if utils.is_boolean_dtype(a.dtype) or utils.is_integer_dtype(a.dtype):
        return clone(a)

    if nan is None:
        nan = 0.0

    if posinf is None:
        posinf = prims.maximum_value(a.dtype)

    if neginf is None:
        neginf = prims.minimum_value(a.dtype)

    result = where(isnan(a), nan, a)

    is_neg = signbit(a)
    is_neginf = bitwise_and(isinf(a), is_neg)
    result = where(is_neginf, neginf, result)

    is_posinf = bitwise_and(isinf(a), bitwise_not(is_neg))
    result = where(is_posinf, posinf, result)
    return result


def _neg_meta(a: TensorLikeType):
    if a.dtype is torch.bool:
        msg = "neg is not supported on bool tensors."
        raise RuntimeError(msg)


@_make_elementwise_unary_reference(
    ELEMENTWISE_TYPE_PROMOTION_KIND.DEFAULT, extra_meta=_neg_meta
)
def neg(a):
    return prims.neg(a)


# positive does not use _make_elementwise_unary_reference because it does not support out
# CompositeImplicitAutograd - don't register decomp
def positive(a: TensorLikeType) -> TensorLikeType:
    assert isinstance(a, TensorLike)
    if a.dtype is torch.bool:
        msg = "positive does not support bool tensors."
        raise RuntimeError(msg)
    return a


# real does not use _make_elementwise_unary_reference because it does not support out
def real(a: TensorLikeType) -> TensorLikeType:
    assert isinstance(a, TensorLike)
    if utils.is_complex_dtype(a.dtype):
        return prims.real(a)
    return a


@_make_elementwise_unary_reference(ELEMENTWISE_TYPE_PROMOTION_KIND.INT_TO_FLOAT)
def reciprocal(a):
    return prims.reciprocal(a)


# TODO: round takes additional kwargs
@_make_elementwise_unary_reference(
    ELEMENTWISE_TYPE_PROMOTION_KIND.DEFAULT,
    aten_op=None,  # TODO: this does need a decomp, but kwarg handling is needed
)
def round(a):
    return prims.round(a)


@_make_elementwise_unary_reference(ELEMENTWISE_TYPE_PROMOTION_KIND.INT_TO_FLOAT)
def rsqrt(a):
    return prims.rsqrt(a)


@_make_elementwise_unary_reference(ELEMENTWISE_TYPE_PROMOTION_KIND.INT_TO_FLOAT)
def sigmoid(a: TensorLikeType) -> TensorLikeType:
    return true_divide(1, add(1, exp(neg(a))))


@_make_elementwise_unary_reference(ELEMENTWISE_TYPE_PROMOTION_KIND.DEFAULT)
def sgn(a):
    if utils.is_complex_dtype(a.dtype):
        a_abs = a.abs()
        return torch.where(a_abs == 0, 0, a / a_abs)
    else:
        return a.sign()


@_make_elementwise_unary_reference(ELEMENTWISE_TYPE_PROMOTION_KIND.DEFAULT)
def sign(a):
    return prims.sign(a)


@_make_elementwise_unary_reference(ELEMENTWISE_TYPE_PROMOTION_KIND.ALWAYS_BOOL)
def signbit(a):
    return prims.signbit(a)


@_make_elementwise_unary_reference(ELEMENTWISE_TYPE_PROMOTION_KIND.INT_TO_FLOAT)
def sin(a):
    return prims.sin(a)


# Autograd note: This will give the right first derivative at zero (by chance),
# but not the right second derivative
@_make_elementwise_unary_reference(ELEMENTWISE_TYPE_PROMOTION_KIND.INT_TO_FLOAT)
def sinc(a):
    a = math.pi * a
    return torch.where(a == 0, 1, torch.sin(a) / a)


@_make_elementwise_unary_reference(ELEMENTWISE_TYPE_PROMOTION_KIND.INT_TO_FLOAT)
def sinh(a):
    return prims.sinh(a)


@_make_elementwise_unary_reference(ELEMENTWISE_TYPE_PROMOTION_KIND.INT_TO_FLOAT)
def sqrt(a):
    return prims.sqrt(a)


@_make_elementwise_unary_reference(
    ELEMENTWISE_TYPE_PROMOTION_KIND.BOOL_TO_LONG,
    aten_op=None,  # CompositeImplicitAutograd,
)
def square(a: TensorLikeType) -> TensorLikeType:
    return mul(a, a)


@_make_elementwise_unary_reference(ELEMENTWISE_TYPE_PROMOTION_KIND.INT_TO_FLOAT)
def tan(a):
    return prims.tan(a)


@_make_elementwise_unary_reference(ELEMENTWISE_TYPE_PROMOTION_KIND.INT_TO_FLOAT)
def tanh(a):
    return prims.tanh(a)


@_make_elementwise_unary_reference(ELEMENTWISE_TYPE_PROMOTION_KIND.INT_TO_FLOAT)
def trunc(a):
    return prims.trunc(a)


def _make_elementwise_binary_reference(
    prim: Callable,
    *,
    type_promotion_kind,
    aten_op=infer_aten_op,
    has_out=True,
    supports_lhs_python_scalar=True,
    supports_rhs_python_scalar=True,
    disable_meta=False,
) -> Callable:
    @elementwise_type_promotion_wrapper(
        type_promoting_args=("a", "b"),
        type_promotion_kind=type_promotion_kind,
    )
    def _ref(
        a: Union[Tensor, NumberType],
        b: Union[Tensor, NumberType],
    ) -> Tensor:
        if not supports_lhs_python_scalar and isinstance(a, Number):
            raise ValueError(
                "Received a lhs Python scalar to an elementwise binary operation that does not accept lhs scalars!"
            )

        if not supports_rhs_python_scalar and isinstance(b, Number):
            raise ValueError(
                "Received a rhs Python scalar to an elementwise binary operation that does not accept rhs scalars!"
            )

        # TODO: enable this for operations that support it, like add
        if isinstance(a, Number) and isinstance(b, Number):
            raise ValueError(
                "Receive two Number inputs to an elementwise binary operation!"
            )

        a, b = _maybe_broadcast(a, b)
        return prim(a, b)

    if has_out:
        _ref = out_wrapper()(_ref)

    if aten_op is infer_aten_op:
        aten_op = getattr(torch.ops.aten, prim.__name__.split(".")[0])
    if aten_op is not None:
        register_decomposition(aten_op, disable_meta=disable_meta)(_ref)

    return _ref


# Add has its own implementation because it has an alpha argument
@register_decomposition(torch.ops.aten.add)
@out_wrapper()
@elementwise_type_promotion_wrapper(
    type_promoting_args=("a", "b"),
    type_promotion_kind=ELEMENTWISE_TYPE_PROMOTION_KIND.DEFAULT,
)
def add(
    a: Union[TensorLikeType, NumberType],
    b: Union[TensorLikeType, NumberType],
    *,
    alpha: Optional[NumberType] = None,
):
    """
    Reference implementation of torch.add
    """

    if isinstance(a, Number) and isinstance(b, Number):
        raise ValueError(
            "Receive two Number inputs to an elementwise binary operation!"
        )

    a, b = _maybe_broadcast(a, b)

    if alpha is not None:
        dtype = a.dtype if isinstance(a, TensorLike) else b.dtype  # type: ignore[union-attr]
        python_type = utils.dtype_to_type(dtype)
        if not utils.is_weakly_lesser_type(type(alpha), python_type):
            msg = (
                "alpha argument of type {0} cannot be safely cast to type {1}!".format(
                    type(alpha), python_type
                )
            )
            raise ValueError(msg)
        b = prims.mul(b, alpha)

    return prims.add(a, b)


# TODO: add docstring
atan2 = _make_elementwise_binary_reference(
    prims.atan2,  # type: ignore[has-type]
    type_promotion_kind=ELEMENTWISE_TYPE_PROMOTION_KIND.INT_TO_FLOAT,
    supports_lhs_python_scalar=False,
    supports_rhs_python_scalar=False,
)

# TODO: add docstring
bitwise_and = _make_elementwise_binary_reference(
    prims.bitwise_and,  # type: ignore[has-type]
    type_promotion_kind=ELEMENTWISE_TYPE_PROMOTION_KIND.DEFAULT,
)

# TODO: add docstring
bitwise_left_shift = _make_elementwise_binary_reference(
    prims.shift_left,  # type: ignore[has-type]
    type_promotion_kind=ELEMENTWISE_TYPE_PROMOTION_KIND.DEFAULT,
    aten_op=torch.ops.aten.bitwise_left_shift,  # prim/aten name mismatch
)

# TODO: add docstring
bitwise_or = _make_elementwise_binary_reference(
    prims.bitwise_or,  # type: ignore[has-type]
    type_promotion_kind=ELEMENTWISE_TYPE_PROMOTION_KIND.DEFAULT,
)

# TODO: add docstring
bitwise_right_shift = _make_elementwise_binary_reference(
    prims.shift_right_arithmetic,  # type: ignore[has-type]
    type_promotion_kind=ELEMENTWISE_TYPE_PROMOTION_KIND.DEFAULT,
    aten_op=torch.ops.aten.bitwise_right_shift,  # prim/aten name mismatch
)

# TODO: add docstring
bitwise_xor = _make_elementwise_binary_reference(
    prims.bitwise_xor,  # type: ignore[has-type]
    type_promotion_kind=ELEMENTWISE_TYPE_PROMOTION_KIND.DEFAULT,
)


def _copysign(
    a: Union[TensorLikeType, NumberType], b: Union[TensorLikeType, NumberType]
):
    if isinstance(b, Number) and isinstance(a, Tensor):
        b = scalar_tensor(b, dtype=a.dtype, device=a.device)
    elif isinstance(a, Tensor) and isinstance(b, Tensor) and a.device != b.device:
        msg = "Expected divisor (b) to be on the same device ({0}) as dividend (a), but it is found on {1}!".format(
            a.device, b.device
        )
        raise RuntimeError(msg)
    return where(signbit(b), neg(abs(a)), abs(a))


# TODO: add docstring
copysign = _make_elementwise_binary_reference(
    _copysign,
    type_promotion_kind=ELEMENTWISE_TYPE_PROMOTION_KIND.INT_TO_FLOAT,
    supports_lhs_python_scalar=False,
    aten_op=torch.ops.aten.copysign,
)

# TODO: add docstring
# complex =  _make_elementwise_binary_reference(prims.complex, type_promotion_kind=ELEMENTWISE_TYPE_PROMOTION_KIND.DEFAULT)


@register_decomposition(torch.ops.aten.div)
@out_wrapper()
def div(
    a: Union[TensorLikeType, NumberType],
    b: Union[TensorLikeType, NumberType],
    *,
    rounding_mode: Optional[str] = None,
):
    """
    Reference implementation of torch.div
    """
    if rounding_mode is None:
        return true_divide(a, b)
    elif rounding_mode == "trunc":
        return trunc_divide(a, b)
    elif rounding_mode == "floor":
        return floor_divide(a, b)
    else:
        msg = (
            "div expected rounding_mode to be one of None, 'trunc', or 'floor' "
            "but found {0}.".format(rounding_mode)
        )
        raise ValueError(msg)


# TODO: add docstring
eq = _make_elementwise_binary_reference(
    prims.eq,  # type: ignore[has-type]
    type_promotion_kind=ELEMENTWISE_TYPE_PROMOTION_KIND.ALWAYS_BOOL,
    supports_lhs_python_scalar=False,
)


def _pow(
    a: Union[TensorLikeType, NumberType],
    b: Union[TensorLikeType, NumberType],
) -> TensorLikeType:
    assert isinstance(a, TensorLikeType) or isinstance(b, TensorLikeType)

    if isinstance(b, Number):
        if b == 1.0:
            return a.clone()  # type: ignore[return-value,union-attr]
        elif b == 2.0:
            return a * a  # type: ignore[return-value]
        elif b == 0.5:
            return torch.sqrt(a)  # type: ignore[arg-type]
    return prims.pow(a, b)


# TODO: add docstring
pow = _make_elementwise_binary_reference(
    _pow,
    type_promotion_kind=ELEMENTWISE_TYPE_PROMOTION_KIND.BOOL_TO_LONG,
    aten_op=torch.ops.aten.pow,
)

# TODO: add docstring
# Float power has its own implementation because it has unique type promotion.
# NB: aten_op not registered because CompositeExplicitAutograd
@out_wrapper()
def float_power(
    a: Union[TensorLikeType, NumberType],
    b: Union[TensorLikeType, NumberType],
) -> Tensor:

    if isinstance(a, Number) and isinstance(b, Number):
        raise ValueError(
            "Receive two Number inputs to an elementwise binary operation!"
        )

    # Handles type promotion
    dtype = utils.get_higher_dtype(a, b)
    assert dtype is not None
    if utils.is_complex_dtype(dtype):
        dtype = torch.complex128
    else:
        dtype = torch.float64

    # Float power has the following contiguous cast behavior to be
    # consistent with its C++ impl
    if isinstance(a, TensorLike) and a.dtype != dtype:
        a = prims.to_dtype(a, dtype)
    if isinstance(b, TensorLike) and b.dtype != dtype:
        b = prims.to_dtype(b, dtype)

    a, b = _maybe_broadcast(a, b)
    return pow(a, b)


# >>> a = torch.tensor(-0.2500, dtype=torch.float64)
# tensor(-0.250000000000000, dtype=torch.float64)
#
# >>> b = torch.tensor(-0.0010, dtype=torch.float64)
# tensor(-0.001000000000000, dtype=torch.float64)
#
# Note: In this case, casting float to double will expand the float mantissa with zeros,
# while creating a double generates a distinct mantissa.
# >>> torch.tensor(-0.001).to(dtype=torch.float64)
# tensor(-0.001000000047497, dtype=torch.float64)
#
# Floor Division
# The difference is caused because torch.remainder(a, b) = -0.001.
#
# >>> torch.floor(torch.true_divide(a, b))
# tensor(250., dtype=torch.float64)
#
# >>> torch.div(a, b, rounding_mode='floor')
# tensor(249., dtype=torch.float64)
#
# Definition: a // b = (a - remainder(a, b)) / b
# >>> torch.true_divide(torch.sub(a, torch.remainder(a, b)), b)
# tensor(249., dtype=torch.float64)
#
# For reference, see CPython's implementation:
# https://github.com/python/cpython/blob/ace008c531dd685a30c1dd68f9b5ba35f20171cf/Objects/floatobject.c#L636
def _floor_divide(
    a: Union[TensorLikeType, NumberType], b: Union[TensorLikeType, NumberType]
):
    # Wrap scalars because some references only accept tensor arguments.
    if isinstance(a, Number) and isinstance(b, Number):
        a = scalar_tensor(a)
        b = scalar_tensor(b)
    elif isinstance(b, Number) and isinstance(a, Tensor):
        b = scalar_tensor(b, dtype=a.dtype, device=a.device)
    elif isinstance(a, Number) and isinstance(b, Tensor):
        a = scalar_tensor(a, dtype=b.dtype, device=b.device)
    elif isinstance(a, Tensor) and isinstance(b, Tensor) and a.device != b.device:
        if a.device == torch.device("cpu"):
            msg = "Expected divisor (b) to be on the same device ({0}) as dividend (a), but it is found on {1}!".format(
                a.device, b.device
            )
            raise RuntimeError(msg)
        else:
            b = prims.device_put(b, device=a.device)

    assert isinstance(a, Tensor) and isinstance(b, Tensor)
    dtype = a.dtype
    if utils.is_float_dtype(dtype):
        return _floor_divide_float(a, b)
    elif utils.is_integer_dtype(dtype):
        return _floor_divide_integer(a, b)
    else:
        check(False, lambda: f"{dtype} not supported for floor_divide")


def _floor_divide_integer(a: Tensor, b: Tensor) -> Tensor:
    a, b = _maybe_broadcast(a, b)

    if not a.dtype.is_signed:
        return prims.div(a, b)

    # Convert truncation to flooring:
    offset = (torch.signbit(a) != torch.signbit(b)).logical_and(torch.fmod(a, b) != 0)
    return prims.div(a, b) - prims.convert_element_type(offset, a.dtype)


def _floor_divide_float(a: Tensor, b: Tensor) -> Tensor:
    mod = fmod(a, b)
    div = true_divide(sub(a, mod), b)

    # Ensure that the remainder has the same sign as denominator
    different_signed_inputs = bitwise_xor(lt(a, 0), lt(b, 0))
    non_zero_remainder = ne(mod, 0)
    mask = bitwise_and(non_zero_remainder, different_signed_inputs)
    div = where(mask, sub(div, 1), div)

    # Map quotient to nearest integer value
    floor_div = floor(div)
    mask = gt(sub(div, floor_div), 0.5)
    floor_div = where(mask, add(floor_div, 1), floor_div)

    basic_div = true_divide(a, b)
    zero_tensor = scalar_tensor(0, dtype=basic_div.dtype, device=basic_div.device)

    # If quotient is zero, copy signbit from true_divide quotient
    floor_div = where(ne(div, 0), floor_div, copysign(zero_tensor, basic_div))

    # If denominator is zero, then follow true_divide behavior
    return where(ne(b, 0), floor_div, basic_div)


# TODO: add docstring
floor_divide = _make_elementwise_binary_reference(
    _floor_divide,
    type_promotion_kind=utils.ELEMENTWISE_TYPE_PROMOTION_KIND.DEFAULT,
    aten_op=torch.ops.aten.floor_divide,
)


# TODO: add docstring
fmax = _make_elementwise_binary_reference(
    prims.fmax,  # type: ignore[has-type]
    type_promotion_kind=ELEMENTWISE_TYPE_PROMOTION_KIND.DEFAULT,
    aten_op=torch.ops.aten.fmax,
    supports_lhs_python_scalar=False,
    supports_rhs_python_scalar=False,
)

# TODO: add docstring
fmin = _make_elementwise_binary_reference(
    prims.fmin,  # type: ignore[has-type]
    type_promotion_kind=ELEMENTWISE_TYPE_PROMOTION_KIND.DEFAULT,
    aten_op=torch.ops.aten.fmin,
    supports_lhs_python_scalar=False,
    supports_rhs_python_scalar=False,
)

# TODO: add docstring
fmod = _make_elementwise_binary_reference(
    prims.fmod,  # type: ignore[has-type]
    type_promotion_kind=ELEMENTWISE_TYPE_PROMOTION_KIND.DEFAULT,
    aten_op=torch.ops.aten.fmod,
    supports_lhs_python_scalar=False,
    supports_rhs_python_scalar=True,
)

# TODO: add docstring
gcd = _make_elementwise_binary_reference(
    prims.gcd,  # type: ignore[has-type]
    type_promotion_kind=ELEMENTWISE_TYPE_PROMOTION_KIND.DEFAULT,
    aten_op=torch.ops.aten.gcd,
    supports_lhs_python_scalar=False,
    supports_rhs_python_scalar=False,
)

# TODO: add docstring
ge = _make_elementwise_binary_reference(
    prims.ge,  # type: ignore[has-type]
    type_promotion_kind=ELEMENTWISE_TYPE_PROMOTION_KIND.ALWAYS_BOOL,
    supports_lhs_python_scalar=False,
)

# TODO: add docstring
gt = _make_elementwise_binary_reference(
    prims.gt,  # type: ignore[has-type]
    type_promotion_kind=ELEMENTWISE_TYPE_PROMOTION_KIND.ALWAYS_BOOL,
    supports_lhs_python_scalar=False,
)


def _heaviside(input: TensorLikeType, values: TensorLikeType) -> TensorLikeType:
    input_eq_zero = eq(input, 0)
    input_lt_zero = logical_or(lt(input, 0), isnan(input))
    zeros_and_ones = where(input_lt_zero, 0, 1)
    output = where(input_eq_zero, values, zeros_and_ones)
    return output


heaviside = _make_elementwise_binary_reference(
    _heaviside,
    type_promotion_kind=ELEMENTWISE_TYPE_PROMOTION_KIND.NO_OPMATH,
    supports_lhs_python_scalar=False,
    supports_rhs_python_scalar=False,
    aten_op=torch.ops.aten.heaviside,
)

hypot = _make_elementwise_binary_reference(
    prims.hypot,  # type: ignore[has-type]
    type_promotion_kind=ELEMENTWISE_TYPE_PROMOTION_KIND.DEFAULT,
    supports_lhs_python_scalar=False,
    supports_rhs_python_scalar=False,
)

igamma = _make_elementwise_binary_reference(
    prims.igamma,  # type: ignore[has-type]
    type_promotion_kind=ELEMENTWISE_TYPE_PROMOTION_KIND.INT_TO_FLOAT,
    supports_lhs_python_scalar=False,
    supports_rhs_python_scalar=False,
)

igammac = _make_elementwise_binary_reference(
    prims.igammac,  # type: ignore[has-type]
    type_promotion_kind=ELEMENTWISE_TYPE_PROMOTION_KIND.INT_TO_FLOAT,
    supports_lhs_python_scalar=False,
    supports_rhs_python_scalar=False,
)


def _check_close_args(
    name: str,
    a: TensorLikeType,
    b: TensorLikeType,
    rtol: float,
    atol: float,
) -> None:
    check(
        a.dtype == b.dtype,
        lambda: "{0}: Attempting to compare tensors of different dtypes {1} and {2}!".format(
            name, a.dtype, b.dtype
        ),
        ValueError,
    )
    check(
        rtol >= 0,
        lambda: "{0}: rtol must be greater than or equal to zero, but got {1}!".format(
            name, rtol
        ),
    )
    check(
        atol >= 0,
        lambda: "{0}: atol must be greater than or equal to zero, but got {1}!".format(
            name, atol
        ),
    )


# CompositeImplicitAutograd - don't register decomp
def isclose(
    a: TensorLikeType,
    b: TensorLikeType,
    rtol: float = 1e-05,
    atol: float = 1e-08,
    equal_nan: bool = False,
) -> TensorLikeType:
    _check_close_args(name="torch.isclose", a=a, b=b, rtol=rtol, atol=atol)

    close = eq(a, b)
    if equal_nan and (utils.is_float_dtype(a.dtype) or utils.is_complex_dtype(a.dtype)):
        close = logical_or(close, logical_and(isnan(a), isnan(b)))

    # Note: In case of zero tolerances the closeness inequality degenerates to an equality check.
    # In this case, the short-circuit prevents false positives as detailed in the paragraph below.
    if atol == 0 and rtol == 0:
        return close

    # Note [closeness error computation]
    # atol and rtol are provided as doubles, so the computation
    # rtol * other will produce a float or complex tensor.
    # When the difference (self - other) is compared to it then the
    # tensor representing the difference will also be cast to float or complex.
    # However, since (self - other) in uint8 is very likely to produce a
    # negative value, this moves the cast forward so the difference is
    # always computed in a float or complex type.
    # If the values of the integer tensors cannot be exactly represented
    # by the default scalar type then this may cause an incorrect result.
    if not utils.is_float_dtype(a.dtype) and not utils.is_complex_dtype(a.dtype):
        a = prims.convert_element_type(a, torch.get_default_dtype())
        b = prims.convert_element_type(b, torch.get_default_dtype())

    allowed_error = add(atol, abs(mul(b, rtol)))
    actual_error = abs(sub(a, b))

    # Computes finite closeness
    result = logical_or(
        close, logical_and(isfinite(actual_error), le(actual_error, allowed_error))
    )

    return result


def _lcm(a: TensorLikeType, b: TensorLikeType):
    dtype = a.dtype
    promote_to_int = dtype in (torch.int8, torch.int16)
    if promote_to_int:
        a = prims.convert_element_type(a, torch.int32)
        b = prims.convert_element_type(b, torch.int32)

    g = torch.gcd(a, b)
    # Avoid division by zero in case gcd(0, 0) == 0
    g = torch.where(g == 0, 1, g)
    res = torch.abs(prims.div(a, g) * b)
    return res if not promote_to_int else prims.convert_element_type(res, dtype)


# TODO: add docstring
lcm = _make_elementwise_binary_reference(
    _lcm,
    type_promotion_kind=ELEMENTWISE_TYPE_PROMOTION_KIND.DEFAULT,
    aten_op=torch.ops.aten.lcm,
    supports_lhs_python_scalar=False,
    supports_rhs_python_scalar=False,
)


# TODO: add docstring
le = _make_elementwise_binary_reference(
    prims.le,  # type: ignore[has-type]
    type_promotion_kind=ELEMENTWISE_TYPE_PROMOTION_KIND.ALWAYS_BOOL,
    supports_lhs_python_scalar=False,
)


def _logical_and(a: TensorLikeType, b: TensorLikeType):
    if not utils.is_boolean_dtype(a.dtype):
        a = a != 0
    if not utils.is_boolean_dtype(b.dtype):
        b = b != 0
    return a & b


logical_and = _make_elementwise_binary_reference(
    _logical_and,
    type_promotion_kind=ELEMENTWISE_TYPE_PROMOTION_KIND.ALWAYS_BOOL,
    aten_op=torch.ops.aten.logical_and,
)


@_make_elementwise_unary_reference(
    ELEMENTWISE_TYPE_PROMOTION_KIND.ALWAYS_BOOL, aten_op=torch.ops.aten.logical_not
)
def logical_not(a: TensorLikeType):
    if not utils.is_boolean_dtype(a.dtype):
        return a == 0
    return ~a


def _logical_or(a: TensorLikeType, b: TensorLikeType):
    if not utils.is_boolean_dtype(a.dtype):
        a = a != 0
    if not utils.is_boolean_dtype(b.dtype):
        b = b != 0
    return bitwise_or(a, b)


logical_or = _make_elementwise_binary_reference(
    _logical_or,
    type_promotion_kind=ELEMENTWISE_TYPE_PROMOTION_KIND.ALWAYS_BOOL,
    aten_op=torch.ops.aten.logical_or,
)


def _logical_xor(a: TensorLikeType, b: TensorLikeType):
    if not utils.is_boolean_dtype(a.dtype):
        a = a != 0
    if not utils.is_boolean_dtype(b.dtype):
        b = b != 0
    return a ^ b


# TODO: skip unnecessary conversion of long to float
logical_xor = _make_elementwise_binary_reference(
    _logical_xor,
    type_promotion_kind=ELEMENTWISE_TYPE_PROMOTION_KIND.ALWAYS_BOOL,
    aten_op=torch.ops.aten.logical_xor,
)


# TODO: add docstring
lt = _make_elementwise_binary_reference(
    prims.lt,  # type: ignore[has-type]
    type_promotion_kind=ELEMENTWISE_TYPE_PROMOTION_KIND.ALWAYS_BOOL,
    supports_lhs_python_scalar=False,
)

# TODO: add docstring
maximum = _make_elementwise_binary_reference(
    prims.maximum,  # type: ignore[has-type]
    type_promotion_kind=ELEMENTWISE_TYPE_PROMOTION_KIND.DEFAULT,
)

# TODO: add docstring
minimum = _make_elementwise_binary_reference(
    prims.minimum,  # type: ignore[has-type]
    type_promotion_kind=ELEMENTWISE_TYPE_PROMOTION_KIND.DEFAULT,
)

# TODO: add docstring
mul = _make_elementwise_binary_reference(
    prims.mul,  # type: ignore[has-type]
    type_promotion_kind=ELEMENTWISE_TYPE_PROMOTION_KIND.DEFAULT,
)

# TODO: add docstring
ne = _make_elementwise_binary_reference(
    prims.ne,  # type: ignore[has-type]
    type_promotion_kind=ELEMENTWISE_TYPE_PROMOTION_KIND.ALWAYS_BOOL,
    supports_lhs_python_scalar=False,
)

# TODO: add docstring
nextafter = _make_elementwise_binary_reference(
    prims.nextafter,  # type: ignore[has-type]
    type_promotion_kind=ELEMENTWISE_TYPE_PROMOTION_KIND.NO_OPMATH,
    supports_lhs_python_scalar=False,
    supports_rhs_python_scalar=False,
)

# TODO: add docstring
remainder = _make_elementwise_binary_reference(
    prims.remainder,  # type: ignore[has-type]
    type_promotion_kind=ELEMENTWISE_TYPE_PROMOTION_KIND.DEFAULT,
    aten_op=torch.ops.aten.remainder,
)

# reverse sub
def rsub(
    a: Union[TensorLikeType, NumberType],
    b: Union[TensorLikeType, NumberType],
    *,
    alpha: Optional[NumberType] = None,
):
    if isinstance(a, Number):
        msg = "Received a Number for the first argument, but expected a Tensor"
        raise ValueError(msg)
    return sub(b, a, alpha=alpha)


# TODO: add docstring
# TODO: consider refactoring this with add impl
# sub has its own implementation because it has an alpha argument
@register_decomposition(torch.ops.aten.sub)
@out_wrapper()
@elementwise_type_promotion_wrapper(
    type_promoting_args=("a", "b"),
    type_promotion_kind=ELEMENTWISE_TYPE_PROMOTION_KIND.DEFAULT,
)
def sub(
    a: Union[TensorLikeType, NumberType],
    b: Union[TensorLikeType, NumberType],
    *,
    alpha: Optional[NumberType] = None,
):
    """
    Reference implementation of torch.sub
    """

    if isinstance(a, Number) and isinstance(b, Number):
        raise ValueError(
            "Receive two Number inputs to an elementwise binary operation!"
        )

    a, b = _maybe_broadcast(a, b)

    if alpha is not None:
        dtype = a.dtype if isinstance(a, TensorLike) else b.dtype  # type: ignore[union-attr]
        python_type = utils.dtype_to_type(dtype)
        if not utils.is_weakly_lesser_type(type(alpha), python_type):
            msg = (
                "alpha argument of type {0} cannot be safely cast to type {1}!".format(
                    type(alpha), python_type
                )
            )
            raise ValueError(msg)
        b = prims.mul(b, alpha)

    return prims.sub(a, b)


# TODO: add docstring
true_divide = _make_elementwise_binary_reference(
    prims.div,  # type: ignore[has-type]
    type_promotion_kind=ELEMENTWISE_TYPE_PROMOTION_KIND.INT_TO_FLOAT,
    aten_op=None,  # CompositeImplicitAutograd
)


def _trunc_divide(
    a: Union[TensorLikeType, NumberType], b: Union[TensorLikeType, NumberType]
):
    dtype = utils.get_dtype(a)
    if utils.is_integer_dtype(dtype):
        return prims.div(a, b)

    return trunc(prims.div(a, b))


# TODO: add docstring
trunc_divide = _make_elementwise_binary_reference(
    _trunc_divide,
    type_promotion_kind=utils.ELEMENTWISE_TYPE_PROMOTION_KIND.DEFAULT,
    aten_op=None,  # CompositeImplicitAutograd
)

#
# Elementwise Ternary References
#


@register_decomposition(torch.ops.aten.addcdiv)
@out_wrapper()
@elementwise_type_promotion_wrapper(
    type_promoting_args=("self", "tensor1", "tensor2"),
    type_promotion_kind=ELEMENTWISE_TYPE_PROMOTION_KIND.INT_TO_FLOAT,
)
def addcdiv(
    self: TensorLikeType,
    tensor1: TensorLikeType,
    tensor2: TensorLikeType,
    *,
    value: NumberType = 1,
) -> TensorLikeType:
    """
    Reference implementation of torch.addcdiv
    """
    if value is not None:
        dtype = self.dtype  # no scalars allowed, see add
        python_type = utils.dtype_to_type(dtype)
        if not utils.is_weakly_lesser_type(type(value), python_type):
            msg = (
                "value argument of type {0} cannot be safely cast to type {1}!".format(
                    type(value), python_type
                )
            )
            raise ValueError(msg)

    return self + value * tensor1 / tensor2


@register_decomposition(torch.ops.aten.clamp)
@out_wrapper()
@elementwise_type_promotion_wrapper(
    type_promoting_args=("a", "min", "max"),
    type_promotion_kind=ELEMENTWISE_TYPE_PROMOTION_KIND.DEFAULT,
)
def clamp(
    a: TensorLikeType,
    min: Optional[TensorOrNumberLikeType] = None,
    max: Optional[TensorOrNumberLikeType] = None,
) -> TensorLikeType:
    # NOTE: grad behavior with implementation `where` is not consistent on `nan`
    if min is None and max is None:
        msg = "clamp called but both min and max are none!"
        raise ValueError(msg)
    if min is not None:
        a_isnan = torch.isnan(a)
        condition = torch.bitwise_or(torch.ge(a, min), a_isnan)  # type: ignore[arg-type]
        # we should also propagate `nan` coming from boundaries. However, that's
        # not necessary since `ge` would already `False` when either operands has
        # a `nan`. So this line below is redundant
        #   `condition = bitwise_and(condition, bitwise_not(isnan(min)))`
        a = torch.where(condition, a, min)  # type: ignore[arg-type]
    if max is not None:
        a_isnan = torch.isnan(a)
        # same as above, no need to adjust `nan` from `max`
        condition = torch.bitwise_or(torch.le(a, max), a_isnan)  # type: ignore[arg-type]
        a = torch.where(condition, a, max)  # type: ignore[arg-type]

    return a


@register_decomposition(torch.ops.aten.clamp_min)
@out_wrapper()
def clamp_min(
    self: TensorLikeType,
    min: TensorOrNumberLikeType = None,
) -> TensorLikeType:
    return torch.clamp(self, min=min)  # type: ignore[arg-type]


@register_decomposition(torch.ops.aten.clamp_max)
@out_wrapper()
def clamp_max(
    self: TensorLikeType,
    max: TensorOrNumberLikeType = None,
) -> TensorLikeType:
    return torch.clamp(self, max=max)  # type: ignore[arg-type]


#
# Conditional references
#

# https://pytorch.org/docs/stable/generated/torch.where.html
# TODO: implement alternate where
@register_decomposition(torch.ops.aten.where)
@out_wrapper()
@elementwise_type_promotion_wrapper(
    type_promoting_args=("a", "b"),
    type_promotion_kind=ELEMENTWISE_TYPE_PROMOTION_KIND.NO_OPMATH,
)
def where(
    pred: Tensor,
    a: Optional[TensorOrNumberLikeType] = None,
    b: Optional[TensorOrNumberLikeType] = None,
):
    """ """

    if a is None or b is None:
        raise NotImplementedError

    utils.check_same_device(pred, a, b, allow_cpu_scalar_tensors=True)
    check(
        pred.dtype is torch.bool,
        lambda: f"expected predicate to be bool, got {pred.dtype}",
    )

    pred, a, b = _maybe_broadcast(pred, a, b)
    return prims.where(pred, a, b)


#
# Data Movement References
#
@register_decomposition(torch.ops.aten.clone)
def clone(
    a: TensorLikeType, *, memory_format: torch.memory_format = torch.preserve_format
) -> TensorLikeType:
    result = torch.empty_like(
        a, requires_grad=a.requires_grad, memory_format=memory_format
    )
    copy_to(result, a)
    return result


def copy_to(a: Tensor, b: Tensor, *, allow_cross_device=True):
    if not allow_cross_device and a.device != b.device:
        msg = "Attempting to copy from device {0} to device {1}, but cross-device copies are not allowed!".format(
            b.device, a.device
        )
        raise RuntimeError(msg)

    return prims.copy_to(a, b)


@register_decomposition(torch.ops.aten.item)
def item(a: TensorLikeType) -> NumberType:
    if a.numel() != 1:
        msg = f"Can't convert a tensor with {a.numel()} elements to a number!"
        raise ValueError(msg)

    # NOTE: explicit conversion is necessary for bool!
    # See https://github.com/pytorch/pytorch/issues/78071
    number_type = utils.dtype_to_type(a.dtype)
    return number_type(prims.item(a))


# TODO: extend to device and layout similar to
# aten/src/ATen/native/TensorConversions.cpp:to_will_alias
def _to_will_alias(
    a: TensorLikeType,
    dtype: torch.dtype,
    copy: bool,
    memory_format: torch.memory_format,
) -> bool:
    return (
        not copy
        and a.dtype == dtype
        and (
            memory_format == torch.preserve_format
            or a.is_contiguous(memory_format=memory_format)
        )
    )


# TODO: there are multiple overloads of to, but we only support one here
# aten/src/ATen/native/native_functions.yaml lists all overloads
# Missing overloads:
# to.dtype_layout
# to.device
# to.other
# https://github.com/pytorch/pytorch/issues/84264
def to(
    a: TensorLikeType,
    dtype: torch.dtype,
    non_blocking: bool = False,
    copy: bool = False,
    memory_format: torch.memory_format = torch.preserve_format,
) -> TensorLikeType:
    if _to_will_alias(a, dtype, copy, memory_format):
        return a
    if (
        (copy is True or dtype != a.dtype)
        and memory_format == torch.preserve_format
        and non_blocking is False
    ):
        return prims.convert_element_type(a, dtype)
    result = torch.empty_like(
        a, dtype=dtype, requires_grad=a.requires_grad, memory_format=memory_format
    )
    copy_to(result, a)
    return result


#
# Reduction references
#


def _reduction(
    a: TensorLikeType,
    prim: Callable,
    *,
    has_identity: bool = True,
    accepts_dim_tuple: bool = True,  # to handle min/argmin that accept single dim only
    dims: Optional[DimsType] = None,
    keepdims: bool = False,
    dtype: Optional[torch.dtype] = None,  # should be specified for ops that support it
    out: Optional[Tensor] = None,
    output_dtype_kind: REDUCTION_OUTPUT_TYPE_KIND,
) -> TensorLikeType:  # it is usually SAME, but I want
    # ref writers to actually think about what to put here
    assert isinstance(a, TensorLike)
    if a.ndim > 64:
        raise RuntimeError(
            "Received a tensor with {0} dimensions, but only tensors with up to 64 dims are supported!".format(
                a.ndim
            )
        )

    if out is not None:
        assert isinstance(out, TensorLike)
        if dtype is not None:
            # TODO - this is true for eager mode currently, but it's wrong behavior for complex norms
            if dtype != out.dtype:
                raise RuntimeError(
                    "dtype argument and out dtype must match in reduction"
                )
    if not accepts_dim_tuple:
        assert dims is None or isinstance(dims, int)
    if isinstance(dims, int):
        dims = (dims,)  # type: ignore[assignment]
    dims = utils.reduction_dims(a.shape, dims)
    if not has_identity:
        valid_shape = a.ndim == 0 or py_all(a.shape[i] for i in dims)
        if not valid_shape:
            raise RuntimeError(
                "reducing over zero-size dimension for reduction operation without identity"
            )
    computation_dtype, result_dtype = utils.reduction_dtypes(
        a, output_dtype_kind, dtype
    )
    a_converted = prims.convert_element_type(a, computation_dtype)
    result = prim(a_converted, dims)
    if keepdims:
        output_shape = [a.shape[i] if i not in dims else 1 for i in range(a.ndim)]
        broadcast_dims = [i for i in range(a.ndim) if i not in dims]
        result = prims.broadcast_in_dim(result, output_shape, broadcast_dims)

    if out is not None:
        assert result_dtype is not None
        if dtype is not None and result_dtype != out.dtype:
            raise RuntimeError(
                "Expected the dtype of reduction result and out to match"
            )
        out = _maybe_resize_out(out, result.shape)
        return _safe_copy_out(copy_from=result, copy_to=out)  # type: ignore[arg-type]

    if result.dtype != result_dtype and result_dtype is not None:
        result = prims.convert_element_type(result, result_dtype)

    return result


# Saves Python all
py_all = all


@register_decomposition(torch.ops.aten.all)
@out_wrapper()
def all(
    a: TensorLikeType,
    dim: Optional[DimsType] = None,
    keepdim: bool = False,
) -> TensorLikeType:
    # Computes nelem
    if isinstance(dim, int):
        dim = (dim,)  # type: ignore[assignment]
    dims = utils.reduction_dims(a.shape, dim)  # type: ignore[arg-type]
    nelem = 1 if a.ndim == 0 else reduce(operator.mul, (a.shape[i] for i in dims), 1)

    a_ = _maybe_convert_to_dtype(a, torch.bool)
    result = eq(sum(a_, dim=dim, keepdim=keepdim), nelem)  # type: ignore[arg-type]

    # Preserves uint8 -- probably a legacy mask thing
    if a.dtype is torch.uint8:
        return prims.convert_element_type(result, torch.uint8)

    return result


# Saves Python any
py_any = any


@register_decomposition(torch.ops.aten.any)
@out_wrapper()
def any(
    a: TensorLikeType,
    dim: Optional[DimsType] = None,
    keepdim: bool = False,
) -> TensorLikeType:
    a_ = _maybe_convert_to_dtype(a, torch.bool)
    result = ne(sum(a_, dim=dim, keepdim=keepdim), False)  # type: ignore[arg-type]

    # Preserves uint8 -- probably a legacy mask thing
    if a.dtype is torch.uint8:
        return prims.convert_element_type(result, torch.uint8)

    return result


@register_decomposition(torch.ops.aten.sum)
def sum(
    a: TensorLikeType,
    dim: Union[Optional[int], Optional[List[int]]] = None,
    keepdim: bool = False,
    *,
    dtype=None,
    out: Optional[Tensor] = None,
) -> TensorLikeType:
    if dtype is None:
        if utils.is_boolean_dtype(a.dtype) or utils.is_integer_dtype(a.dtype):
            dtype = torch.int64
        else:
            dtype = a.dtype
    # reduces over all dimensions if dim=() is passed
    if dim == () or dim == []:
        dim = None
    return _reduction(
        a,
        prims.sum,
        dims=dim,
        keepdims=keepdim,
        dtype=dtype,
        out=out,
        output_dtype_kind=REDUCTION_OUTPUT_TYPE_KIND.SAME,
    )


@register_decomposition(torch.ops.aten.prod)
def prod(
    a: TensorLikeType,
    dim: Union[Optional[int], Optional[List[int]]] = None,
    keepdim: bool = False,
    *,
    dtype=None,
    out: Optional[Tensor] = None,
) -> TensorLikeType:
    if dtype is None:
        if utils.is_boolean_dtype(a.dtype) or utils.is_integer_dtype(a.dtype):
            dtype = torch.int64
        else:
            dtype = a.dtype
    # reduces over all dimensions if dim=() is passed
    if dim == () or dim == []:
        dim = None
    return _reduction(
        a,
        prims.prod,
        dims=dim,
        keepdims=keepdim,
        dtype=dtype,
        out=out,
        output_dtype_kind=REDUCTION_OUTPUT_TYPE_KIND.SAME,
    )


@register_decomposition(torch.ops.aten.amin)
def amin(
    a: TensorLikeType,
    dim: Union[Optional[int], Optional[List[int]]] = None,
    keepdim: bool = False,
    *,
    out: Optional[Tensor] = None,
) -> TensorLikeType:
    # reduces over all dimensions if dim=() is passed
    if dim == () or dim == []:
        dim = None

    return _reduction(
        a,
        prims.amin,
        dims=dim,
        keepdims=keepdim,
        dtype=None,
        out=out,
        has_identity=False,
        output_dtype_kind=REDUCTION_OUTPUT_TYPE_KIND.SAME,
    )


@register_decomposition(torch.ops.aten.amax)
def amax(
    a: TensorLikeType,
    dim: Optional[DimsType] = None,
    keepdim: bool = False,
    *,
    out: Optional[Tensor] = None,
) -> TensorLikeType:
    # reduces over all dimensions if dim=() is passed
    if dim == () or dim == []:
        dim = None

    return _reduction(
        a,
        prims.amax,
        dims=dim,
        keepdims=keepdim,
        dtype=None,
        out=out,
        has_identity=False,
        output_dtype_kind=REDUCTION_OUTPUT_TYPE_KIND.SAME,
    )


def _dim_var_dispatch(dim=None, unbiased=None):
    # There's the following overload of torch.var:
    # var(Tensor self, bool unbiased=True) -> (Tensor, Tensor)
    # We need to explicitly convert bool dims to unbiased arg
    if unbiased is None and isinstance(dim, bool):
        unbiased = dim
        dim = None
    return dim, unbiased


@out_wrapper()
def var(
    a: TensorLikeType,
    dim: Optional[DimsType] = None,
    unbiased: Optional[bool] = None,
    keepdim: bool = False,
    *,
    correction: Optional[int] = None,
) -> TensorLikeType:
    dim, unbiased = _dim_var_dispatch(dim, unbiased)
    correction = utils.set_correction(unbiased, correction)
    # reduces over all dimensions if dim=() is passed
    if dim == () or dim == []:
        dim = None

    result = _reduction(
        a,
        partial(prims.var, correction=correction),
        dims=dim,
        keepdims=keepdim,
        dtype=None,
        out=None,
        has_identity=True,
        output_dtype_kind=REDUCTION_OUTPUT_TYPE_KIND.COMPLEX_TO_FLOAT,
    )
    return result


@out_wrapper()
def std(
    a: TensorLikeType,
    dim: Union[Optional[int], Optional[List[int]]] = None,
    unbiased: Optional[bool] = None,
    keepdim: bool = False,
    *,
    correction: Optional[int] = None,
) -> TensorLikeType:
    dim, unbiased = _dim_var_dispatch(dim, unbiased)
    correction = utils.set_correction(unbiased, correction)
    # reduces over all dimensions if dim=() is passed
    if dim == () or dim == []:
        dim = None

    opmath_dtype, dtype = utils.reduction_dtypes(
        a, REDUCTION_OUTPUT_TYPE_KIND.COMPLEX_TO_FLOAT
    )

    result = _reduction(
        a,
        partial(prims.var, correction=correction),
        dims=dim,
        keepdims=keepdim,
        dtype=opmath_dtype,
        out=None,
        has_identity=True,
        output_dtype_kind=REDUCTION_OUTPUT_TYPE_KIND.COMPLEX_TO_FLOAT,
    )
    result = sqrt(result)
    return _maybe_convert_to_dtype(result, dtype)  # type: ignore[return-value,arg-type]


@register_decomposition(torch.ops.aten.mean)
def mean(
    a: TensorLikeType,
    dim: Optional[DimsType] = None,
    keepdim: bool = False,
    *,
    dtype=None,
    out=None,
) -> TensorLikeType:
    # reduces over all dimensions if dim=() is passed
    if dim == () or dim == []:
        dim = None
    if dtype is None:
        dtype = a.dtype
    # can't use out wrapper because of this argument
    if out is not None and out.dtype != dtype:
        raise RuntimeError("expected out dtype and dtype to match")
    result = _reduction(
        a,
        prims.sum,
        dims=dim,
        keepdims=keepdim,
        dtype=dtype,
        out=None,
        output_dtype_kind=REDUCTION_OUTPUT_TYPE_KIND.KEEP_PROMOTED_TYPE,
    )
    if utils.is_integer_dtype(dtype):
        raise RuntimeError("result type should be floating point or complex")
    if isinstance(dim, int):
        dim = (dim,)  # type: ignore[assignment]
    dims = utils.reduction_dims(a.shape, dim)  # type: ignore[arg-type]
    nelem = 1 if a.ndim == 0 else reduce(operator.mul, (a.shape[i] for i in dims), 1)
    result = true_divide(result, nelem)
    result_dtype = a.dtype if dtype is None else dtype
    result = _maybe_convert_to_dtype(result, result_dtype)  # type: ignore[assignment]
    if out is not None:
        assert isinstance(out, TensorLike)
        out = _maybe_resize_out(out, result.shape)
        return _safe_copy_out(copy_from=result, copy_to=out)  # type: ignore[arg-type]
    return result


@register_decomposition(torch.ops.aten.std_mean.correction)
def std_mean(
    a: TensorLikeType,
    dim: Union[Optional[int], Optional[List[int]]] = None,
    *,
    unbiased: Optional[bool] = None,
    keepdim: bool = False,
    correction: Optional[int] = None,
):
    dim, unbiased = _dim_var_dispatch(dim, unbiased)
    s = std(a, dim, unbiased, keepdim, correction=correction)
    m = mean(a, dim, keepdim)
    return s, m


@register_decomposition(torch.ops.aten.var_mean)
def var_mean(
    a: TensorLikeType,
    dim: Optional[DimsType] = None,
    unbiased: Optional[bool] = None,
    keepdim: bool = False,
    *,
    correction: Optional[int] = None,
):
    dim, unbiased = _dim_var_dispatch(dim, unbiased)
    v = var(a, dim, unbiased, keepdim, correction=correction)
    m = mean(a, dim, keepdim)
    return v, m


@register_decomposition(torch.ops.aten.addr)
@out_wrapper()
@elementwise_type_promotion_wrapper(
    type_promoting_args=("self", "vec1", "vec2"),
    type_promotion_kind=ELEMENTWISE_TYPE_PROMOTION_KIND.DEFAULT,
)
def addr(
    self: TensorLikeType,
    vec1: TensorLikeType,
    vec2: TensorLikeType,
    *,
    beta: NumberType = 1,
    alpha: NumberType = 1,
) -> TensorLikeType:
    check(
        vec1.ndim == 1,
        lambda: f"addr: Expected 1-D argument vec1, but got {vec1.ndim}-D",
    )
    check(
        vec2.ndim == 1,
        lambda: f"addr: Expected 1-D argument vec2, but got {vec2.ndim}-D",
    )
    self = self.expand(vec1.shape[0], vec2.shape[0])
    if utils.is_boolean_dtype(self.dtype):
        # Integers are accepted for booleans
        check(
            is_weakly_lesser_type(type(beta), int),
            lambda: f"expected bool/int beta but got {type(beta)}",
        )
        check(
            is_weakly_lesser_type(type(alpha), int),
            lambda: f"expected bool/int alpha but got {type(beta)}",
        )
        if not beta:
            return torch.outer(vec1, vec2) if alpha else torch.full_like(self, False)
        else:
            return torch.logical_or(
                self,
                torch.outer(vec1, vec2) if alpha else torch.full_like(self, False),
            )
    else:
        check(
            is_weakly_lesser_type(type(beta), dtype_to_type(self.dtype)),
            lambda: f"cannot safely convert {type(beta)} to {self.dtype}",
        )
        check(
            is_weakly_lesser_type(type(alpha), dtype_to_type(self.dtype)),
            lambda: f"cannot safely convert {type(alpha)} to {self.dtype}",
        )
        if beta == 0:
            # This means NaNs from self are dropped if beta is zero
            return alpha * torch.outer(vec1, vec2)
        else:
            return beta * self + alpha * torch.outer(vec1, vec2)


# CompositeImplicitAutograd - don't register decomp
def atleast_1d(
    arg: Union[TensorLikeType, Sequence[TensorLikeType]], *args: TensorLikeType
) -> Union[TensorLikeType, Tuple[TensorLikeType, ...]]:
    """Reference implementation of :func:`torch.atleast_1d`."""
    if not args and isinstance(arg, collections.abc.Sequence):
        args_ = arg
    else:
        assert not isinstance(arg, collections.abc.Sequence)
        args_ = (arg,) + args
    res = tuple(a if a.ndim >= 1 else unsqueeze(a, 0) for a in args_)
    return res if len(res) > 1 else res[0]


# Helper function with assert to avoid MyPy error
# of incompatible type passed to unsqueeze
def _unsqueeze_atleast(
    at_least_fn: Callable, dim: int, arg: TensorLikeType
) -> TensorLikeType:
    arg_ = at_least_fn(arg)
    assert isinstance(arg_, TensorLike)
    return unsqueeze(arg_, dim)


# CompositeImplicitAutograd - don't register decomp
def atleast_2d(
    arg: Union[TensorLikeType, Sequence[TensorLikeType]], *args: TensorLikeType
) -> Union[TensorLikeType, Tuple[TensorLikeType, ...]]:
    """Reference implementation of :func:`torch.atleast_2d`."""
    if not args and isinstance(arg, collections.abc.Sequence):
        args_ = arg
    else:
        assert not isinstance(arg, collections.abc.Sequence)
        args_ = (arg,) + args
    unsqueeze_atleast_1d = partial(_unsqueeze_atleast, atleast_1d, 0)
    res = tuple(a if a.ndim >= 2 else unsqueeze_atleast_1d(a) for a in args_)
    return res if len(res) > 1 else res[0]


# CompositeImplicitAutograd - don't register decomp
def atleast_3d(
    arg: Union[TensorLikeType, Sequence[TensorLikeType]], *args: TensorLikeType
) -> Union[TensorLikeType, Tuple[TensorLikeType, ...]]:
    """Reference implementation of :func:`torch.atleast_3d`."""
    if not args and isinstance(arg, collections.abc.Sequence):
        args_ = arg
    else:
        assert not isinstance(arg, collections.abc.Sequence)
        args_ = (arg,) + args
    unsqueeze_atleast_2d = partial(_unsqueeze_atleast, atleast_2d, -1)
    res = tuple(a if a.ndim >= 3 else unsqueeze_atleast_2d(a) for a in args_)
    return res if len(res) > 1 else res[0]


def as_strided(
    a: TensorLikeType, size: ShapeType, stride: StrideType, storage_offset: int = 0
) -> TensorLikeType:
    return prims.as_strided(a, size, stride, storage_offset)


def broadcast_shapes(*shapes) -> ShapeType:
    return torch.Size(_broadcast_shapes(*shapes))


@torch.ops.aten.broadcast_tensors.default.py_impl(DispatchKey.CompositeImplicitAutograd)
@torch.ops.aten.broadcast_tensors.default.py_impl(DispatchKey.Meta)
def broadcast_tensors(*tensors) -> List[TensorLikeType]:
    if len(tensors) == 1 and not isinstance(tensors[0], Tensor):
        tensors = tensors[0]
    return list(_maybe_broadcast(*tensors, preserve_cpu_scalar_tensors=False))


# CompositeImplicitAutograd - don't register decomp
def broadcast_to(a: TensorLikeType, size: ShapeType) -> TensorLikeType:
    start = len(size) - len(a.shape)
    dims = tuple(range(start, len(a.shape) + start))
    return prims.broadcast_in_dim(a, size, dims)


@register_decomposition(torch.ops.aten.cat)
@out_wrapper()
@elementwise_type_promotion_wrapper(
    type_promoting_args=("tensors",),
    type_promotion_kind=ELEMENTWISE_TYPE_PROMOTION_KIND.NO_OPMATH,
)
def cat(tensors: TensorSequenceType, dim: int = 0) -> TensorLikeType:
    if len(tensors) == 0:
        msg = "cat expects at least one tensor, but received zero!"
        raise ValueError(msg)

    for tensor in tensors:
        assert isinstance(tensor, TensorLike)

    utils.check_same_device(*tensors, allow_cpu_scalar_tensors=False)

    dim = utils.canonicalize_dim(tensors[0].ndim, dim)
    utils.validate_idx(tensors[0].ndim, dim)

    # Filters tensors with one dimension of length zero
    filtered = tuple(x for x in tensors if not (x.ndim == 1 and x.numel() == 0))
    if len(filtered) == 0:
        t = tensors[0]

        # TODO: fix this to work with meta tensors
        try:
            requires_grad = any(x.requires_grad for x in tensors)
        except Exception:
            requires_grad = False

        return empty((0,), dtype=t.dtype, device=t.device, requires_grad=requires_grad)

    return prims.cat(filtered, dim)


# CompositeImplicitAutograd - don't register decomp
@out_wrapper()
def column_stack(tensors: TensorSequenceType) -> TensorLikeType:
    aligned_tensors = tuple(
        x if x.ndim > 1 else x.reshape((x.numel(), 1)) for x in tensors
    )
    return cat(aligned_tensors, 1)


def conj(input: TensorLikeType) -> TensorLikeType:
    if not utils.is_complex_dtype(input.dtype):
        return input
    if input.is_sparse:
        return torch.conj_physical(input)
    return prims.conj(input)


# This replicates at::constant_pad_nd, defined in ATen/native/PadNd.cpp
@register_decomposition(torch.ops.aten.constant_pad_nd)
def constant_pad_nd(
    input: TensorLikeType, pad: List[int], value: NumberType = 0
) -> TensorLikeType:
    check(
        len(pad) % 2 == 0,
        lambda: f"Length of pad must be even but instead it equals {len(pad)}",
    )

    input_sizes = input.shape
    l_inp = len(input_sizes)

    l_pad = len(pad) // 2
    l_diff = l_inp - l_pad

    check(
        l_inp >= l_pad,
        lambda: "Length of pad should be no more than twice the number of "
        f"dimensions of the input. Pad length is {len(pad)} while the input has "
        f"{l_inp} dimensions.",
    )

    c_input = input
    for i in range(l_diff, l_inp):
        pad_idx = 2 * (l_inp - i - 1)
        if pad[pad_idx] < 0:
            c_input = c_input.narrow(i, -pad[pad_idx], c_input.shape[i] + pad[pad_idx])

        if pad[pad_idx + 1] < 0:
            c_input = c_input.narrow(i, 0, c_input.shape[i] + pad[pad_idx + 1])

    # if none of the pads are positive we can just return the result
    if builtins.all(p <= 0 for p in pad):
        return c_input.clone()

    new_shape = list(input_sizes[:l_diff])

    for i in range(l_pad):
        pad_idx = len(pad) - ((i + 1) * 2)
        new_dim = input_sizes[l_diff + i] + pad[pad_idx] + pad[pad_idx + 1]
        check(
            new_dim > 0,
            lambda: f"The input size {input_sizes[l_diff + i]}, plus negative padding "
            f"{pad[pad_idx]} and {pad[pad_idx + 1]} resulted in a negative output size, "
            f"which is invalid. Check dimension {l_diff + i} of your input.",
        )
        new_shape.append(new_dim)

    memory_format = utils.suggest_memory_format(input)
    output = torch.empty(
        new_shape,
        dtype=input.dtype,
        device=input.device,
        requires_grad=input.requires_grad,
        memory_format=memory_format,
    )

    if value == 0 and input.dtype == torch.bool:
        value = False
    # torch.fill isn't typed to allow complex values
    output = torch.fill(output, value)  # type: ignore[arg-type]

    c_output = output
    for i in range(l_diff, l_inp):
        pad_idx = 2 * (l_inp - i - 1)
        if pad[pad_idx] > 0:
            c_output = c_output.narrow(
                i, pad[pad_idx], c_output.shape[i] - pad[pad_idx]
            )
        if pad[pad_idx + 1] > 0:
            c_output = c_output.narrow(i, 0, c_output.shape[i] - pad[pad_idx + 1])

    prims.copy_to(c_output, c_input)
    return output


def contiguous(
    a: Tensor, *, memory_format: torch.memory_format = torch.contiguous_format
) -> Tensor:
    check(
        memory_format != torch.preserve_format,
        lambda: "preserve memory format is unsupported by the contiguous operator",
    )

    if utils.is_contiguous_for_memory_format(a, memory_format=memory_format):
        return a

    return torch.clone(a, memory_format=memory_format)


@out_wrapper()
def dstack(tensors: TensorSequenceType) -> TensorLikeType:
    check(len(tensors) > 0, lambda: "dstack expects a non-empty TensorList")
    aligned_tensors = atleast_3d(*tensors)
    return cat(aligned_tensors, 2)


@register_decomposition(torch.ops.aten.expand, disable_meta=True)
def expand(a: Tensor, *shape) -> Tensor:
    # NOTE: cannot use utils.extract_shape_from_varargs here
    # because that also validates the shape, but the shape
    # given to expand may be "invalid"
    if len(shape) == 1 and isinstance(shape[0], Sequence):
        shape = tuple(shape[0])

    check(
        len(shape) >= len(a.shape),
        lambda: "expand: the requested shape has too few dimensions!",
    )

    offset = len(shape) - len(a.shape)
    shape_ = list(shape)
    for idx, x in enumerate(a.shape):
        offset_idx = idx + offset
        requested_length = shape[offset_idx]
        check(
            requested_length == x or x == 1 or requested_length == -1,
            lambda: f"expand: attempting to expand a dimension of length {x}!",
        )

        shape_[offset_idx] = requested_length if requested_length != -1 else x

    # At this point shape must be valid
    utils.validate_shape(shape_)

    return prims.broadcast_in_dim(
        a, shape_, tuple(range(offset, len(a.shape) + offset))
    )


# CompositeImplicitAutograd - don't register decomp
def expand_as(a: Tensor, b: Tensor) -> Tensor:
    return a.expand(b.shape)


def chunk(a: TensorLikeType, chunks: int, dim: int = 0) -> Tuple[TensorLikeType, ...]:
    if chunks <= 0:
        msg = "Expected at least one chunk, but got {0}!".format(chunks)
        raise ValueError(msg)

    dim = utils.canonicalize_dim(a.ndim, dim)
    length = a.shape[dim]
    chunk_size = math.ceil(length / chunks)
    full_chunks = math.floor(length / chunk_size)
    tail_chunk_size = length % chunk_size

    result = []
    for i in range(full_chunks):
        result.append(narrow(a, dim, i * chunk_size, chunk_size))

    if tail_chunk_size != 0:
        result.append(narrow(a, dim, full_chunks * chunk_size, tail_chunk_size))

    return tuple(result)


# Note: flatten, unlike prim.collapse and prim.collapse_view has an inclusive end_dim
# Note: flatten, unlike other shape operators, returns the input tensor on a no-op (unless
# a 0D tensor is flattened, in which case it's returned in 1D)
# CompositeImplicitAutograd - don't register decomp
def flatten(a: TensorLikeType, start_dim: int = 0, end_dim: int = -1) -> TensorLikeType:
    start_dim = utils.canonicalize_dim(a.ndim, start_dim)
    end_dim = utils.canonicalize_dim(a.ndim, end_dim)

    # Short-circuits on no-op
    if start_dim == end_dim and a.ndim != 0:
        return a

    # Tries to take a view
    # TODO: we could look at directing collapse_view to skip its meta function here (unsafe_collapse_view)
    new_shape, new_strides = prims._collapse_view_helper(a, start_dim, end_dim + 1)
    if new_shape is not None:
        return prims.collapse_view(a, start_dim, end_dim + 1)

    # Makes a copy if it can't make a view
    return prims.collapse(a, start_dim, end_dim + 1)


@register_decomposition(torch.ops.aten.flip)
def flip(a: TensorLikeType, dims: DimsSequenceType) -> TensorLikeType:
    if not isinstance(dims, tuple) and not isinstance(dims, list):
        raise ValueError("dims has to be a sequence of ints")
    dims = utils.canonicalize_dims(a.ndim, dims)  # type: ignore[assignment]
    utils.validate_no_repeating_dims(dims)
    return prims.rev(a, dims)


# CompositeImplicitAutograd - don't register decomp
def fliplr(a: TensorLikeType) -> TensorLikeType:
    if a.ndim < 2:
        raise RuntimeError("Input must be >= 2-d.")

    return flip(a, (1,))


# CompositeImplicitAutograd - don't register decomp
def flipud(a: TensorLikeType) -> TensorLikeType:
    if a.ndim < 1:
        raise RuntimeError("Input must be >= 1-d.")

    return flip(a, (0,))


# CompositeImplicitAutograd - don't register decomp
def narrow(a: TensorLikeType, dim: int, start: int, length: int) -> TensorLikeType:
    dim = utils.canonicalize_dim(a.ndim, dim)
    return prims.slice_in_dim(a, start, start + length, axis=dim)


def _normalize(
    a: Tensor, norm_dims: DimsType, eps: float
) -> Tuple[Tensor, Tensor, Tensor]:
    """Computes mean and 1/std of a tensor along norm_dims.

    Used as a helper function for normalization layers.

    Args:
        a (Tensor): input tensor
        norm_dims (DimsType): dimensions to normalize over
        eps (float): epsilon for numerical stability

    Returns:
        out (Tensor): normalized tensor.
        mean (Tensor): mean of the tensor along norm_dims.
        rstd (Tensor): 1/std of the tensor along norm_dims.
    """
    computation_dtype = utils.get_computation_dtype(a.dtype)
    a_acc = _maybe_convert_to_dtype(a, computation_dtype)
    assert isinstance(a_acc, TensorLike)  # to avoid mypy error for var_mean
    biased_var, mean = torch.var_mean(
        a_acc, dim=norm_dims, unbiased=False, keepdim=True
    )
    rstd = torch.rsqrt(biased_var + eps)
    out = (a - mean) * rstd
    return out, mean, rstd


@register_decomposition(torch.ops.aten.native_layer_norm)
def native_layer_norm(
    input: Tensor,
    normalized_shape: ShapeType,
    weight: Optional[Tensor],
    bias: Optional[Tensor],
    eps: float,
) -> Tuple[Tensor, Tensor, Tensor]:
    normalized_ndim = len(normalized_shape)
    utils.check(
        normalized_ndim >= 1,
        lambda: "Expected normalized_shape to be at least 1-dimensional, i.e., "
        + "containing at least one element, but got normalized_shape = "
        + str(normalized_shape),
    )
    # torch.Size([1, 2, 3]) == [1, 2, 3] evaluates to False
    # while torch.Size([1, 2, 3]) == (1, 2, 3) is True
    # therefore we use tuple(normalized_shape)
    utils.check(
        weight is None or weight.shape == tuple(normalized_shape),
        lambda: "Expected weight to be of same shape as normalized_shape, but got "
        + "weight of shape "
        + str(weight.shape)  # type: ignore[union-attr]
        + " and normalized_shape = "
        + str(normalized_shape),
    )
    utils.check(
        bias is None or bias.shape == tuple(normalized_shape),
        lambda: "Expected bias to be of same shape as normalized_shape, but got "
        + "bias of shape "
        + str(bias.shape)  # type: ignore[union-attr]
        + " and normalized_shape = "
        + str(normalized_shape),
    )
    utils.check(
        input.ndim >= normalized_ndim
        and input.shape[(input.ndim - normalized_ndim) :] == tuple(normalized_shape),
        lambda: "Given normalized_shape="
        + str(normalized_shape)
        + ", expected input with shape "
        + str(normalized_shape)
        + ", but got input of size "
        + str(input.shape),
    )

    input = input.contiguous()
    if weight is not None:
        weight = weight.contiguous()
    if bias is not None:
        bias = bias.contiguous()

    axis = input.ndim - normalized_ndim
    reduction_dims = list(range(axis, input.ndim))
    out, mean, rstd = _normalize(input, reduction_dims, eps)

    if weight is None and bias is not None:
        out = out + bias
    elif weight is not None and bias is None:
        out = out * weight
    elif weight is not None and bias is not None:
        out = out * weight + bias

    out = prims.convert_element_type(out, input.dtype)
    if input.device.type == "cpu":
        mean = prims.convert_element_type(mean, input.dtype)
        rstd = prims.convert_element_type(rstd, input.dtype)
    return (out, mean, rstd)


# TODO: Adding this as a meta function causes functorch tests to fail when compiled with debug mode.
# test/test_eager_transforms.py::TestFunctionalizeCPU::test_functionalize_fx_transpose_simple_cpu
@register_decomposition(torch.ops.aten.permute, disable_meta=True)
def permute(a: TensorLikeType, dims: DimsSequenceType) -> TensorLikeType:
    _permutation = utils.canonicalize_dims(a.ndim, dims)
    return prims.transpose(a, _permutation)


# Get the new shape and stride after applying unfold to an input tensor
def _get_unfold_copy_shape_stride(
    a_shape: ShapeType, a_stride: StrideType, dimension: int, size: int, step: int
):
    a_ndim = len(a_shape)
    dimension = utils.canonicalize_dim(a_ndim, dimension)
    max_size = 1 if a_ndim == 0 else a_shape[dimension]
    last_stride = 1 if a_ndim == 0 else a_stride[dimension]

    utils.check(
        size <= max_size,
        lambda: "Maximum size for tensor at dimension "
        + str(dimension)
        + " is "
        + str(max_size)
        + " but size is "
        + str(size),
    )

    utils.check(
        step > 0,
        lambda: "Step is " + str(step) + " but must be > 0",
    )

    new_size = []
    new_stride = []

    for d, (dim_size, dim_stride) in enumerate(zip(a_shape, a_stride)):
        if d == dimension:
            new_size.append((dim_size - size) // step + 1)
            new_stride.append(step * dim_stride)
        else:
            new_size.append(dim_size)
            new_stride.append(dim_stride)
    new_size.append(size)
    new_stride.append(last_stride)
    return new_size, new_stride


@register_decomposition(torch.ops.aten.repeat)
def repeat(a: Tensor, *repeat_shape) -> Tensor:
    repeat_shape = utils.extract_shape_from_varargs(repeat_shape, validate=False)
    utils.check(
        len(repeat_shape) >= len(a.shape),
        lambda: "repeat: Number of dimensions of repeat dims can not be smaller than number of dimensions of tensor",
    )

    if len(repeat_shape) == 0:
        return torch.clone(a)

    num_new_dimensions = len(repeat_shape) - a.ndim
    padded_shape = [1] * num_new_dimensions
    for dim_size in a.shape:
        padded_shape.append(dim_size)

    target_shape = tuple(
        padded_size * repeat_size
        for padded_size, repeat_size in zip(padded_shape, repeat_shape)
    )

    # return an empty tensor if one of the repeat_shape dimensions is zero
    if 0 in repeat_shape:
        return torch.empty(
            target_shape,
            dtype=a.dtype,
            device=a.device,
            requires_grad=a.requires_grad,
            memory_format=utils.suggest_memory_format(a),
        )

    urtensor_shape = target_shape
    urtensor_stride = utils.make_contiguous_strides_for(target_shape)
    for dim, dim_size in enumerate(padded_shape):
        # repeat each dimension by using unfold_copy operation
        urtensor_shape, urtensor_stride = _get_unfold_copy_shape_stride(
            urtensor_shape, urtensor_stride, dim, dim_size, max(dim_size, 1)
        )

    # derive permute order by sorting urtensor strides
    enumerated_stride = list(enumerate(urtensor_stride))
    enumerated_stride.sort(key=lambda item: item[1], reverse=True)
    permute_order, sorted_stride = zip(*enumerated_stride)

    # add new and expand dimensions according to urtensor
    repeat_xtensor = a.expand(urtensor_shape)

    # clone tensor to concretize expanded dimensions
    cloned_result = torch.clone(repeat_xtensor)

    # transpose axis so strides are in sorted order
    permuted_result = cloned_result.permute(permute_order)

    # reshape to get contiguous tensor with correct target shape
    return permuted_result.reshape(target_shape)


def _reshape_view_helper(a: TensorLikeType, *shape, allow_copy: bool) -> TensorLikeType:
    # Creates a valid shape
    shape = utils.extract_shape_from_varargs(shape, validate=False)
    # Reshape may be given a shape with a -1 length
    # This indicates that the dimension's length should be inferred
    shape = utils.infer_size(shape, a.numel())

    # Short-circuits if shape is the same
    if tuple(a.shape) == tuple(shape):
        return prims.view_of(a)

    # Special-cases tensors with no elements
    if a.numel() == 0:
        return as_strided(a, shape, utils.make_contiguous_strides_for(shape))

    # Special-cases reshaping zero dim tensors
    if a.ndim == 0:
        _a = a
        for length in shape:
            assert length == 1
            _a = unsqueeze(_a, -1)
        return _a

    # Special-cases reshaping to zero dim tensors
    if len(shape) == 0:
        _a = a
        for length in a.shape:
            assert length == 1
            _a = squeeze(_a, -1)
        return _a

    # Handles general case: a 1+D tensor reshaped into a distinct 1+D shape

    # NOTE [Reshape Algorithm]
    # This algorithm works by attempting to greedily construct the desired dimensions in
    # the output shape, left to right. It does this by, conceptually, accumulating
    # dimensions of the original tensor, also left to right, until the dimension
    # can be constructed using prims.split_dim.
    # The algorithm also has special handling for tail squeezes/unsqueezes, like
    # if a reshape from (5, 5) to (5, 5, 1) or vice versa.
    #
    # This algorithm does not flatten the original tensor and then split dims as appropriate
    # because that would create copies more often than this algorithm. flatten is the only
    # operation below which can create a view or a copy, and while it prefers creating
    # views it may sometimes create a copy if the tensor's strides do not permit a view.
    # As a result, this algorithm tries to minimize flattening.
    #
    # Note that a better version of this algorithm may exist. Regions which could be
    # flattened without creating a copy can be identified in advance, and that might
    # allow fewer flatten calls or faster short-circuiting to make a copy.
    idx = 0
    a_ = a
    for length in shape:
        # Handles tail unsqueezes
        if idx >= a_.ndim:
            assert length == 1
            last_dim = a_.ndim - 1
            # NOTE: using split_dim instead of unsqueeze may seem silly here,
            # but it's necessary to get the strides correct
            a_ = prims.split_dim(a_, last_dim, a_.shape[last_dim])
            idx = idx + 1
            continue

        # Skips dimensions that are already the correct length
        if length == a_.shape[idx]:
            idx = idx + 1
            continue

        # Gathers enough original dimensions such that this new dimension can be created
        # Note that this accumulation will terminate because we've verified a and the shape
        # specify the same number of elements above
        accum = a_.shape[idx]
        end = idx
        while accum % length != 0:
            end = end + 1
            accum = accum * a_.shape[end]
        if end != idx:
            # NOTE: in this case multiple dimensions must be flatten to create the desired dimension
            # This flattening is why reshape sometimes creates a copy -- because flattening
            # may return a view of a copy

            # Checks if collapse can be a view and short-circuits to copying reshape if it can't
            new_shape, new_strides = prims._collapse_view_helper(a_, idx, end + 1)
            if new_shape is None:
                if allow_copy:
                    return prims.reshape(a, shape)

                msg = "Cannot view a tensor with shape {0} and strides {1} as a tensor with shape {2}!".format(
                    a.shape, a.stride(), shape
                )
                raise ValueError(msg)

            a_ = flatten(a_, idx, end)

        # Splits the (possibly flattened) dimension to create the desired dim length
        if accum != length:
            a_ = prims.split_dim(a_, idx, length)

        idx = idx + 1

    # Squeezes tail
    while idx < a_.ndim:
        assert a_.shape[idx] == 1
        a_ = squeeze(a_, idx)

    return a_


# CompositeImplicitAutograd - don't register decomp
# NOTE: shape is a vararg because Tensor.reshape can be called with as
# Tensor.reshape(a, b, c) or Tensor.reshape((a, b, c)) Function call
# torch.reshape doesn't support unpacked shapes
def reshape(a: TensorLikeType, *shape: ShapeType) -> TensorLikeType:
    return _reshape_view_helper(a, *shape, allow_copy=True)


# CompositeImplicitAutograd - don't register decomp
def reshape_as(self: TensorLikeType, other: TensorLikeType) -> TensorLikeType:
    return self.reshape(other.size())


@register_decomposition(torch.ops.aten.roll)
def roll(
    a: TensorLikeType, shifts: DimsType, dims: DimsType = tuple()
) -> TensorLikeType:
    """Reference implementation of :func:`torch.roll`."""
    dims = utils.canonicalize_dims(a.ndim, dims)
    # ATen specifies int[1] type for shifts and dims which expands integers to tuples of length 1
    if not isinstance(shifts, Iterable):
        shifts = (shifts,)
    if not isinstance(dims, Iterable):
        dims = (dims,)

    # Avoid modulo by zero
    if a.numel() == 0:
        # Keeping this as ref for now as FakeTensor runs into some issues with complex tensors
        return clone(a)

    len_shifts = len(shifts)
    len_dims = len(dims)
    if len_shifts != 1 or len_dims != 1:
        if len_shifts == 0:
            raise RuntimeError("`shifts` required")
        # Takes care of the case when dims is not specified (default)
        # By default, the tensor is flattened before shifting, after which the original shape is restored
        if len_dims == 0 and len_shifts == 1:
            return torch.roll(torch.flatten(a), shifts, 0).view(a.shape)
        if len_shifts != len_dims:
            raise RuntimeError(
                f"shifts and dimensions must align. shifts: {len_shifts}, dims: {len_dims}"
            )
        assert len_dims > 1
        tail_shifts = shifts[1:]
        tail_dims = dims[1:]
        first_dim_rolled = torch.roll(a, shifts[0], dims[0])
        return torch.roll(first_dim_rolled, tail_shifts, tail_dims)

    # This path is taken when only one dimension is rolled
    # For example to get `first_dim_rolled` above
    dim = dims[0]
    size = a.shape[dim]
    start = (size - shifts[0]) % size
    t0 = torch.narrow(a, dim, start, size - start)
    t1 = torch.narrow(a, dim, 0, start)
    return torch.cat((t0, t1), dim)


@register_decomposition(torch.ops.aten.rot90)
def rot90(
    a: TensorLikeType, k: int = 1, dims: DimsSequenceType = (0, 1)
) -> TensorLikeType:
    """Reference implementation of :func:`torch.rot90`."""
    if len(dims) != 2:
        raise RuntimeError(
            f"expected total rotation dims == 2, but got dims = {len(dims)}"
        )
    if a.ndim < 2:
        raise RuntimeError(f"expected total dims >= 2, but got total dims = {a.ndim}")

    # Do this after the initial checks to be compatible with the behavior in
    # core.
    dims = utils.canonicalize_dims(a.ndim, dims)

    if dims[0] == dims[1]:
        raise RuntimeError(
            f"expected rotation dims to be different, but got dim0 = {dims[0]} and dim1 = {dims[1]}"
        )
    k = k % 4  # Rotation direction is from the second towards the first axis for k < 0
    if k == 1:
        return torch.transpose(torch.flip(a, (dims[1],)), dims[0], dims[1])
    elif k == 2:
        return torch.flip(a, dims)
    elif k == 3:
        return torch.transpose(torch.flip(a, (dims[0],)), dims[0], dims[1])
    else:
        return clone(a)


def _check_stack_inputs(tensors: TensorSequenceType) -> None:
    entry_shape = tensors[0].shape
    for i in range(1, len(tensors)):
        assert tensors[i].shape == entry_shape, (
            f"stack expects each tensor to be equal size, but got {entry_shape} at entry 0"
            f"and {tensors[i].shape} at entry {i}"
        )


@register_decomposition(torch.ops.aten.stack)
@out_wrapper()
def stack(tensors: TensorSequenceType, dim: int = 0) -> TensorLikeType:
    assert len(tensors) > 0, "stack expects a non-empty TensorList"
    wrapped_dim = utils.canonicalize_dim(tensors[0].ndim + 1, dim)
    # Refs need sparse support to check other condition
    if wrapped_dim < tensors[0].ndim:  # and not tensors[0].is_sparse:
        _check_stack_inputs(tensors)
        result_sizes = list(tensors[0].shape)
        result_sizes.insert(wrapped_dim, len(tensors))
        out = torch.cat(tensors, wrapped_dim)
        return out.view(result_sizes)

    # If dim == tensors[0].ndim, view cannot efficiently handle it
    return torch.cat([t.unsqueeze(wrapped_dim) for t in tensors], dim)


@out_wrapper()
def softmax(
    a: TensorLikeType,
    dim: int,
    *,
    dtype: Optional[torch.dtype] = None,
) -> TensorLikeType:
    result_dtype = dtype or a.dtype
    computation_dtype = utils.get_computation_dtype(a.dtype)
    a_ = _maybe_convert_to_dtype(a, computation_dtype)
    assert isinstance(a_, TensorLike)  # to avoid MyPy error for amax
    a_max = amax(a_, dim, keepdim=True)
    a_exp = exp(a_ - a_max)
    return _maybe_convert_to_dtype(
        true_divide(a_exp, sum(a_exp, dim, keepdim=True)), result_dtype
    )  # type: ignore[return-value]


# CompositeImplicitAutograd - don't register decomp
@out_wrapper()
def hstack(tensors: TensorSequenceType) -> TensorLikeType:
    check(len(tensors) > 0, lambda: "hstack expects a non-empty TensorList")
    aligned_tensors = atleast_1d(*tensors)
    if aligned_tensors[0].ndim == 1:
        return cat(aligned_tensors, 0)
    return cat(aligned_tensors, 1)


# CompositeImplicitAutograd - don't register decomp
@out_wrapper()
def vstack(tensors: TensorSequenceType) -> TensorLikeType:
    check(len(tensors) > 0, lambda: "vstack expects a non-empty TensorList")
    aligned_tensors = atleast_2d(*tensors)
    return cat(aligned_tensors, 0)


# CompositeImplicitAutograd - don't register decomp
def unflatten(a: TensorLikeType, dim: int, sizes: ShapeType) -> TensorLikeType:
    dim = utils.canonicalize_dim(a.ndim, dim)
    utils.check(len(sizes) != 0, lambda: "unflatten: sizes must be non-empty")
    return a.view(tuple(a.shape[:dim]) + tuple(sizes) + tuple(a.shape[dim + 1 :]))


@register_decomposition(torch.ops.aten.unbind)
def unbind(t: TensorLikeType, dim: int = 0) -> TensorSequenceType:
    dim = utils.canonicalize_dim(t.ndim, dim)
    check(
        len(t.shape) > 0,
        lambda: "dimension specified as 0 but tensor has no dimensions",
        IndexError,
    )
    return tuple(
        torch.squeeze(s, dim) for s in torch.tensor_split(t, t.shape[dim], dim)
    )


@register_decomposition(torch.ops.aten.index_copy)
@out_wrapper()
def index_copy(x: TensorLike, dim: int, index: TensorLike, tensor: TensorLike):
    return x.clone().index_copy_(dim, index, tensor)


@register_decomposition(torch.ops.aten.index_copy_)
def index_copy_(x: TensorLike, dim: int, index: TensorLike, tensor: TensorLike):
    dim = utils.canonicalize_dims(x.ndim, dim)
    utils.check(
        index.ndim <= 1,
        lambda: f"Index should have dimension 1 or 0 (got {index.ndim})",
    )
    # Treat scalars as elements of \R^1
    y = x.unsqueeze(0) if x.ndim == 0 else x
    idx = (slice(None),) * dim + (index,)
    y[idx] = tensor
    return x


@register_decomposition(torch.ops.aten.index_fill)
def index_fill(
    x: TensorLike, dim: int, index: TensorLike, value: Union[NumberType, TensorLike]
):
    return x.clone().index_fill_(dim, index, value)  # type: ignore[arg-type]


@register_decomposition(torch.ops.aten.index_fill_)
def index_fill_(
    x: TensorLike, dim: int, index: TensorLike, value: Union[NumberType, TensorLike]
):
    if isinstance(value, TensorLike):
        utils.check(
            value.ndim == 0,
            lambda: "Only supports 0-dimensional value tensor. "  # type: ignore[union-attr]
            f"Got a tensor with {value.ndim} dimensions.",
        )  # type: ignore[arg-type]
        return x.clone().index_copy_(dim, index, value)
    dim = utils.canonicalize_dims(x.ndim, dim)
    utils.check(
        index.ndim <= 1,
        lambda: f"Index should have dimension 1 or 0 (got {index.ndim})",
    )
    idx = (slice(None),) * dim + (index,)
    # Treat scalars as elements of \R^1
    y = x.unsqueeze(0) if x.ndim == 0 else x
    y[idx] = value  # type: ignore[assignment]
    return x


@register_decomposition(torch.ops.aten.index_add)
@out_wrapper()
def index_add(
    x: TensorLike,
    dim: int,
    index: TensorLike,
    tensor: TensorLike,
    *,
    alpha: NumberType = 1,
):
    return x.clone().index_add_(dim, index, tensor, alpha=alpha)  # type: ignore[arg-type]


# The decomposition of this function dispatches to aten.index_put_ for efficiency
# We cannot do that in Python, as torch.index_put_ does not support slice(None)s See
# https://github.com/pytorch/pytorch/pull/85002#issuecomment-1248524492
def index_add_(
    x: TensorLike,
    dim: int,
    index: TensorLike,
    tensor: TensorLike,
    *,
    alpha: NumberType = 1,
):
    dim = utils.canonicalize_dims(x.ndim, dim)
    utils.check(
        index.ndim <= 1,
        lambda: f"Index should have dimension 1 or 0 (got {index.ndim})",
    )
    if alpha != 1:
        python_type = utils.dtype_to_type(x.dtype)
        utils.check(
            utils.is_weakly_lesser_type(type(alpha), python_type),
            lambda: f"alpha argument of type {type(alpha)} cannot be safely cast to type {python_type}!",
        )
        tensor = prims.mul(tensor, alpha)
    # Treat scalars as elements of \R^1
    y = x.unsqueeze(0) if x.ndim == 0 else x
    idx = (slice(None),) * dim + (index,)
    y[idx] += tensor
    return x


@register_decomposition(torch.ops.aten.index_select, disable_meta=True)
@out_wrapper()
def index_select(x: TensorLike, dim: int, index: TensorLike):
    dim = utils.canonicalize_dims(x.ndim, dim)
    utils.check(
        index.ndim <= 1,
        lambda: f"Index should have dimension 1 or 0 (got {index.ndim})",
    )
    # Treat scalars as elements of \R^1
    if x.ndim == 0:
        return x.unsqueeze(0)[index].squeeze(0).clone()
    idx = (slice(None),) * dim + (index,)
    return x[idx]


# Note: although squeeze is documented as having the out= kwarg it doesn't
@register_decomposition(torch.ops.aten.squeeze, disable_meta=True)
def squeeze(a: TensorLikeType, dim: Optional[int] = None) -> TensorLikeType:
    if dim is not None:
        dim = utils.canonicalize_dim(a.ndim, dim)
        # Short-circuits if the tensor has no dimensions
        if len(a.shape) == 0:
            assert dim == 0
            return prims.view_of(a)

        # Note: squeeze does not modify tensors when the given dim is not a dimension of length 1
        if a.shape[dim] != 1:
            return prims.view_of(a)
        return prims.squeeze(a, (dim,))

    dims = tuple(idx for idx in range(len(a.shape)) if a.shape[idx] == 1)
    return prims.squeeze(a, dims)


# Note: does not work with TensorMetas because of data-dependent control-flow
# CompositeImplicitAutograd - don't register decomp
def tensor_split(
    a: TensorLikeType,
    indices_or_sections: Union[Tensor, DimsType],
    dim: int = 0,
) -> Tuple[TensorLikeType, ...]:
    _dim = utils.canonicalize_dim(a.ndim, dim)
    if a.ndim == 0:
        msg = "tensor_split: received a rank zero tensor, but expected a tensor of rank one or greater!"
        raise ValueError(msg)

    # If indices_or_sections is a tensor, it must be a CPU Long tensor
    if isinstance(indices_or_sections, TensorLike):
        if not indices_or_sections.device.type == "cpu":
            msg = "tensor_split: if indices_or_sections is a tensor it must be on the CPU, but received one on {0}".format(
                indices_or_sections.device
            )
            raise ValueError(msg)
        if indices_or_sections.dtype != torch.long:
            msg = "tensor_split: if indices_or_sections is a tensor it must have long dtype, "
            " but received one with dtype {0}".format(indices_or_sections.dtype)
            raise ValueError(msg)

    # Case 0 -- indices_or_sections is an integer or a scalar tensor n and a is split along dim into n parts of equal-ish length
    if isinstance(indices_or_sections, int) or (
        isinstance(indices_or_sections, TensorLike) and indices_or_sections.ndim == 0
    ):
        sections: int = (
            indices_or_sections  # type: ignore[assignment]
            if isinstance(indices_or_sections, Number)
            else indices_or_sections.item()
        )

        if sections <= 0:
            msg = "tensor_split: number of sections must be greater than 0, but was {0}".format(
                sections
            )
            raise ValueError(msg)

        splits = []
        dim_size = a.shape[_dim]
        min_split_size = math.floor(dim_size / sections)
        num_splits_one_extra = dim_size % sections
        start_idx = 0
        for split_idx in range(sections):
            split_size = (
                min_split_size + 1
                if (split_idx < num_splits_one_extra)
                else min_split_size
            )
            s = prims.slice_in_dim(a, start_idx, start_idx + split_size, axis=_dim)
            splits.append(s)
            start_idx = start_idx + split_size

        return tuple(splits)
    # Case 1 -- indices_or_sections is a sequence of integers or a 1D tensor describing the splits
    else:
        indices = indices_or_sections
        if isinstance(indices_or_sections, TensorLike):
            if indices_or_sections.ndim != 1:
                msg = "tensor_split: non-scalar indices_or_sections tensors must have only one dimension, "
                "but received a tensor with {0} dimensions".format(
                    indices_or_sections.ndim
                )
                raise ValueError(msg)

            indices = indices_or_sections.tolist()

        splits = []
        start_idx = 0
        for x in indices:
            splits.append(prims.slice_in_dim(a, start_idx, x, axis=_dim))
            start_idx = x
        splits.append(prims.slice_in_dim(a, start_idx, a.shape[_dim], axis=_dim))
        return tuple(splits)


# CompositeImplicitAutograd - don't register decomp
def hsplit(
    a: TensorLikeType, indices_or_sections: DimsType
) -> Tuple[TensorLikeType, ...]:
    check(
        a.ndim >= 1,
        lambda: (
            "torch.hsplit requires a tensor with at least 1 dimension, but got a tensor with "
            + str(a.ndim)
            + " dimensions!"
        ),
    )
    dim = 0 if a.ndim == 1 else 1
    if isinstance(indices_or_sections, int):
        split_size = indices_or_sections
        check(
            (split_size != 0 and a.shape[dim] % split_size == 0),
            lambda: (
                "torch.hsplit attempted to split along dimension "
                + str(dim)
                + ", but the size of the dimension "
                + str(a.shape[dim])
                + " is not divisible by the split_size "
                + str(split_size)
                + "!"
            ),
        )
        return tensor_split(a, split_size, dim)

    check(
        isinstance(indices_or_sections, (list, tuple)),
        lambda: (
            "hsplit(): received an invalid combination of arguments. "
            "Expected indices_or_sections to be of type int, list of ints or tuple of ints "
            f"but got type {type(indices_or_sections)}"
        ),
        exc_type=TypeError,
    )

    split_sizes = indices_or_sections
    return tensor_split(a, split_sizes, dim)


# CompositeImplicitAutograd - don't register decomp
def vsplit(
    a: TensorLikeType, indices_or_sections: DimsType
) -> Tuple[TensorLikeType, ...]:
    check(
        a.ndim >= 2,
        lambda: (
            "torch.vsplit requires a tensor with at least 2 dimension, but got a tensor with "
            + str(a.ndim)
            + " dimensions!"
        ),
    )
    if isinstance(indices_or_sections, int):
        split_size = indices_or_sections
        check(
            (split_size != 0 and a.shape[0] % split_size == 0),
            lambda: (
                "torch.vsplit attempted to split along dimension 0 "
                + ", but the size of the dimension "
                + str(a.shape[0])
                + " is not divisible by the split_size "
                + str(split_size)
                + "!"
            ),
        )
        return tensor_split(a, split_size, 0)

    check(
        isinstance(indices_or_sections, (list, tuple)),
        lambda: (
            "vsplit(): received an invalid combination of arguments. "
            "Expected indices_or_sections to be of type int, list of ints or tuple of ints "
            f"but got type {type(indices_or_sections)}"
        ),
        exc_type=TypeError,
    )

    split_sizes = indices_or_sections
    return tensor_split(a, split_sizes, 0)


@register_decomposition(torch.ops.aten.diagonal, disable_meta=True)
def diagonal(
    self: TensorLikeType,
    offset: int = 0,
    dim1: int = 0,
    dim2: int = 1,
) -> TensorLikeType:
    """
    Reference implementation of torch.diagonal
    """
    num_dims = self.dim()
    dim1 = utils.canonicalize_dim(idx=dim1, rank=num_dims)
    dim2 = utils.canonicalize_dim(idx=dim2, rank=num_dims)

    check(
        dim1 != dim2, lambda: f"diagonal dimensions cannot be identical {dim1}, {dim2}"
    )

    storage_offset = self.storage_offset()

    if offset >= 0:
        diag_size = max(min(self.size()[dim1], self.size()[dim2] - offset), 0)
    else:
        diag_size = max(min(self.size()[dim1] + offset, self.size()[dim2]), 0)

    if diag_size > 0:
        if offset >= 0:
            storage_offset += offset * self.stride()[dim2]
        else:
            storage_offset -= offset * self.stride()[dim1]

    sizes = [s for i, s in enumerate(self.size()) if i not in (dim1, dim2)]
    sizes.append(diag_size)

    strides = [s for i, s in enumerate(self.stride()) if i not in (dim1, dim2)]
    strides.append(self.stride()[dim1] + self.stride()[dim2])

    result = self.as_strided(size=sizes, stride=strides, storage_offset=storage_offset)

    return result


@register_decomposition(torch.ops.aten.diag_embed)
def diag_embed(
    t: TensorLikeType,
    offset: int = 0,
    dim1: int = -2,
    dim2: int = -1,
) -> TensorLikeType:
    """
    Reference implementation of torch.diag_embed
    """
    # as per the docs, exchanging dims is equivalent to changing the sign of
    # offset
    if dim1 > dim2:
        dim1, dim2 = dim2, dim1
        offset = -offset

    # convert from negative dims
    rank = t.ndim + 1
    dim1 = utils.canonicalize_dim(rank=rank, idx=dim1)
    dim2 = utils.canonicalize_dim(rank=rank, idx=dim2)

    check(
        dim1 != dim2, lambda: f"diagonal dimensions cannot be identical {dim1}, {dim2}"
    )

    # as per the docs, the size of last dim is placed at dim1 and dim2
    last_dim = t.size(-1)

    if offset != 0:
        # add padding to match the new size
        t_shape = list(t.shape)
        t_shape[-1] = builtins.abs(offset)
        z = torch.zeros(t_shape, dtype=t.dtype, device=t.device, requires_grad=False)
        pair = (z, t) if offset > 0 else (t, z)
        t = torch.cat(pair, dim=-1)
        # make sure the diagonal always has the same size
        last_dim += builtins.abs(offset)

    # preserve original data, but place 1 at dim1 and move last dim to dim2
    t = t.unsqueeze(dim1).movedim(-1, dim2)

    # generate ranges shifting indices based on offset
    a_range = torch.arange(last_dim, device=t.device, dtype=torch.int64)
    b_range = torch.arange(
        offset, last_dim + offset, device=t.device, dtype=torch.int64
    )

    # broadcast
    cond = a_range == b_range.unsqueeze(-1)
    cond_shape = [last_dim if i in (dim1, dim2) else 1 for i in range(len(t.shape))]
    cond = cond.reshape(cond_shape)
    return utils.mask_tensor(cond, t)


# CompositeImplicitAutograd - don't register decomp
def dsplit(a: TensorLikeType, sections: DimsType) -> TensorSequenceType:
    if a.ndim < 3:
        raise RuntimeError(
            f"torch.dsplit requires a tensor with at least 3 dimension, but got a tensor with {a.ndim} dimensions!"
        )
    if isinstance(sections, int) and (sections == 0 or a.shape[2] % sections != 0):
        raise RuntimeError(
            "torch._refs.dsplit attempted to split along dimension 2, "
            + f"but the size of the dimension {a.shape[2]} is not divisible by the split_size {sections}!"
        )
    return tensor_split(a, sections, 2)


@register_decomposition(torch.ops.aten.t.default, disable_meta=True)
def t(a: TensorLikeType):
    # TODO: Add sparse support
    # if a.is_sparse:
    #     sparse_dim = a.sparse_dim()
    #     dense_dim = a.dense_dim()
    #     if not (sparse_dim <= 2 and dense_dim == 0):
    #         raise RuntimeError(
    #             f"t() expects a tensor with <= 2 sparse and 0 dense dimensions, but got {sparse_dim} sparse and"
    #             f"{dense_dim} dense dimensions"
    #         )
    if a.ndim > 2:
        raise RuntimeError(
            f"t() expects a tensor with <= 2 dimensions, but self is {a.ndim}D"
        )
    return torch.transpose(a, 0, 0 if a.ndim < 2 else 1)


@register_decomposition(torch.ops.aten.transpose, disable_meta=True)
def transpose(a: TensorLikeType, dim0: int, dim1: int) -> TensorLikeType:
    _dim0, _dim1 = utils.canonicalize_dims(a.ndim, (dim0, dim1))  # type: ignore[misc]

    if a.ndim <= 1 or dim0 == dim1:
        return prims.view_of(a)

    _permutation = list(range(0, a.ndim))
    _permutation[_dim0] = _dim1
    _permutation[_dim1] = _dim0
    return torch.permute(a, _permutation)


# Aliases for transpose
swap_axes = transpose


@register_decomposition(torch.ops.aten.unfold_copy)
def unfold_copy(a: TensorLikeType, dimension: int, size: int, step: int):
    new_size, new_stride = _get_unfold_copy_shape_stride(
        a.shape, a.stride(), dimension, size, step
    )
    return a.as_strided(new_size, new_stride)


@register_decomposition(torch.ops.aten.unsqueeze, disable_meta=True)
def unsqueeze(a: TensorLikeType, dim: int) -> TensorLikeType:
    # Note that unsqueeze canonicalizes with rank + 1 because it allows
    # a new innermost dimension to be specified
    ndim = a.ndim + 1
    dim = utils.canonicalize_dim(ndim, dim)
    return prims.expand_dims(a, (dim,), ndim=ndim)


# NOTE: shape is a vararg because Tensor.reshape can be called with as
# Tensor.view(a, b, c) or Tensor.view((a, b, c)) Function call torch.view
# doesn't support unpacked shapes
# TODO: Turn this into a decomposition (currently fails on reshape meta tests)
@register_decomposition(torch.ops.aten.view, disable_meta=True)
def view(a: TensorLikeType, *shape: ShapeType) -> TensorLikeType:
    return _reshape_view_helper(a, *shape, allow_copy=False)


# CompositeImplicitAutograd - don't register decomp
def view_as(self: TensorLikeType, other: TensorLikeType) -> TensorLikeType:
    return self.view(other.size())


# CompositeImplicitAutograd - don't register decomp
def ravel(a: TensorLikeType) -> TensorLikeType:
    return reshape(a, (-1,))


@register_decomposition(torch.ops.aten.empty)
@out_wrapper()
def empty(
    *shape,
    dtype: Optional[torch.dtype] = None,
    layout: torch.layout = torch.strided,
    device: Optional[torch.device] = None,
    requires_grad: bool = False,
    pin_memory: bool = False,
    memory_format: torch.memory_format = torch.contiguous_format,
) -> TensorLikeType:
    check(
        memory_format != torch.preserve_format,
        lambda: "torch.empty: the Preserve memory format is not supported",
    )

    shape = utils.extract_shape_from_varargs(shape)

    if memory_format == torch.contiguous_format:
        strides = utils.make_contiguous_strides_for(shape)
    elif memory_format == torch.channels_last_3d:
        strides = utils.make_channels_last_3d_strides_for(shape)
    else:  # memory_format == torch.channels_last
        check(
            memory_format == torch.channels_last,
            lambda: f"torch.empty: received an unknown memory format {memory_format}!",
        )
        strides = utils.make_channels_last_2d_strides_for(shape)

    return torch.empty_strided(
        shape,
        strides,
        dtype=dtype,
        layout=layout,
        device=device,
        pin_memory=pin_memory,
        requires_grad=requires_grad,
    )


@register_decomposition(torch.ops.aten.new_empty)
def new_empty(
    a: TensorLikeType,
    size: ShapeType,
    *,
    dtype: Optional[torch.dtype] = None,
    layout: Optional[torch.layout] = None,
    device: Optional[torch.device] = None,
    pin_memory: bool = False,
) -> TensorLikeType:

    dtype = a.dtype if dtype is None else dtype
    layout = a.layout if layout is None else layout
    device = a.device if device is None else device

    return torch.empty(
        size,
        dtype=dtype,
        device=device,
        pin_memory=pin_memory,
        layout=layout,
    )


@register_decomposition(torch.ops.aten.new_empty_strided)
def new_empty_strided(
    a: TensorLikeType,
    size: ShapeType,
    stride: StrideType,
    *,
    dtype: Optional[torch.dtype] = None,
    layout: Optional[torch.layout] = None,
    device: Optional[torch.device] = None,
    pin_memory: bool = False,
) -> TensorLikeType:
    """
    Reference implementation of torch.Tensor.new_empty_strided
    """

    dtype = a.dtype if dtype is None else dtype
    layout = a.layout if layout is None else layout
    device = a.device if device is None else device

    return torch.empty_strided(
        size,
        stride,
        dtype=dtype,
        device=device,
        pin_memory=pin_memory,
        layout=layout,
    )


@register_decomposition(torch.ops.aten.zeros)
@out_wrapper()
def zeros(
    size: ShapeType,
    *,
    dtype: Optional[torch.dtype] = None,
    layout: torch.layout = torch.strided,
    device: Optional[torch.device] = None,
    pin_memory: bool = False,
    requires_grad: bool = False,
) -> TensorLikeType:
    if dtype is None:
        dtype = torch.get_default_dtype()

    return torch.full(
        size,
        False if dtype == torch.bool else 0,
        dtype=dtype,
        layout=layout,
        device=device,
        pin_memory=pin_memory,
        requires_grad=requires_grad,
    )


@register_decomposition(torch.ops.aten.new_zeros)
def new_zeros(
    a: TensorLikeType,
    size: ShapeType,
    *,
    dtype: Optional[torch.dtype] = None,
    layout: Optional[torch.layout] = None,
    device: Optional[torch.device] = None,
    pin_memory: bool = False,
    requires_grad: bool = False,
) -> TensorLikeType:
    dtype = a.dtype if dtype is None else dtype
    layout = a.layout if layout is None else layout
    device = a.device if device is None else device

    return torch.full(
        size,
        False if dtype == torch.bool else 0,
        dtype=dtype,
        layout=layout,
        device=device,
        pin_memory=pin_memory,
        requires_grad=requires_grad,
    )


@register_decomposition(torch.ops.aten.ones)
def ones(
    size: ShapeType,
    *,
    dtype: Optional[torch.dtype] = None,
    layout: torch.layout = torch.strided,
    device: Optional[torch.device] = None,
    pin_memory: bool = False,
    requires_grad: bool = False,
) -> TensorLikeType:
    if dtype is None:
        dtype = torch.get_default_dtype()

    return torch.full(
        size,
        True if dtype == torch.bool else 1,
        dtype=dtype,
        layout=layout,
        device=device,
        pin_memory=pin_memory,
        requires_grad=requires_grad,
    )


@register_decomposition(torch.ops.aten.new_ones)
def new_ones(
    a: TensorLikeType,
    size: ShapeType,
    *,
    dtype: Optional[torch.dtype] = None,
    layout: Optional[torch.layout] = None,
    device: Optional[torch.device] = None,
    pin_memory: bool = False,
    requires_grad: bool = False,
) -> TensorLikeType:
    dtype = a.dtype if dtype is None else dtype
    layout = a.layout if layout is None else layout
    device = a.device if device is None else device

    return torch.full(
        size,
        True if dtype == torch.bool else 1,
        dtype=dtype,
        layout=layout,
        device=device,
        pin_memory=pin_memory,
        requires_grad=requires_grad,
    )


@register_decomposition(torch.ops.aten.new_full)
def new_full(
    a: TensorLikeType,
    size: ShapeType,
    fill_value: Union[int, float, bool],
    *,
    dtype: Optional[torch.dtype] = None,
    layout: Optional[torch.layout] = None,
    device: Optional[torch.device] = None,
    pin_memory: bool = False,
) -> TensorLikeType:
    dtype = a.dtype if dtype is None else dtype
    layout = a.layout if layout is None else layout
    device = a.device if device is None else device

    return torch.full(
        size,
        fill_value,
        dtype=dtype,
        layout=layout,
        device=device,
        pin_memory=pin_memory,
    )


@register_decomposition(torch.ops.aten.empty_like)
def empty_like(
    a: TensorLikeType,
    *,
    dtype: Optional[torch.dtype] = None,
    device: Optional[torch.device] = None,
    layout: Optional[torch.layout] = None,
    pin_memory: bool = False,
    requires_grad: bool = False,
    memory_format: torch.memory_format = torch.preserve_format,
) -> TensorLikeType:

    dtype = a.dtype if dtype is None else dtype
    layout = a.layout if layout is None else layout
    device = a.device if device is None else device

    strides: Tuple[int, ...]

    if memory_format != torch.preserve_format:
        return torch.empty(
            a.shape,
            dtype=dtype,
            layout=layout,
            device=device,
            requires_grad=requires_grad,
            pin_memory=pin_memory,
            memory_format=memory_format,
        )

    # memory_format == torch.preserve_format
    strides = utils.compute_elementwise_output_strides(a)
    return torch.empty_strided(
        a.shape,
        strides,
        dtype=dtype,
        layout=layout,
        device=device,
        pin_memory=pin_memory,
        requires_grad=requires_grad,
    )


@register_decomposition(
    [
        torch.ops.aten.arange.default,
        torch.ops.aten.arange.start,
        torch.ops.aten.arange.start_step,
    ]
)
@out_wrapper()
def arange(
    start: NumberType = 0,
    end: Optional[NumberType] = None,
    step: NumberType = 1,
    *,
    dtype: Optional[torch.dtype] = None,
    layout: torch.layout = torch.strided,
    device: Optional[torch.device] = None,
    pin_memory: bool = False,
    requires_grad: bool = False,
) -> TensorLikeType:
    utils.check_layout(layout)
    utils.check_pin_memory(pin_memory)
    # Case: torch.arange(5)
    if end is None:
        end = start
        start = 0
    return prims.arange(
        start,
        end,
        step,
        dtype=dtype,
        # layout=layout,
        device=device,
        # pin_memory=pin_memory,
        requires_grad=requires_grad,
    )


@register_decomposition(torch.ops.aten.linspace)
@out_wrapper()
def linspace(
    start: NumberType,
    end: NumberType,
    steps: NumberType,
    *,
    dtype: Optional[torch.dtype] = None,
    device: Optional[torch.device] = None,
    layout: torch.layout = torch.strided,
    pin_memory: bool = False,
    requires_grad: bool = False,
) -> TensorLikeType:
    if dtype is None:
        dtype = torch.get_default_dtype()

    # NB: NumPy actually doesn't do this cast, but for this ref, I'd rather have this
    #     cast than not, because it allows us to always go into the precise path
    #     if dtype is integral and not worry about whether start/end are float
    if prims.utils.is_integer_dtype(dtype):
        if isinstance(start, float):
            start = int(start)
        if isinstance(end, float):
            end = int(end)

    if py_any(isinstance(arg, complex) for arg in (start, end, steps)):
        raise NotImplementedError
    assert not isinstance(start, complex) and not isinstance(end, complex)  # for mypy

    check(
        isinstance(steps, int),
        lambda: "steps must be int, not float",
        exc_type=TypeError,
    )
    assert isinstance(steps, int)  # for mypy
    check(steps >= 0, lambda: "number of steps must be non-negative")

    factory_kwargs = {
        "layout": layout,
        "device": device,
        "pin_memory": pin_memory,
        "requires_grad": requires_grad,
    }
    if steps == 0:
        ret = torch.full((0,), 0, dtype=dtype, **factory_kwargs)  # type: ignore[call-overload]
    elif steps == 1:
        ret = torch.full((1,), start, dtype=dtype, **factory_kwargs)  # type: ignore[call-overload]
    elif start == end:
        ret = torch.full((steps,), start, dtype=dtype, **factory_kwargs)  # type: ignore[call-overload]
    else:
        if prims.utils.is_integer_dtype(dtype):
            # We need to cast to int, so to avoid off-by-one issues
            # do the entire computation with ints when we can
            assert isinstance(start, int) and isinstance(end, int)
            step_size_x_denom = end - start
            eps = 1 if end > start else -1
            denom = steps - 1
            ret = prims.to_dtype(
                torch.arange(
                    start * denom,
                    end * denom + eps,
                    step_size_x_denom,
                    dtype=torch.int64,
                    **factory_kwargs,  # type: ignore[arg-type]
                )
                / denom,
                dtype,
            )
        else:
            step_size = (end - start) / (steps - 1)
            eps = step_size / 2
            ret = prims.to_dtype(
                torch.arange(  # type: ignore[call-overload]
                    start, end + eps, step_size, dtype=torch.float64, **factory_kwargs
                ),
                dtype,
            )

    return ret


@register_decomposition(torch.ops.aten.logspace)
@out_wrapper()
def logspace(
    start: NumberType,
    end: NumberType,
    steps: NumberType,
    base: NumberType = 10,
    *,
    dtype: Optional[torch.dtype] = None,
    device: Optional[torch.device] = None,
    layout: torch.layout = torch.strided,
    pin_memory: bool = False,
    requires_grad: bool = False,
) -> TensorLikeType:
    if dtype is None:
        dtype = torch.get_default_dtype()

    # NB: NumPy doesn't have this cast
    if prims.utils.is_integer_dtype(dtype):
        if isinstance(start, float):
            start = int(start)
        if isinstance(end, float):
            end = int(end)

    assert not isinstance(base, complex)  # for mypy
    if base < 0:
        raise NotImplementedError
    ret = torch.linspace(
        start,
        end,
        steps,
        dtype=torch.float64,
        layout=layout,
        device=device,
        pin_memory=pin_memory,
        requires_grad=requires_grad,
    )
    return prims.to_dtype(torch.pow(base, ret), dtype)


@overload
def meshgrid(tensors: Sequence[TensorLikeType], indexing: str):
    pass


@overload
def meshgrid(*tensors: TensorLikeType, indexing: str):
    pass


@register_decomposition(torch.ops.aten.meshgrid)
def meshgrid(
    *tensors: Union[TensorLikeType, List[TensorLikeType], Tuple[TensorLikeType]],
    indexing: str,
) -> List[TensorLikeType]:
    # This ref simultaneously handles two overloads (see stubs above)
    # The `indexing` argument is currently optional for torch.meshgrid, but we
    # plan to make the argument required: https://github.com/pytorch/pytorch/issues/50276
    if isinstance(tensors[0], list) or isinstance(tensors[0], tuple):
        assert len(tensors) == 1
        tensors = tuple(tensors[0])

    check(
        py_all(isinstance(a, TensorLike) for a in tensors),
        lambda: "meshgrid expects its inputs to be tensors",
    )

    check(len(tensors) > 0, lambda: "meshgrid expects a non-empty TensorList")

    for i in range(len(tensors) - 1):
        check(
            tensors[i].dtype == tensors[i + 1].dtype,  # type: ignore[union-attr]
            lambda: "meshgrid expects all tensors to have the same dtype",
        )
        check(
            tensors[i].device == tensors[i + 1].device,  # type: ignore[union-attr]
            lambda: "meshgrid expects all tensors to have the same device",
        )

    swap_first_and_second_tensors = False
    if indexing == "xy":
        swap_first_and_second_tensors = len(tensors) >= 2
        if swap_first_and_second_tensors:
            tensors = (tensors[1], tensors[0], *tensors[2:])
    else:
        check(
            indexing == "ij",
            lambda: (
                'torch.meshgrid: indexing must be one of "xy" or "ij", '
                f"but received: {indexing}"
            ),
        )

    result_shape: List[int] = []
    for t in tensors:
        assert isinstance(t, TensorLike)  # mypy
        check(
            t.ndim == 0 or t.ndim == 1,
            lambda: f"torch.meshgrid: Expected 0D or 1D tensor in the tensor list but got: {t}",
        )
        result_shape.append(t.numel())

    grids: List[TensorLikeType] = []
    for i, t in enumerate(tensors):
        assert isinstance(t, TensorLike)  # mypy
        if t.ndim == 0:
            t = t.view((1,))
        grids.append(prims.broadcast_in_dim(t, result_shape, (i,)))

    if swap_first_and_second_tensors:
        # Swap outputs if we originally swapped at the beginning
        grids[0], grids[1] = grids[1], grids[0]

    return grids


# CompositeImplicitAutograd - don't register decomp
def movedim(
    input: TensorLikeType,
    source: Union[int, DimsSequenceType],
    destination: Union[int, DimsSequenceType],
) -> TensorLikeType:
    """
    Reference implementation of torch.movedim
    """
    if type(source) is int:
        source = (source,)
    if type(destination) is int:
        destination = (destination,)

    utils.check(
        len(source) == len(destination),  # type: ignore[arg-type]
        lambda: (
            "movedim: Invalid source or destination dims: source "
            f"({source} dims) should contain the same number of dims as "
            f"destination ({destination} dims)"
        ),
    )

    rank = input.ndim
    ss = tuple(utils.canonicalize_dims(rank=rank, indices=source))  # type: ignore[arg-type]
    ds = tuple(utils.canonicalize_dims(rank=rank, indices=destination))  # type: ignore[arg-type]

    sss = set(ss)
    dss = set(ds)

    utils.check(
        len(ss) == len(sss),
        lambda: f"movedim: repeated dim in `source` {source}",
    )
    utils.check(
        len(ds) == len(dss),
        lambda: f"movedim: repeated dim in `destination` {destination}",
    )

    m = dict(zip(ds, ss))
    dims = []
    si = 0  # source index
    for di in range(rank):
        # check if the destination index is in the mapping
        s = m.get(di)
        if s is not None:
            # insert source index if found
            dims.append(s)
        else:
            # insert source index sequentially, skipping indices from the mapping
            while si in sss:
                si += 1
            dims.append(si)
            si += 1

    result = torch.permute(input, tuple(dims))

    return result


# NOTE: for convenience, shape can be a tuple of ints or a tuple containing a tuple of ints
@register_decomposition(torch.ops.aten.empty_strided)
def empty_strided(
    shape: Union[ShapeType, Tuple[ShapeType]],
    strides: StrideType,
    *,
    dtype: Optional[torch.dtype] = None,
    device: Optional[torch.device] = None,
    layout: torch.layout = torch.strided,
    requires_grad: bool = False,
    pin_memory: bool = False,
) -> TensorLikeType:
    # Layout == strided, pin_memory is False
    utils.check_layout(layout)
    utils.check_pin_memory(pin_memory)

    shape = utils.extract_shape_from_varargs(shape)
    dtype = torch.get_default_dtype() if dtype is None else dtype
    device = torch.device("cpu") if device is None else device

    return prims.empty_strided(
        shape,
        strides,
        dtype=dtype,
        device=device,
        requires_grad=requires_grad,
    )


@register_decomposition(torch.ops.aten.eye)
@out_wrapper()
def eye(
    n: int,
    m: Optional[int] = None,
    *,
    dtype: Optional[torch.dtype] = None,
    layout: torch.layout = torch.strided,
    device: Optional[torch.device] = None,
    pin_memory: bool = False,
    requires_grad: bool = False,  # TODO: unused
) -> TensorLikeType:
    """
    Reference implementation of torch.eye
    """
    if m is None:
        m = n

    check(n >= 0, lambda: f"n must be greater or equal to 0, got {n}")
    check(m >= 0, lambda: f"m must be greater or equal to 0, got {m}")

    range_n = torch.arange(n, dtype=torch.int64, device=device, requires_grad=False)
    range_m = torch.arange(m, dtype=torch.int64, device=device, requires_grad=False)

    cond = range_n.unsqueeze(-1) == range_m
    if dtype is torch.bool:
        return cond
    else:
        one = torch.ones(
            (1,),
            dtype=dtype,
            layout=layout,
            device=device,
            pin_memory=pin_memory,
            requires_grad=False,
        )
        return torch.where(cond, one, 0)
    # TODO: Use requires_grad.  All refs taking the requires_grad kwarg must
    # return a leaf tensor.
    # result.requires_grad_(requires_grad)


@out_wrapper()
def full(
    shape: ShapeType,
    fill_value: NumberType,
    *,
    dtype: Optional[torch.dtype] = None,
    layout: torch.layout = torch.strided,
    device: Optional[torch.device] = None,
    pin_memory: bool = False,
    requires_grad: bool = False,
) -> TensorLikeType:
    e = empty(
        shape,
        dtype=dtype,
        layout=layout,
        device=device,
        pin_memory=pin_memory,
        requires_grad=requires_grad,
    )
    return fill(e, fill_value)


def full_like(
    a: TensorLikeType,
    fill_value: NumberType,
    *,
    dtype: Optional[torch.dtype] = None,
    layout: Optional[torch.layout] = None,
    device: Optional[torch.device] = None,
    pin_memory: bool = False,
    requires_grad: bool = False,
    memory_format: torch.memory_format = torch.preserve_format,
) -> TensorLikeType:
    e = torch.empty_like(
        a,
        dtype=dtype,
        layout=layout,
        device=device,
        pin_memory=pin_memory,
        requires_grad=requires_grad,
        memory_format=memory_format,
    )
    return fill(e, fill_value)


zeros_like = partial(full_like, fill_value=False)


ones_like = partial(full_like, fill_value=True)

# TODO: add pin_memory support
@register_decomposition(torch.ops.aten.randn)
@out_wrapper()
def randn(
    *shape,
    dtype: Optional[torch.dtype] = None,
    device: Optional[torch.device] = None,
    layout: Optional[torch.layout] = None,
    requires_grad: bool = False,
    pin_memory: Optional[bool] = None,
) -> TensorLikeType:

    check(pin_memory is None, lambda: "pin_memory parameter is not supported!")

    shape_ = utils.extract_shape_from_varargs(shape)

    dtype = utils.dtype_or_default(dtype)
    device = utils.device_or_default(device)
    layout = utils.layout_or_default(layout)

    return prims.normal(
        shape_,
        mean=0.0,
        std=1.0,
        dtype=dtype,
        device=device,
        requires_grad=requires_grad,
    )


def scalar_tensor(
    a: NumberType,
    *,
    dtype: Optional[torch.dtype] = None,
    layout: torch.layout = torch.strided,
    device: Optional[torch.device] = None,
    pin_memory: bool = False,
) -> TensorLikeType:
    utils.check_layout(layout)
    utils.check_pin_memory(pin_memory)
    dtype = dtype if dtype is not None else utils.type_to_dtype(type(a))
    device = device if device is not None else torch.device("cpu")
    return prims.scalar_tensor(a, dtype=dtype, device=device)


<<<<<<< HEAD
=======
zeros_like = partial(full_like, fill_value=False)

#
# Randomness References
#


>>>>>>> be4831df
@register_decomposition(torch.ops.aten.uniform)
def uniform(
    shape: ShapeType,
    low: Union[bool, int, float] = 0.0,
    high: Union[bool, int, float] = 1.0,
    *,
    dtype: torch.dtype,
    device: DeviceLikeType,
) -> TensorLikeType:
    utils.validate_shape(shape)

    assert isinstance(low, (bool, int, float))
    assert isinstance(high, (bool, int, float))
    low = float(low)
    high = float(high)

    assert isinstance(dtype, torch.dtype)
    device = utils.canonicalize_device(device)

    return prims.uniform(shape, low=low, high=high, dtype=dtype, device=device)


@register_decomposition(
    [torch.ops.aten.masked_fill.Scalar, torch.ops.aten.masked_fill.Tensor]
)
def masked_fill(a: TensorLikeType, mask: TensorLikeType, value: TensorOrNumberLikeType):
    python_type = utils.dtype_to_type(a.dtype)
    if isinstance(value, Number):
        value_type = type(value)
    else:
        # NOTE: Could not use value = item(value) as it resulted in
        # RuntimeError: Cannot cast FakeTensor(cpu) to number
        value_ndim = value.ndim
        check(
            value_ndim == 0,
            lambda: f"only supports a 0-dimensional value tensor, but got tensor with {value_ndim} dimension",
        )
        # `masked_fill` allows cpu scalar to be moved to cuda but not otherwise.
        check(
            a.device.type == "cuda" or value.device == a.device,
            lambda: "Expected `value` to be on same device as `a`",
        )
        value_type = utils.dtype_to_type(value.dtype)
        if utils.is_cpu_scalar_tensor(value):
            value = value.item()

    if value_type is complex:
        # only downcasting from complex to lower type is not allowed.
        # We allow casting `value` to lower type for other case
        # Eg. float -> int.
        # Ref: https://github.com/pytorch/pytorch/issues/79195
        check(
            utils.is_weakly_lesser_type(value_type, python_type),
            lambda: f"could not convert to type {python_type} without overflow",
        )

    # Since `where` allows type-promotion,
    # cast value to correct type before passing to `where`
    if isinstance(value, Number):
        return torch.where(mask, python_type(value), a)

    assert isinstance(value, TensorLike)
    return torch.where(mask, prims.to_dtype(value, a.dtype), a)


# CompositeImplicitAutograd - don't register decomp
def allclose(
    a: TensorLikeType,
    b: TensorLikeType,
    rtol: float = 1e-05,
    atol: float = 1e-08,
    equal_nan: bool = False,
) -> bool:
    """
    Reference implementation of torch.allclose
    """
    _check_close_args(name="torch.allclose", a=a, b=b, rtol=rtol, atol=atol)

    return bool(
        torch.all(torch.isclose(a, b, rtol=rtol, atol=atol, equal_nan=equal_nan)).item()
    )


# TODO: add OpInfo for torch.equal and refs.equal
def equal(a: TensorLikeType, b: TensorLikeType) -> bool:
    utils.check_same_device(a, b, allow_cpu_scalar_tensors=False)
    utils.check_same_dtype(a, b)

    # Shape check
    if a.ndim != b.ndim:
        return False

    for x, y in zip(a.shape, b.shape):
        if x != y:
            return False

    # Short-circuits if there are no elements to validate
    if a.numel() == 0:
        return True

    return item(all(eq(a, b)))  # type: ignore[return-value]


@out_wrapper(exact_dtype=True)
def norm(
    input: TensorLikeType,
    p: Optional[Union[float, str]] = "fro",
    dim: Optional[DimsType] = None,
    keepdim: bool = False,
    *,
    dtype: Optional[torch.dtype] = None,
) -> TensorLikeType:
    # In these cases we compute the "Frobenius norm"
    if (
        p == "fro" and (dim is None or isinstance(dim, int) or len(dim) <= 2)
    ) or p is None:
        p = 2
    if isinstance(dim, int):
        dim = [dim]
    if isinstance(p, str):
        # Here we either call the nuclear norm, or we call matrix_norm with some arguments
        # that will throw an error
        if dim is None:
            dim = tuple(range(input.ndim))
        return torch.linalg.matrix_norm(input, p, dim, keepdim, dtype=dtype)
    else:
        return torch.linalg.vector_norm(input, p, dim, keepdim, dtype=dtype)


@register_decomposition(torch.ops.aten.trace)
def trace(self: TensorLikeType) -> TensorLikeType:
    utils.check(
        self.ndim == 2, lambda: "expected a matrix, but got tensor with dim {self.ndim}"
    )
    return torch.sum(torch.diag(self, 0))


def _make_r_binary_op(base_op):
    def rop(
        a: Union[TensorLikeType, NumberType],
        b: Union[TensorLikeType, NumberType],
    ) -> TensorLikeType:
        return base_op(b, a)

    return rop


rtruediv = _make_r_binary_op(true_divide)
rfloordiv = _make_r_binary_op(floor_divide)
rpow = _make_r_binary_op(pow)


@register_decomposition(torch.ops.aten.triu)
@out_wrapper()
def triu(a: TensorLikeType, diagonal: int = 0) -> TensorLikeType:
    utils.check(
        a.ndim >= 2, lambda: "triu: input tensor must have at least 2 dimensions"
    )
    h, w = a.shape[-2:]
    mask = (
        torch.arange(w, device=a.device).unsqueeze(-2)
        - torch.arange(h, device=a.device).unsqueeze(-1)
    ) >= diagonal

    return utils.mask_tensor(mask, a)


@register_decomposition(torch.ops.aten.tril)
@out_wrapper()
def tril(a: TensorLikeType, diagonal: int = 0) -> TensorLikeType:
    utils.check(
        a.ndim >= 2, lambda: "tril: input tensor must have at least 2 dimensions"
    )
    h, w = a.shape[-2:]
    mask = (
        torch.arange(w, device=a.device).unsqueeze(-2)
        - torch.arange(h, device=a.device).unsqueeze(-1)
    ) <= diagonal

    return utils.mask_tensor(mask, a)


# This is based on get_tril_size in aten/src/ATen/native/TensorFactories.h
# The components of the matrix that belong to the lower triangle with offset
# form a pentagon that can be broken down into a top trapezoid and a bottom
# rectangle. For the implementation of tril_indices, we need the sizes of
# both of these, as well as the length of the top side of the trapezoid.
def _get_tril_sizes(row: int, col: int, offset: int) -> Tuple[int, int, int]:
    if row == 0 or col == 0:
        return 0, 0, 0

    m_first_row = min(col, 1 + offset) if offset > 0 else int(row + offset > 0)
    m_last_row = max(0, min(col, row + offset))
    n_row_all = max(0, min(row, row + offset))
    n_row_trapezoid = m_last_row - m_first_row + 1

    # Number of elements in top trapezoid
    trapezoid_size = (m_first_row + m_last_row) * n_row_trapezoid // 2
    # Number of elements in bottom rectangle
    diff_row = n_row_all - n_row_trapezoid
    rectangle_size = max(0, diff_row * col)

    return trapezoid_size, rectangle_size, m_first_row


def _trilu_checks(
    name: str,
    row: int,
    col: int,
    dtype: torch.dtype,
    layout: torch.layout,
    pin_memory: bool,
):
    check(row >= 0, lambda: f"row must be non-negative, got {row}")
    check(col >= 0, lambda: f"col must be non-negative, got {col}")
    check(
        dtype in (torch.int32, torch.int64),
        lambda: f"\"{name}\" not implemented for '{dtype}'",
    )


# This is based on tril_indices_cuda in aten/src/ATen/native/cuda/TensorFactories.cu
@register_decomposition(torch.ops.aten.tril_indices)
def tril_indices(
    row: int,
    col: int,
    offset: int = 0,
    *,
    dtype: torch.dtype = torch.long,
    layout: torch.layout = torch.strided,
    device: DeviceLikeType = "cpu",
    pin_memory: bool = False,
) -> TensorLikeType:
    _trilu_checks("tril_indices", row, col, dtype, layout, pin_memory)

    trapezoid_size, rectangle_size, m_first_row = _get_tril_sizes(row, col, offset)
    row_offset = max(0, -offset)

    arange_kw = partial(
        torch.arange, layout=layout, device=device, pin_memory=pin_memory
    )

    # first we do the indices for top trapezoid
    xs1 = arange_kw(0, trapezoid_size, dtype=torch.float64)
    b = m_first_row - 0.5
    row_inds1 = torch.floor(-b + torch.sqrt(b * b + 2 * xs1))
    col_inds1 = torch.floor(xs1 - (2 * m_first_row - 1 + row_inds1) * row_inds1 * 0.5)
    row_inds1 = prims.to_dtype(row_inds1 + row_offset, dtype)
    col_inds1 = prims.to_dtype(col_inds1, dtype)

    # then bottom rectangle
    xs2 = arange_kw(0, rectangle_size, dtype=dtype)
    row_inds2 = xs2 // col + (col - m_first_row + 1 + row_offset)
    col_inds2 = xs2 % col

    return torch.stack(
        (torch.cat((row_inds1, row_inds2)), torch.cat((col_inds1, col_inds2)))
    )


# Similar to _get_tril_sizes above, but here there is a top trapezoid and
# a bottom rectangle instead. Note that you can't reduce this to
# _get_tril_sizes(col, row, -offset) because that would correspond to
# decomposing into a left trapezoid and right rectangle.
def _get_triu_sizes(row: int, col: int, offset: int) -> Tuple[int, int, int]:
    if row == 0 or col == 0:
        return 0, 0, 0

    m_first_row = max(0, col - offset) if offset > 0 else col

    # Number of elements in top rectangle
    rectangle_size = max(0, min(row, -offset) * col)

    # Number of elements in bottom trapezoid
    trapezoid_size_tril, rectangle_size_tril, _ = _get_tril_sizes(row, col, offset - 1)
    triu_size = row * col - (trapezoid_size_tril + rectangle_size_tril)
    trapezoid_size = triu_size - rectangle_size

    return trapezoid_size, rectangle_size, m_first_row


@register_decomposition(torch.ops.aten.triu_indices)
def triu_indices(
    row: int,
    col: int,
    offset: int = 0,
    *,
    dtype: torch.dtype = torch.long,
    layout: torch.layout = torch.strided,
    device: DeviceLikeType = "cpu",
    pin_memory: bool = False,
) -> TensorLikeType:
    _trilu_checks("triu_indices", row, col, dtype, layout, pin_memory)

    trapezoid_size, rectangle_size, m_first_row = _get_triu_sizes(row, col, offset)
    col_offset = max(0, offset)

    arange_kw = partial(
        torch.arange, layout=layout, device=device, pin_memory=pin_memory
    )

    # indices for top rectangle
    xs2 = arange_kw(0, rectangle_size, dtype=dtype)
    row_inds2 = xs2 // col
    col_inds2 = xs2 % col

    # bottom trapezoid
    xs1 = arange_kw(0, trapezoid_size, dtype=torch.float64)
    b = -0.5 - m_first_row
    row_inds1 = torch.floor(-b - torch.sqrt(b * b - 2 * xs1))
    col_inds1 = torch.floor(xs1 - ((2 * m_first_row - 1 - row_inds1) * row_inds1) * 0.5)
    row_inds1 = prims.to_dtype(row_inds1, dtype)
    col_inds1 = prims.to_dtype(col_inds1, dtype)

    if col:
        row_inds1 = row_inds1 + (rectangle_size // col)
    col_inds1 = col_inds1 + col_offset

    return torch.stack(
        (torch.cat((row_inds2, row_inds1)), torch.cat((col_inds2, col_inds1)))
    )


import torch._refs.fft
import torch._refs.linalg
import torch._refs.nn.functional
import torch._refs.special<|MERGE_RESOLUTION|>--- conflicted
+++ resolved
@@ -4172,16 +4172,11 @@
     return prims.scalar_tensor(a, dtype=dtype, device=device)
 
 
-<<<<<<< HEAD
-=======
-zeros_like = partial(full_like, fill_value=False)
-
 #
 # Randomness References
 #
 
 
->>>>>>> be4831df
 @register_decomposition(torch.ops.aten.uniform)
 def uniform(
     shape: ShapeType,
