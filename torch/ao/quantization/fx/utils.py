--- conflicted
+++ resolved
@@ -2,26 +2,16 @@
 import re
 import torch
 import torch.nn as nn
-<<<<<<< HEAD
 from torch.ao.quantization import (
+    QConfig,
     QuantType,
-    QConfigAny,
 )
 from torch.ao.quantization.backend_config import (
     BackendConfig,
-    DTypeConfig,
     DTypeWithConstraints,
 )
-from torch.ao.quantization.observer import (
-    _PartialWrapper,
-    ObserverBase,
-)
-from torch.ao.quantization.utils import is_per_tensor, is_per_channel
-from torch.ao.quantization.quantize import is_activation_post_process
-from torch.ao.quantization.quantization_types import Pattern
-=======
-from torch.ao.quantization import QuantType, QConfig
-from torch.ao.quantization.backend_config import BackendConfig
+from torch.ao.quantization.fake_quantize import FakeQuantize
+from torch.ao.quantization.observer import ObserverBase
 from torch.ao.quantization.stubs import DeQuantStub
 from torch.ao.quantization.utils import (
     activation_is_statically_quantized,
@@ -29,7 +19,6 @@
     is_per_channel,
 )
 from torch.ao.quantization.quantize import is_activation_post_process
->>>>>>> 23a40953
 
 from torch.fx import GraphModule, map_arg
 
@@ -666,55 +655,6 @@
 
     return skipped_module_names, skipped_module_classes
 
-<<<<<<< HEAD
-def _validate_qconfig_against_dtype_config(
-        qconfig: QConfigAny,
-        dtype_config: DTypeConfig,
-        pattern: Pattern):
-    """
-    Validate whether the QConfig satisfies all of the following constraints from the backend:
-        1. QConfig specified a quantization range that falls within the backend's, if any
-        2. QConfig specified a min scale value that is >= the backend's min scale value, if any
-    """
-    def validate_activation_post_process(
-            activation_post_process_ctr: Union[_PartialWrapper, Type[ObserverBase]],
-            dtype_with_constraints: DTypeWithConstraints,
-            debug_string: str):
-        activation_post_process = activation_post_process_ctr()  # type: ignore[call-arg]
-        qconfig_quant_min = getattr(activation_post_process, "quant_min", None)
-        qconfig_quant_max = getattr(activation_post_process, "quant_max", None)
-        # TODO: for now, just use the existing eps value as scale_min. In the future, we should
-        # resolve the differences between the two, either by renaming eps or some other way
-        qconfig_scale_min = getattr(activation_post_process, "eps", None)
-        backend_quant_min = dtype_with_constraints.quant_min_lower_bound
-        backend_quant_max = dtype_with_constraints.quant_max_upper_bound
-        backend_scale_min = dtype_with_constraints.scale_min_lower_bound
-        # validate quantization ranges
-        if backend_quant_min is not None and backend_quant_max is not None:
-            if qconfig_quant_min is None or qconfig_quant_max is None:
-                raise ValueError("QConfig must specify 'quant_min' and 'quant_max' for '%s' %s:\n%s" %
-                                 (pattern, debug_string, qconfig))
-            elif qconfig_quant_min < backend_quant_min or qconfig_quant_max > backend_quant_max:
-                raise ValueError(("QConfig quantization range for '%s' %s must fall within the backend's:\n"
-                                 "QConfig = (%s, %s), BackendConfig = (%s, %s)\n%s") % (pattern, debug_string,
-                                 qconfig_quant_min, qconfig_quant_max, backend_quant_min, backend_quant_max, qconfig))
-        # validate scale min
-        if backend_scale_min is not None:
-            if qconfig_scale_min is None:
-                raise ValueError("QConfig must specify 'eps' for '%s' %s:\n%s" % (pattern, debug_string, qconfig))
-            elif qconfig_scale_min < backend_scale_min:
-                raise ValueError(("QConfig eps for '%s' %s (%s) must be greater than or equal to "
-                                 "the backend's min scale value (%s):\n%s") %
-                                 (pattern, debug_string, qconfig_scale_min, backend_scale_min, qconfig))
-    if qconfig is None:
-        return
-    if dtype_config.input_dtype is not None:
-        validate_activation_post_process(qconfig.activation, dtype_config.input_dtype, "activation")
-    if dtype_config.output_dtype is not None:
-        validate_activation_post_process(qconfig.activation, dtype_config.output_dtype, "activation")
-    if dtype_config.weight_dtype is not None:
-        validate_activation_post_process(qconfig.weight, dtype_config.weight_dtype, "weight")
-=======
 def _is_custom_module_lstm(
         node: Node,
         named_modules: Dict[str, torch.nn.Module],
@@ -1013,4 +953,50 @@
         new_input = first_tuple.args[0][last_getitem_index]  # type: ignore[index]
         for user in list(last_getitem.users.keys()):
             user.replace_input_with(last_getitem, new_input)
->>>>>>> 23a40953
+
+def _maybe_validate_activation_post_process_dtype_constraints(
+        activation_post_process: Union[ObserverBase, FakeQuantize, None],
+        dtype_with_constraints: Optional[DTypeWithConstraints]):
+    """
+    Validate whether `activation_post_process` satisfies the following constraints from the backend,
+    specified through `dtype_with_constraints`:
+
+        1. Activation post process specified a quantization range that falls within the backend's, if any
+        2. Activation post process specified a min scale value that is >= the backend's, if any
+
+    If any of the above constraints are not satisfied, throw an error highlighting the offending values.
+
+    If either `activation_post_process` or `dtype_with_constraints` is None, or their dtypes do not match,
+    then do not validate.
+    """
+    if activation_post_process is None or \
+            dtype_with_constraints is None or \
+            activation_post_process.dtype != dtype_with_constraints.dtype:
+        return
+    debug_string = "Observer" if isinstance(activation_post_process, ObserverBase) else "FakeQuantize"
+    app_quant_min = getattr(activation_post_process, "quant_min", None)
+    app_quant_max = getattr(activation_post_process, "quant_max", None)
+    # TODO: for now, just use the existing eps value as scale_min. In the future, we should
+    # resolve the differences between the two, either by renaming eps or some other way
+    app_scale_min = getattr(activation_post_process, "eps", None)
+    backend_quant_min = dtype_with_constraints.quant_min_lower_bound
+    backend_quant_max = dtype_with_constraints.quant_max_upper_bound
+    backend_scale_min = dtype_with_constraints.scale_min_lower_bound
+    # validate quantization ranges
+    if backend_quant_min is not None and backend_quant_max is not None:
+        if app_quant_min is None or app_quant_max is None:
+            raise ValueError("%s must specify 'quant_min' and 'quant_max':\n%s" %
+                             (debug_string, activation_post_process))
+        elif app_quant_min < backend_quant_min or app_quant_max > backend_quant_max:
+            raise ValueError(("%s quantization range must fall within the backend's:\n"
+                             "%s = (%s, %s), BackendConfig = (%s, %s)\n%s") %
+                             (debug_string, debug_string, app_quant_min, app_quant_max,
+                             backend_quant_min, backend_quant_max, activation_post_process))
+    # validate scale min
+    if backend_scale_min is not None:
+        if app_scale_min is None:
+            raise ValueError("%s must specify 'eps':\n%s" % (debug_string, activation_post_process))
+        elif app_scale_min < backend_scale_min:
+            raise ValueError(("%s eps (%s) must be greater than or equal to "
+                             "the backend's min scale value (%s):\n%s") %
+                             (debug_string, app_scale_min, backend_scale_min, activation_post_process))