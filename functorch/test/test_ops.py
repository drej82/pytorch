--- conflicted
+++ resolved
@@ -1222,10 +1222,6 @@
         skip('native_layer_norm'),
 
         # Potential bugs/errors
-<<<<<<< HEAD
-=======
-        xfail('masked.cumprod'),  # calls item()
->>>>>>> [maskedtensor] port torch/_masked into torch/masked
         xfail('as_strided'),  # AssertionError: Tensor-likes are not close!
         xfail('as_strided_scatter'),  # AssertionError: Tensor-likes are not close!
         xfail('bernoulli'),  # calls random op
