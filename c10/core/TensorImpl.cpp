--- conflicted
+++ resolved
@@ -521,10 +521,6 @@
       /*dest_impl=*/impl.get(),
       /*version_counter=*/std::forward<VariableVersion>(version_counter),
       /*allow_tensor_metadata_change=*/allow_tensor_metadata_change);
-<<<<<<< HEAD
-  // impl->refresh_numel();
-  // impl->refresh_contiguous();
-=======
 
   // We currently don't support refresh_numel() and refresh_contiguous(). It's
   // plausible that we could support it, but currently done to unblock.
@@ -532,7 +528,6 @@
     impl->refresh_numel();
     impl->refresh_contiguous();
   }
->>>>>>> 270069cf
   return impl;
 }
 
